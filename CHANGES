--- conflicted
+++ resolved
@@ -1,10 +1,5 @@
 # changes since last release
 
-<<<<<<< HEAD
-  -- Minor inconsistencies in how the external and diffusion source terms
-     were constructed when simultaneously using reactions (#268, #269)
-     have been fixed (#271).
-=======
   -- The parameter dtnuc_mode has been removed. This was initially used
      for testing various forms of the burning timestep limiter before a
      final form was settled on.
@@ -22,7 +17,6 @@
      single file, Source/driver/_variables.  This makes it much
      clearer and consistent and will allow for autodocumentation and
      clean-ups for GPU acceleration in the future.
->>>>>>> f9bb0ebe
 
 # 17.12
 
