# changes since the last release:

<<<<<<< HEAD
  -- added a framework for method-of-lines integration of the
     hydrodynamics.  This does not do characteristic tracing, but
     instead does reconstruction through multiple stages of an ODE
     integrator.  At the moment, radiation is not supported.
=======
  -- we now require the AMReX library instead of the BoxLib library

# 17.05

  -- some protections added in the retry code
>>>>>>> 37f47de9


# 17.04

  -- rewrote the conservative gravity formulation to work off of the
     potential.  This gives the best conservation with AMR.  This is
     equivalent to the description in Appendix B from Katz et
     al. (2016).


# 17.03

  -- the new refluxing method introduced in 16.11 has been removed,
     as it was determined to not provide any benefit in accuracy.

  -- new derived plot variables are available when using thermal
     diffusion, including the conductivity, diffusion coefficient, and
     the entire diffusion term to the energy equation.  (issue #104)

  -- when all derived variables were stored in the plotfile, we were
     storing the mass fractions twice.  E.g. for he4, we were saving
     "he4" and "X(he4)".  Now only the latter is stored.

  -- created a post_simulation() function that is called at the end of
     a simulation.  An example is provided by test_diffusion where we
     output the norm of the error against the analytic solution.
     (issue #107, 108)


# 17.02

  -- diagnostic information about how source terms update the state
     has been overhauled and made uniform. All source terms, including
     hydro and resets, print their changes to the state in the same
     format. The parameter print_energy_diagnostics has been renamed
     print_update_diagnostics, and a new parameter
     coalesce_update_diagnostics has been added so that you can
     combine all of the old-time and new-time updates into one print.
     (issue #58)

  -- to support both single and double precision, all of the floating
     point declarations use the amrex_real type defined in the
     amrex_fort_module -- this is set to single or double precision at
     compile time.  All constants also now use this type.  For
     brevity, we rename it to 'rt' in the use statement.  (issue #34)

  -- the sponge is now time-centered by default (issue #7)

  -- the ppm_temp_fix stuff has been documented and made
     consistent across dimensions (issue #25)

  -- the job info git information is now the output of git describe,
     this gives more information, including the last tag, how far we
     are from the tag, and an abbreviated hash.  It also indicates if
     your working directory is dirty


* 17.01

  -- the radiation-specific version of computeTemp has been removed
     and instead everything goes through the main Castro computeTemp.
     This affects, in particular, how we treated small internal
     energies in radiation. (issue #64)

  -- the radiation-specific versions of umeth and consup have been
     merged with the pure hydro routines.  This gives round-off level
     differences.  This also now uses all velocity components in the
     kinetic energy correction for radiation. (issues #66, 70)

  -- a minor bug was fixed in the 3-d radiation characteristic tracing,
     regarding which gamma_1 (gamc) is used.


* 16.12a

  -- fix a restart bug with radiation that was introduced after 16.10
     (this was cherry-picked from development) (issues #76, 78)

* 16.12

  -- BoxLib now requires a C++ 11 compiler by default.  As part of
     this transition, PArrays are replaced by C++ Arrays.
     Additionally, changes to the BoxLib build system mean that we
     only need to supple COMP for the compiler.  FCOMP is now
     ignored.

  -- The User's Guide has been updated to reflect the current flow of
     the algorithm.

* 16.11

  -- we now distinguish between gravity (which can include a 
     constant gravitational acceleration) and self-gravity,
     with the GRAVITY and SELF_GRAVITY preprocessor directives

  -- some work on the sync between levels was done -- this will
     be described in a forthcoming paper. The main change by default
     is that after a reflux, we recompute the value of the source terms
     on the affected levels so that the new-time source term knows about
     the updated state due to the flux. For gravity, this resembles
     what the original Castro paper described for a sync source, but this
     is now done in a consistent way for all source terms. This should be fairly
     cheap which is why it is enabled by default, but you can disable it
     (see castro.update_sources_after_reflux). An additional optional
     change is a new strategy for refluxing (see castro.reflux_strategy).
     In the existing standard method, we only reflux after all fine timesteps
     over a coarse timestep have completed. In the new method, we do a
     partial reflux at the end of each fine timestep. This means that
     the coarse state used in time interpolation for the fine level
     is slightly more accurate as we go for later fine timesteps. It
     should also be needed for self-consistently conserving energy for gravity.
     At present it is more expensive than the standard method when there
     are gravity sync solves because there are more of them, but the tradeoff
     is that the simulation is more accurate.

  -- the order of computing the temperature and reseting internal
     energy was changed in a few spots. This will change results by default.

  -- the radiation-specific source was moved into the Radiation/
     subdirectory

* 16.10

  -- the parameter first_order_hydro has been moved from the
     radiation namespace to the castro namespace

  -- the problem setups have been moved into sub-directory
     categories to make it easier to read (issue #32)

  -- the way we we use tolerances in the multigrid solve for Poisson
     gravity has changed. The old behavior is that you would pass in
     gravity.ml_tol as the relative tolerance on each grid level, and
     absolute tolerances would not be used. This suffered from some
     defects, notably that on fine grids you often had to loosen the
     relative tolerance on each higher level to achieve convergence,
     and in certain cases the scheme would fail completely, for
     example if the fine grids were not covering the mass on the
     grid. We now use an input parameter gravity.abs_tol which
     controls the absolute scale of the tolerance. This can either be
     an array of values, one for each level, or a single scalar
     value. If it is the latter, then the absolute tolerance passed
     into the multigrid scheme is the tolerance multiplied by the
     maximum value of the RHS over the entire domain.  On the coarse
     grid, then, the absolute tolerance is 4*pi*G*rho_max*abs_tol, and
     on fine grids this is multiplied by ref_ratio**2. If you do not
     specify gravity.abs_tol, then a reasonable value is selected for
     the coarse level, and the same scheme is used to give it
     reasonable values on the fine levels as well. The parameter
     gravity.ml_tol has been renamed gravity.rel_tol, and has the same
     meaning as before, but it now defaults to zero. gravity.ml_tol is
     now deprecated, and will be removed in a future release. Note
     that the tolerance used in determining convergence is always the
     less restrictive of the relative and absolute tolerance
     requirements.  gravity.delta_tol has been removed. (issue #43)

  -- the radiation hydro solver, that used to live in
     CastroRadiation.git has now been completely integrated into the
     main Castro git repo.  The history was preserved in the
     transition It has also been cleaned up a little (issues #24, #31,
     #33, #48)

     The radiation build variable Network_inputs was renamed
     to NETWORK_INPUTS for consistency.

     The EOSes that used to come with CastroRadiation are available
     in Microphysics.git

  -- the gravity and diffusion runtime parameters have been moved
     to the master _cpp_parameters file (issue #42)

  -- enthalpy, species, and temperature diffusion are now properly
     time-centered (issue #22), and a bug in the hi boundary
     inflow boundary conditions for diffusion was fixed (issue #41)
  
  -- a flux limiter has been added that limits the size of the hydro
     fluxes if they would cause rho or (rho e) to go negative. This
     can be used with castro.limit_hydro_fluxes_on_small_dens = 1.

  -- a bug for single-level problems with Poisson gravity has been
     fixed where the multi-grid tolerance was being set to an
     uninitialized value

  -- a flaw in the source terms for the primitive variables in the
     hydro update has been fixed, so that source terms like gravity
     should no longer affect the pressure and (rho e) interface states
     (issue #19)

  -- the prediction of source terms to the half-time used in the
     hydrodynamics reconstruction was not being done properly.
     This has been fixed (issue #18)

  -- the radiation hydro ppm now implements the ppm_predict_gammae
     option

  -- we no longer ship VODE or BLAS with Castro -- these are provided
     by the separate Microphysics git repo

  -- the documentation of the architecture of Castro has been
     significantly improved (issues #20, #23, #29, #31)

* 16.09:

  -- the PPM tracing routine for radiation was synced up with the pure
     hydro version.  In particular, it now supports ppm_trace_sources,
     implements the reference states and fixes an issue with the
     flattening.

  -- The 1-d PPM routine was also updated to support tracing,
     predicting gamma_e instead of (rho e), and an inconsistency in
     the flattening was fixed.

  -- the parameters ppm_reference and ppm_reference_edge_limit
     have been removed -- there was no reason to use anything other
     than the defaults

  -- the parameter ppm_tau_in_tracing has been removed.  The useful
     part of this is preserved in the ppm_predict_gammae = 1
     functionality, which uses a different set of primitive variables
     (tau, u, p, gamma_e) in the prediction of the interface states.

  -- the flux correction for axisymmetric and 1-d spherical coords
     has been fixed.  In particular, there is now a separate flux
     register for the pressure term that enters as a gradient in the
     momentum equation.

  -- The sign on the gravitational potential has been flipped to be
     consistent with the usual convention in the physics literature,
     i.e. the potential is negative and we solve del**2 phi = 4 * pi *
     G * rho.

  -- Castro_advance.cpp has been significantly cleaned up. Each source
     term (gravity, rotation, diffusion, etc.) has a MultiFab
     associated with it through which it affects the state data. This
     has changed results slightly (typically a relative change no
     larger than the 1e-4 level) due to updates in the order of
     operations and consistency in usage on ghost zones.

  -- An iterative solver for coupling between reactions and
     hydrodynamics has been introduced, which you can enable with
     USE_SDC = TRUE in the makefile. The number of iterations done for
     each timestep is controlled with castro.sdc_max_iters.

  -- We changed the defaults for the gravity and rotation sources.
     now we do grav_source_type and rot_source_type = 4 by default.
     This is a conservative formulation for the energy equation that
     incorporates the source as a flux in the energy equation.  See
     Katz et al. 2016 for details.

     We also do implicit_rotation_update = 1 by default -- this does a
     slightly better coupling of the Coriolis force in the momentum
     equation by doing an implicit velocity update

     We also make ppm_trace_sources = 1 the default -- this does 
     parabolic reconstruction of the momentum sources and traces
     under them when constructing the interface states

  -- we now set castro.cg_blend = 2 by default.  This has no effect for
     the default CGF Riemann solver, but for the Colella & Glaz solver
     (castro.riemann_solver = 1), this will augment the secant iteration
     for the pstar find with bisection if we fail to converge.  This
     makes the root find for the star state more robust.

  -- a new "fake" setup, riemann_test_zone can be use to send a left /
     right hydro state to the CG Riemann solver for testing -- this acts
     as a unit test for that solver.

  -- the default for castro.allow_negative_energy is now 0 -- this is
     the safer choice.

  -- the default for castro.point_mass_fix_solution was changed to 0
     -- this is a more expected behavior for new users.


* 16.08

  -- A new parameter gravity.max_multipole_moment_level was added.
     This comes into play when using the multipole solver to compute
     the boundary conditions on the domain for isolated mass
     distributions.  The default behavior in Castro when constructing
     boundary conditions for the gravity solve is to do a multipole
     expansion sum over the density on the coarse grid only.  If you
     increase the value of that new parameter from its default of 0 to
     some higher number, it will use the data from those more refined
     levels in constructing the boundary condition values.

  -- The file sponge_nd.f90 in Source/Src_nd/ has been renamed to
     sponge_nd.F90, the file extension change indicating that it can
     now be run through the preprocessor. Please update your local
     name for this file if you're overriding it in your problem setup.

  -- The sponge update is usually done in an implicit fashion,
     but you can now instead do an explicit update with
     castro.sponge_implicit == 0.

  -- the shock variable is now output if we are running with shock
     detection enabled

  -- Microphysics/eos is now Microphysics/EOS

  -- a number of changes were done in the Microphysics repo -- see
     Microphysics/CHANGES for a log of those


* 16.07

  -- For consistency across the BoxLib suite of astro codes, we've
     renamed the main environment variables.  CASTRO_HOME now replaces
     CASTRO_DIR; MICROPHYSICS_HOME now replaces MICROPHYSICS_DIR.

  -- The EOS, network, and conductivity routines have been moved to
     sub-directories or Castro/Microphysics/.  This reflects the way
     the layout in the standalone Microphysics repo as well as that in
     Maestro.

  -- Some of the routines in Source/Src_nd/ have been renamed from
     .f90 files to .F90 files so that we can use the preprocessor. If
     you were using any of them (Prob_nd.f90, problem_tagging_nd.f90,
     Rotation_frequency.f90, or ext_src_nd.f90) by having local copies
     in your problem directory that overwrote them, please be sure to
     update the file extension so that Castro will recognize them.

  -- If you were using allow_negative_energy == 0, the case where
     (rho*E), the total gas energy of the zone, was negative was
     indirectly covered and it would be reset in this case due to the
     way the logic worked for resetting the internal energy and then
     updating the total energy to be consistent with it. However at
     one point we added an option castro.dual_energy_update_E_from_e
     which disabled that second update and also meant that negative
     (rho*E) was again possible. This possibility has now been
     precluded directly, by resetting (rho*E) the same way if we
     detect that it is negative. This should not change results unless
     you were using castro.dual_energy_update_E_from_e = 1. This is
     also a good time to plug the newer option
     castro.allow_small_energy, which if set to 1 will reset when you
     hit a (rho*e) that is less than the smallest possible energy for
     the (rho, small_temp, X) in that zone. Note that it requires an
     extra EOS call.

  -- The default interpolation for coarse zones into fine zones is
     piecewise linear.  There is now an option to use piecewise
     constant instead -- set castro.state_interp_order to 0. Note that
     if you use piecewise linear you can set
     castro.lin_limit_state_interp to 1 if you want to preserve linear
     combinations and therefore guarantee that, say, sum(X) = 1.

  -- If you set the new option castro.limit_fluxes_on_small_dens = 1,
     the fluxes will be explicitly limited such that a negative
     density is never created.

  -- Along similar lines, there are also new options for how to reset
     a negative density if one should arise. Set
     castro.density_reset_method = 2 to use the average of all
     adjacent zones instead of the default, which is the
     characteristics of the adjacent zone with the highest
     density. Set it to 3 if you want to reset it to the original zone
     state before the hydro update.

  -- We have fixed an issue where diffusion did not work correctly if
     add_ext_src = 0.  The diffusion source term is now independent of
     whether you have user-defined source terms.

  -- ConvertCheckpoint/ now lives under Util/

  -- UsersGuide/ is now Docs/ -- this is consistent with the other
     BoxLib codes

  -- Burning is no longer done in ghost cells for boundaries with
     neighbors on the same level of refinement.  Instead a ghost cell
     fill is done to fill the like-level neighbor cells.  As a
     consequence of this change, if reset_internal_energy() is invoked
     in a cell, to reset the internal energy to E - K, this reset is
     now reflected in the ghost cells (this is a more consistent
     behavior).  Previously, the energy was never reset in the ghost
     cells.<|MERGE_RESOLUTION|>--- conflicted
+++ resolved
@@ -1,17 +1,17 @@
 # changes since the last release:
 
-<<<<<<< HEAD
+
   -- added a framework for method-of-lines integration of the
      hydrodynamics.  This does not do characteristic tracing, but
      instead does reconstruction through multiple stages of an ODE
      integrator.  At the moment, radiation is not supported.
-=======
+
   -- we now require the AMReX library instead of the BoxLib library
 
+
 # 17.05
 
   -- some protections added in the retry code
->>>>>>> 37f47de9
 
 
 # 17.04
