<<<<<<< HEAD
changes since last release:

  -- the CTU hydro solver no longer does any allocation in any of the
     support routines -- it is all done in the top-level
     driver. (#455)

  -- The CTU solver now makes explicit the range of cells looped over
     in the transverse routines (#456)

  -- The plotfile quantities divu and magvort were fixed in
     axisymmetric coordinates and diff_term was fixed in all
     geometries.  (#446, 448, 449, 472)

  -- abar is a new derived variable (#470)

  -- the job_info file now stores domain information (#451), and the
     job_info files is also stored in checkpoints now too (#450)

  -- we can now refine on enuc -- the nuclear energy generation rate.
     This is controlled by the parameters (in the &tagging probin
     namespace) enucerr, and max_enucerr_lev.  We also moved the dxnuc
     tagging parameters from inputs to probin, where they are now
     named dxnuc_min (formerly castro.dxnuc), dxnuc_max, and
     max_dxnuc_lev.  (#364, #437, #473)

  -- The diffusion cutoff now is a linear ramp instead of a
     discontinous cutoff.  For densities less than
     diffuse_cutoff_density_hi, the transport coefficient is scaled
     linearly until the density reaches diffuse_cutoff_density, where
     it is zero.
=======
# 19.01.1

  -- fixed the .zenodo.json
>>>>>>> d83c151f

# 19.01

  -- The User's Guide is now automatically built from the development
     branch using travis.

  -- we now store the job_info file in the checkpoints (#450)

  -- we now automatically generate Doxygen docs along with the User's
     Guide and have started adding docstrings throughout the
     code. (#461)

  -- The MG solver was optimized a bit (#464)

  -- we removed ppm_type = 2.  This was never really used and not as
     robust as ppm_type = 1.  The forthcoming 4th order method will
     take its place. (#442)

# 18.12

  -- fixed a bug in the CUDA version of the MOL integrator -- it was
     setting the interface states incorrectly.

  -- removed ppm_type = 2.  This was not used for science simulations
     because it was never shown to be completely stable.  In the near
     future, the full fourth order method will be merged which will be
     a better replacement.

  -- a bug was fixed in the 1-d SDC integration -- we were not
     applying the reactive source terms to the hydrodynamics interface
     prediction.

  -- we now apply the source terms for PLM before the transverse
     routines.  This is more consistent with the PPM version.

  -- the angular momentum in the plotfile is not computed with respect
     to the center array initialized in the probinit

  -- fixed a bug in 2-d with rotation -- we were adding the source
     terms to the out-of-plane velocity twice in the prediction of the
     interface states, resulting in an overall first-order
     approximation there.

  -- fixed an issue that resulted in the custom knapsack distribution
     map not generating a useful distribution map for the reactions.
     Also, fixed an edge case where this custom distribution map could
     cause a numerical overflow and code crash. (#382)

  -- rewrote the reconstruction routines to eliminate temporary arrays
     to make them GPU friendly

  -- the documentation was converted to sphinx

  -- changed the interface to the conductivity routines so the conductivity
     is not part of eos_t (#431)


# 18.11

  -- we've restructured the CTU solver to no longer use a slab
     approach in 3d.  This is in preparation for offloading the solver
     to GPUs.

  -- a few minor bugs were fixed in the transverse routines of the CTU
     solver with radiation

  -- simplified conductivity interface to match the eos interface by
     moving the conductivity variable in the arguments into the eos
     type.


# 18.10

  -- fixed handling of external BCs (#402)

  -- unified some CUDA hydro solver code with the method-of-lines code

  -- offloaded gravity source terms, rotation, reactions, and sponge
     to GPUs with CUDA

  -- merged the different dimensional versions of the CTU consup
     routine into a single routine (#399)

  -- removed the unsafe option "allow_negative_energy"


# 18.09

  -- we now only trace under sources that are non-zero, to save
     computational expense.  (#381)

  -- we now update T for consistency when we reset a small internal
     energy, e (#384)

  -- The parameter dual_energy_update_E_from_e has been removed,
     and the default behavior is now that the total energy (E)
     will not be changed when we reset the internal energy (e).
     This will cause changes in simulation output. (#368)

  -- The probin parameter eos_input_is_constant is now true by
     default. This means that when calling the EOS in the mode
     eos_input_re, the energy will not be updated after the EOS
     call (e.g. by the Newton iteration scheme in Helmholtz).
     This will cause changes in simulation output. (#368)

  -- the problem-specific runtime parameters (probin) are now
     written to the job_info file (#380)

  -- we now skip the initial EOS call prior to the burn -- this
     was redundant because we already did a clean_state (#377)

  -- we now support recent versions of hypre (#373)

# 18.08

  -- the old use_mlmg_solver parameters were removed -- this
     has been the only multigrid solver in Castro for some time,
     so the parameters had no effect.

  -- The parameter dual_energy_eta3 was removed. This had been
     introduced mostly for testing purposes and ended up being
     unnecessary. Also, the EOS call at the beginning of the burn was
     removed; this should provide a modest computational gain. Answers
     may change at the level of the EOS tolerance (#377).

  -- The functionality that checks for a regrid at the end of
     the timestep will now apply all tagging criteria, not
     just the t_sound / t_enuc criterion.

  -- A bug was fixed that occurred when a retry was triggered in
     the middle of a group of subcycles, rather than at the
     beginning of the advance (#358).

  -- A bug with the logic of refluxing when using retries was
     fixed (#357).

  -- Tagging can now be done on relative gradients, in addition
     to the existing capability for absolute gradients (#354).
     For example, tempgrad_rel is a relative gradient criterion
     that will tag a zone with temperature T if any adjacent zone
     has a temperature that is different by more than tempgrad_rel * T.
     The tagging is enabled up to a given level with the parameter
     max_tempgrad_rel_lev. The corresponding new tagging criteria
     for other fields are named similarly.

  -- Retries can now be done in a dynamic fashion (#179). An
     advance is itself a subcycled advance always, and we keep
     subcycling until we are done with the step. By default we
     still do only a single timestep when use_retry is not
     enabled, but this helps in cases where we have to reject
     the timestep for (say) a CFL violation, and then during
     the retry the CFL criterion is violated again. In the past,
     we would simply have to abort the run if this happened. Now
     we can cut the timestep again and keep going. Additionally,
     if you set abort_on_false to F in your probin file's extern
     parameters, then a burn in Microphysics will not cause an
     abort of the run, and Castro now knows how to deal with that
     by doing a retry and taking a shorter timestep (under the
     logic that most burn failures come from taking too large of
     a hydrodynamic timestep for the burner to be able to keep up).

# 18.07

  -- A new GPU (CUDA) hydrodynamics solver (based on the
     method-of-lines solver) has been added, based on the work
     initially done in StarLord.  This is a work in progress, and
     requires the "gpu" branch of AMReX.

  -- We removed all dependencies on the AMReX F_BoxLib source, in
     preparation for this source being removed in the future.

  -- we now set the number of variables at compile time, by parsing
     the _variables file and interpreting which options are set in the
     preprocessor.  Note that a side effect of this change is that the
     number of radiation groups is now set at compile time instead of
     at runtime.  This change is needed for the GPU port.

     To set the number of radiation groups, set NGROUPS=4, e.g. for
     4 groups, in your problem's GNUmakefile.  Similar options exist
     for neutrinos.

     A related change is that it is now possible to set the number
     of advected quantities (that are not species or EOS auxillary
     fields) via NUMADV in your GNUmakefile.

# 18.06

  -- The new multilevel multigrid solvers (MLMG) in the AMReX
     framework are now the default for self-gravity and constructing
     the operator for explicit diffusion.

  -- A new test problem, the classic double Mach reflection, was
     added.

  -- fix an issue in the retry logic that could sometimes result in
     an overflow of the estimated number of subcycle steps.

  -- Improved the behavior of retries when they hit CFL violations
     (#334, #335).

# 18.05

  -- Gamma_1 is now a derived variable

  -- a new diffusion solver is implemented that uses the new muligrid
     framework in AMReX to compute the diffusive operator.  This can be
     enabled with diffusion.use_mlmg_solver = 1.

# 18.04

  -- The job_info file now indicates which runtime parameters were
     changed from their default value (#314)

  -- Improvements made to the 4th order hydro solver for single-level

# 18.03

  -- The option ppm_trace_sources has been removed -- we now
     always trace on source terms with ppm.  Additionally, all
     sources are now traced, not just momentum sources.

  -- The method-of-lines integrator has been rewritten.  It now works
     properly with sources.  Note: it is not intended for multilevel
     yet.  (#288, #287, #286, #164, #291, #137)

# 18.02

  -- The approximate state Riemann solvers have been split into two
     parts: the computation of the interface state and the evaluation
     of the fluxes from this interface state.  This gives additional
     flexibililty in using these solvers in other methods.

# 18.01

  -- The parameter dtnuc_mode has been removed. This was initially used
     for testing various forms of the burning timestep limiter before a
     final form was settled on.

  -- Minor inconsistencies in how the external and diffusion source terms
     were constructed when simultaneously using reactions (#268, #269)
     have been fixed (#271).

  -- The deprecated parameter castro.use_colglaz is removed. It was
     deprecated in June 2016 because it was obsoleted by the parameter
     castro.riemann_solver, which can be set to 1 to use the Colella
     and Glaz Riemann solver.

  -- The state variable indicies in Fortran are now all defined in a
     single file, Source/driver/_variables.  This makes it much
     clearer and consistent and will allow for autodocumentation and
     clean-ups for GPU acceleration in the future.

# 17.12

  -- The sponge can now operate based on pressure. The new parameters
     belong in the sponge namelist, and are named
     sponge_lower_pressure and sponge_upper_pressure. It works on the
     same principle as the density sponge.

  -- The sponge can now drive the system to a particular velocity (the
     default is still zero velocity). The new parameters belong in the
     sponge namelist in your probin file, and are named
     sponge_target_{x,y,z}_velocity.

  -- The SDC_Source_Type StateData was removed, as its purpose is now
     supplanted by the change to always keep the source terms in
     StateData (see below), and it was thus redundant. This does not
     change code output but does mean that old checkpoints generated
     while using SDC are no longer compatible with the current
     code. Normally we strive to maintain forward compatibility of
     checkpoints, but this change was considered justified because SDC
     is still considered an experimental feature under development and
     to our knowledge no production science runs have yet been done
     using SDC.

  -- The parameter gravity.max_solve_level was removed. This was added
     to work around convergence issues in the multigrid solve, but
     those convergence issues have since been fixed, so the parameter
     is no longer used.

  -- The Source_Type StateData now holds the actual old- and new-time
     sources (previously it held the source term predictor). This
     StateData is used to fill the sources_for_hydro MultiFab which
     provides the source terms used in the hydrodynamic update. Since
     it is StateData, this operation is done with a
     FillPatch. Consequently the sources_for_hydro data has meaningful
     data in both physical domain ghost zones and ghost zones at a
     coarse-fine interface (previously it only had meaningful data on
     fully interior ghost zones). Checkpoints will now have both old
     and new data. This change does result in a difference in the
     simulation output for simulations with source terms, as the
     answer will be different at the boundaries and at coarse-fine
     interfaces. (#116, #253) A related bug when using SDC was fixed
     too. (#56)

  -- The parameter castro.keep_sources_until_end has been removed.

  -- Source terms (gravity, rotation, etc.) have now been all
     coalesced into a single MultiFab. This reduces the memory
     footprint of the code. This negates the need for the code
     parameters update_state_between_sources and
     coalesce_update_diagnostics, so they have been removed. This will
     cause a change in results: the previous code behavior was to
     update the state with each successive source term as it was
     applied at the new time. Now every source term will be calculated
     using the same new-time state (the one coming out of the hydro)
     and the source terms are all applied to the state in one shot at
     the end. Note that both this and the old approach are
     second-order accurate in time. For problems that combine multiple
     source terms, this will cause changes that are larger than
     roundoff.  In particular, if rotation is used in conjunction with
     other source terms, changes will be relatively large, because the
     Coriolis force depends on the velocity, so the source term is a
     bit different now that it is seeing a different velocity. (#165,
     #249)

  -- As of 17.10, there is a new option castro.plot_per_is_exact. If
     this is set to 1, timesteps will be shortened to exactly hit the
     time interval specified by amr.plot_per. An issue with this
     (#242) was fixed (#243) where an incorrect timestep would be
     taken after a restart if the previous step had been shortened.

  -- We can now use the new multigrid solver from AMReX (implemented
     in C++) instead of the older Fortran solver (#241).  This is
     enabled with gravity.use_mlmg_solver=1.  Note, this only works in
     3-d currently.  This has several options:

     gravity.mlmg_max_fmg_iter = 0 : This integer parameter determines
     how many FMG cycles will be performed before switching to
     V-cycle.

     gravity.mlmg_agglomeration = 0 : This boolean flag determines if
     AMR level 0 grids will be agglomerated as the grids are coarsen
     in the multi-grid hierarchy.

     gravity.mlmg_consolidation = 0 : This boolean flag determines if
     grids on an AMR fine level that is in a single-level solve or the
     lowest AMR level of a multi-level composite solve will be
     consolidated as the grids are coarsen in the multi-grid
     hierarchy. Here, consolidation means the grids will be moved to
     fewer MPI processes.

     Numerical experiments have show this scales better than the old
     solver.

  -- Apply the sources to the state's ghost zones (#255).  This fixes
     #213 -- it ensures the advances give a valid update for the ghost
     zones in the State_Type.


# 17.11.1

  -- Minor bug fixes from the 17.11 release. There is a corresponding
     17.11.1 release of AMReX.

# 17.11

  -- A bug was fixed in non-Cartesian simulations with AMR
     (1D spherical and 2D cylindrical). The bug was introduced
     around version 17.02 and resulted in incorrect synchronization
     of the pressure term in the momentum equations. The effect
     would have manifested as non-conservation of momentum or
     strange effects at coarse-fine interfaces.

  -- The sponge is now always time centered. The option to
     do otherwise was introduced in 17.02, and has now been
     removed. Additionally, the form of the energy source
     term has been corrected for the time centered case,
     and brought into line with how we do the energy source
     term for other sources. (Issue #7, Issue #57)

  -- Fixed a bug in the fix for #188.

  -- Conductivity_dir has been renamed CONDUCTIVITY_DIR to be consistent
     with EOS_DIR and NETWORK_DIR

  -- we no longer get the compositional derivatives as part of the EOS
     call.  If you need this functionality, you need to set the 
     preprocessor variable (in Fortran), EXTRA_THERMO

  -- you can now use a system's BLAS routines, instead of compiling
     the versions from Microphysics by setting USE_SYSTEM_BLAS=TRUE.
     This then looks at BLAS_LIBRARY for the link line.


# 17.10

  -- It is sometimes useful to be able to do some sort of initialization
     phase in your simulation, stop with a checkpoint, and then restart
     (possibly with different options) to do the main phase of the run.
     In this case, you may want to reset the simulation time to zero for
     analysis purposes. The new option castro.reset_checkpoint_time allows
     you to do this: by setting it to the time you want, the checkpoint you
     generate will have this new time. Similarly, castro.reset_checkpoint_step
     allows you to reset the timestep number (for example, to 0). Both options
     only work when you're using amr.checkpoint_on_restart=1, which itself
     requires amr.regrid_on_restart=1. This option is only intended to be used
     for the case where you're generating this checkpoint, so you also need
     to temporarily set max_step and stop_time to the target values you're
     resetting them to, to prevent further steps after the restart. After you
     have the new checkpoint, then you can undo those temporary variables
     and continue your run as usual.

  -- A minor error in the gravity source terms was fixed (#109).
     This error should not normally have been observable.

  -- fixed a bug in the artifical viscosity in 1-d in
     non-Cartesian geometries (issue #175)

  -- the README.md now describes the process to become a
     "core developer" of Castro, and what this means.

  -- Network_dir has been renamed NETWORK_DIR and EOS_dir has been
     renamed EOS_DIR.  All of the problem GNUmakefiles have been
     updated.  The old names will continue to work in the near future,
     but users are encouraged to change any of their problems to use
     the new all-caps names (PR #184)

  -- the density flux limiting functionality now has a small tolerance
     (#185). It has also been documented (#193).

  -- the timestep retry is now conservative -- this was accomplished
     by saving the density fluxes to use in the conservative gravity
     update (#178). Also, a bug in the timestep retry for Poisson
     gravity was fixed (#188).

# 17.09

  -- the Source/ directory structure has been reorganized,
     putting the source files into directories by physics and
     eliminating the Src_1d, Src_2d, ... subdirectories

  -- the Riemann solvers have been merged into a single
     dimensional-agnostic version in Src_nd.  In 2-d there was an
     issue with how the Godunov state for the CG solver was stored on
     interfaces, which would affect the internal enery evolution.

  -- the PLM and PPM reconstruction routines were merged into
     a single dimensional-agnostic version in hydro/

  -- the characteristic tracing routines were merged into
     dimensional-agnostic versions in hydro/ and radiation/.  This
     change fixed and outstanding issue -- the PLM reconstruction in
     1-d now uses a reference state. (issue #11)

# 17.08

  -- the option castro.limit_fluxes_on_small_dens now only limits
     on density as the name suggests. It originally also limited
     fluxes if the internal energy would go negative, but this
     caused problems in runs with MPI, so it was removed. It was
     not strictly needed anyway, as the normal logic for handling
     negative internal energies is reliable.

  -- two errors were fixed in the implementation of the triggered
     regrid at the end of a timestep. The method now correctly conserves
     fluid variables at coarse-fine boundaries.

  -- the XGRAPH stuff that output xmgr-compatible 1-d ASCII profiles

  -- fixed a bug where the gravity runtime parameters were not
     being properly initialized in the Fortran side of the code.

  -- the viscosity routine is now separate from conductivity
     in Microphysics/.  Also, Castro can now use the stellar
     conductivity that is part of StarKiller.

  -- the StarKiller-astro Microphysics repo now uses a denser table
     for the Helmholtz EOS (thanks to Frank Timmes).  If you are using
     this EOS, the new table will be soft-linked to your build
     directory automatically.  If you have an old copy laying around,
     it might fail to run, with an I/O error.

# 17.07

  -- start of some code cleaning for eventual GPU offload support
     merging from StarLord

  -- added a framework for method-of-lines integration of the
     hydrodynamics.  This does not do characteristic tracing, but
     instead does reconstruction through multiple stages of an ODE
     integrator.  At the moment, radiation is not supported.

# 17.06

  -- we now require the AMReX library instead of the BoxLib library

  -- the Microphysics repository that we rely on for the EOS and
     reaction networks is now part of the starkiller-astro github.
     You can change your clone to refer to this via:

     git remote set-url origin ssh://git@github.com/starkiller-astro/Microphysics

  -- a new mechanism for using a stability criterion to trigger
     a regrid at the end of a timestep was added (PR #122)

  -- some cleaning of the logic for momentum fluxes and
     limit_hydro_fluxes_on_small_dens (issues #130, #131)

# 17.05

  -- some protections added in the retry code


# 17.04

  -- rewrote the conservative gravity formulation to work off of the
     potential.  This gives the best conservation with AMR.  This is
     equivalent to the description in Appendix B from Katz et
     al. (2016).


# 17.03

  -- the new refluxing method introduced in 16.11 has been removed,
     as it was determined to not provide any benefit in accuracy.

  -- new derived plot variables are available when using thermal
     diffusion, including the conductivity, diffusion coefficient, and
     the entire diffusion term to the energy equation.  (issue #104)

  -- when all derived variables were stored in the plotfile, we were
     storing the mass fractions twice.  E.g. for he4, we were saving
     "he4" and "X(he4)".  Now only the latter is stored.

  -- created a post_simulation() function that is called at the end of
     a simulation.  An example is provided by test_diffusion where we
     output the norm of the error against the analytic solution.
     (issue #107, 108)


# 17.02

  -- diagnostic information about how source terms update the state
     has been overhauled and made uniform. All source terms, including
     hydro and resets, print their changes to the state in the same
     format. The parameter print_energy_diagnostics has been renamed
     print_update_diagnostics, and a new parameter
     coalesce_update_diagnostics has been added so that you can
     combine all of the old-time and new-time updates into one print.
     (issue #58)

  -- to support both single and double precision, all of the floating
     point declarations use the amrex_real type defined in the
     amrex_fort_module -- this is set to single or double precision at
     compile time.  All constants also now use this type.  For
     brevity, we rename it to 'rt' in the use statement.  (issue #34)

  -- the sponge is now time-centered by default (issue #7)

  -- the ppm_temp_fix stuff has been documented and made
     consistent across dimensions (issue #25)

  -- the job info git information is now the output of git describe,
     this gives more information, including the last tag, how far we
     are from the tag, and an abbreviated hash.  It also indicates if
     your working directory is dirty


* 17.01

  -- the radiation-specific version of computeTemp has been removed
     and instead everything goes through the main Castro computeTemp.
     This affects, in particular, how we treated small internal
     energies in radiation. (issue #64)

  -- the radiation-specific versions of umeth and consup have been
     merged with the pure hydro routines.  This gives round-off level
     differences.  This also now uses all velocity components in the
     kinetic energy correction for radiation. (issues #66, 70)

  -- a minor bug was fixed in the 3-d radiation characteristic tracing,
     regarding which gamma_1 (gamc) is used.


* 16.12a

  -- fix a restart bug with radiation that was introduced after 16.10
     (this was cherry-picked from development) (issues #76, 78)

* 16.12

  -- BoxLib now requires a C++ 11 compiler by default.  As part of
     this transition, PArrays are replaced by C++ Arrays.
     Additionally, changes to the BoxLib build system mean that we
     only need to supple COMP for the compiler.  FCOMP is now
     ignored.

  -- The User's Guide has been updated to reflect the current flow of
     the algorithm.

* 16.11

  -- we now distinguish between gravity (which can include a
     constant gravitational acceleration) and self-gravity,
     with the GRAVITY and SELF_GRAVITY preprocessor directives

  -- some work on the sync between levels was done -- this will
     be described in a forthcoming paper. The main change by default
     is that after a reflux, we recompute the value of the source terms
     on the affected levels so that the new-time source term knows about
     the updated state due to the flux. For gravity, this resembles
     what the original Castro paper described for a sync source, but this
     is now done in a consistent way for all source terms. This should be fairly
     cheap which is why it is enabled by default, but you can disable it
     (see castro.update_sources_after_reflux). An additional optional
     change is a new strategy for refluxing (see castro.reflux_strategy).
     In the existing standard method, we only reflux after all fine timesteps
     over a coarse timestep have completed. In the new method, we do a
     partial reflux at the end of each fine timestep. This means that
     the coarse state used in time interpolation for the fine level
     is slightly more accurate as we go for later fine timesteps. It
     should also be needed for self-consistently conserving energy for gravity.
     At present it is more expensive than the standard method when there
     are gravity sync solves because there are more of them, but the tradeoff
     is that the simulation is more accurate.

  -- the order of computing the temperature and reseting internal
     energy was changed in a few spots. This will change results by default.

  -- the radiation-specific source was moved into the Radiation/
     subdirectory

* 16.10

  -- the parameter first_order_hydro has been moved from the
     radiation namespace to the castro namespace

  -- the problem setups have been moved into sub-directory
     categories to make it easier to read (issue #32)

  -- the way we we use tolerances in the multigrid solve for Poisson
     gravity has changed. The old behavior is that you would pass in
     gravity.ml_tol as the relative tolerance on each grid level, and
     absolute tolerances would not be used. This suffered from some
     defects, notably that on fine grids you often had to loosen the
     relative tolerance on each higher level to achieve convergence,
     and in certain cases the scheme would fail completely, for
     example if the fine grids were not covering the mass on the
     grid. We now use an input parameter gravity.abs_tol which
     controls the absolute scale of the tolerance. This can either be
     an array of values, one for each level, or a single scalar
     value. If it is the latter, then the absolute tolerance passed
     into the multigrid scheme is the tolerance multiplied by the
     maximum value of the RHS over the entire domain.  On the coarse
     grid, then, the absolute tolerance is 4*pi*G*rho_max*abs_tol, and
     on fine grids this is multiplied by ref_ratio**2. If you do not
     specify gravity.abs_tol, then a reasonable value is selected for
     the coarse level, and the same scheme is used to give it
     reasonable values on the fine levels as well. The parameter
     gravity.ml_tol has been renamed gravity.rel_tol, and has the same
     meaning as before, but it now defaults to zero. gravity.ml_tol is
     now deprecated, and will be removed in a future release. Note
     that the tolerance used in determining convergence is always the
     less restrictive of the relative and absolute tolerance
     requirements.  gravity.delta_tol has been removed. (issue #43)

  -- the radiation hydro solver, that used to live in
     CastroRadiation.git has now been completely integrated into the
     main Castro git repo.  The history was preserved in the
     transition It has also been cleaned up a little (issues #24, #31,
     #33, #48)

     The radiation build variable Network_inputs was renamed
     to NETWORK_INPUTS for consistency.

     The EOSes that used to come with CastroRadiation are available
     in Microphysics.git

  -- the gravity and diffusion runtime parameters have been moved
     to the master _cpp_parameters file (issue #42)

  -- enthalpy, species, and temperature diffusion are now properly
     time-centered (issue #22), and a bug in the hi boundary
     inflow boundary conditions for diffusion was fixed (issue #41)

  -- a flux limiter has been added that limits the size of the hydro
     fluxes if they would cause rho or (rho e) to go negative. This
     can be used with castro.limit_hydro_fluxes_on_small_dens = 1.

  -- a bug for single-level problems with Poisson gravity has been
     fixed where the multi-grid tolerance was being set to an
     uninitialized value

  -- a flaw in the source terms for the primitive variables in the
     hydro update has been fixed, so that source terms like gravity
     should no longer affect the pressure and (rho e) interface states
     (issue #19)

  -- the prediction of source terms to the half-time used in the
     hydrodynamics reconstruction was not being done properly.
     This has been fixed (issue #18)

  -- the radiation hydro ppm now implements the ppm_predict_gammae
     option

  -- we no longer ship VODE or BLAS with Castro -- these are provided
     by the separate Microphysics git repo

  -- the documentation of the architecture of Castro has been
     significantly improved (issues #20, #23, #29, #31)

* 16.09:

  -- the PPM tracing routine for radiation was synced up with the pure
     hydro version.  In particular, it now supports ppm_trace_sources,
     implements the reference states and fixes an issue with the
     flattening.

  -- The 1-d PPM routine was also updated to support tracing,
     predicting gamma_e instead of (rho e), and an inconsistency in
     the flattening was fixed.

  -- the parameters ppm_reference and ppm_reference_edge_limit
     have been removed -- there was no reason to use anything other
     than the defaults

  -- the parameter ppm_tau_in_tracing has been removed.  The useful
     part of this is preserved in the ppm_predict_gammae = 1
     functionality, which uses a different set of primitive variables
     (tau, u, p, gamma_e) in the prediction of the interface states.

  -- the flux correction for axisymmetric and 1-d spherical coords
     has been fixed.  In particular, there is now a separate flux
     register for the pressure term that enters as a gradient in the
     momentum equation.

  -- The sign on the gravitational potential has been flipped to be
     consistent with the usual convention in the physics literature,
     i.e. the potential is negative and we solve del**2 phi = 4 * pi *
     G * rho.

  -- Castro_advance.cpp has been significantly cleaned up. Each source
     term (gravity, rotation, diffusion, etc.) has a MultiFab
     associated with it through which it affects the state data. This
     has changed results slightly (typically a relative change no
     larger than the 1e-4 level) due to updates in the order of
     operations and consistency in usage on ghost zones.

  -- An iterative solver for coupling between reactions and
     hydrodynamics has been introduced, which you can enable with
     USE_SDC = TRUE in the makefile. The number of iterations done for
     each timestep is controlled with castro.sdc_max_iters.

  -- We changed the defaults for the gravity and rotation sources.
     now we do grav_source_type and rot_source_type = 4 by default.
     This is a conservative formulation for the energy equation that
     incorporates the source as a flux in the energy equation.  See
     Katz et al. 2016 for details.

     We also do implicit_rotation_update = 1 by default -- this does a
     slightly better coupling of the Coriolis force in the momentum
     equation by doing an implicit velocity update

     We also make ppm_trace_sources = 1 the default -- this does
     parabolic reconstruction of the momentum sources and traces
     under them when constructing the interface states

  -- we now set castro.cg_blend = 2 by default.  This has no effect for
     the default CGF Riemann solver, but for the Colella & Glaz solver
     (castro.riemann_solver = 1), this will augment the secant iteration
     for the pstar find with bisection if we fail to converge.  This
     makes the root find for the star state more robust.

  -- a new "fake" setup, riemann_test_zone can be use to send a left /
     right hydro state to the CG Riemann solver for testing -- this acts
     as a unit test for that solver.

  -- the default for castro.allow_negative_energy is now 0 -- this is
     the safer choice.

  -- the default for castro.point_mass_fix_solution was changed to 0
     -- this is a more expected behavior for new users.


* 16.08

  -- A new parameter gravity.max_multipole_moment_level was added.
     This comes into play when using the multipole solver to compute
     the boundary conditions on the domain for isolated mass
     distributions.  The default behavior in Castro when constructing
     boundary conditions for the gravity solve is to do a multipole
     expansion sum over the density on the coarse grid only.  If you
     increase the value of that new parameter from its default of 0 to
     some higher number, it will use the data from those more refined
     levels in constructing the boundary condition values.

  -- The file sponge_nd.f90 in Source/Src_nd/ has been renamed to
     sponge_nd.F90, the file extension change indicating that it can
     now be run through the preprocessor. Please update your local
     name for this file if you're overriding it in your problem setup.

  -- The sponge update is usually done in an implicit fashion,
     but you can now instead do an explicit update with
     castro.sponge_implicit == 0.

  -- the shock variable is now output if we are running with shock
     detection enabled

  -- Microphysics/eos is now Microphysics/EOS

  -- a number of changes were done in the Microphysics repo -- see
     Microphysics/CHANGES for a log of those


* 16.07

  -- For consistency across the BoxLib suite of astro codes, we've
     renamed the main environment variables.  CASTRO_HOME now replaces
     CASTRO_DIR; MICROPHYSICS_HOME now replaces MICROPHYSICS_DIR.

  -- The EOS, network, and conductivity routines have been moved to
     sub-directories or Castro/Microphysics/.  This reflects the way
     the layout in the standalone Microphysics repo as well as that in
     Maestro.

  -- Some of the routines in Source/Src_nd/ have been renamed from
     .f90 files to .F90 files so that we can use the preprocessor. If
     you were using any of them (Prob_nd.f90, problem_tagging_nd.f90,
     Rotation_frequency.f90, or ext_src_nd.f90) by having local copies
     in your problem directory that overwrote them, please be sure to
     update the file extension so that Castro will recognize them.

  -- If you were using allow_negative_energy == 0, the case where
     (rho*E), the total gas energy of the zone, was negative was
     indirectly covered and it would be reset in this case due to the
     way the logic worked for resetting the internal energy and then
     updating the total energy to be consistent with it. However at
     one point we added an option castro.dual_energy_update_E_from_e
     which disabled that second update and also meant that negative
     (rho*E) was again possible. This possibility has now been
     precluded directly, by resetting (rho*E) the same way if we
     detect that it is negative. This should not change results unless
     you were using castro.dual_energy_update_E_from_e = 1. This is
     also a good time to plug the newer option
     castro.allow_small_energy, which if set to 1 will reset when you
     hit a (rho*e) that is less than the smallest possible energy for
     the (rho, small_temp, X) in that zone. Note that it requires an
     extra EOS call.

  -- The default interpolation for coarse zones into fine zones is
     piecewise linear.  There is now an option to use piecewise
     constant instead -- set castro.state_interp_order to 0. Note that
     if you use piecewise linear you can set
     castro.lin_limit_state_interp to 1 if you want to preserve linear
     combinations and therefore guarantee that, say, sum(X) = 1.

  -- If you set the new option castro.limit_fluxes_on_small_dens = 1,
     the fluxes will be explicitly limited such that a negative
     density is never created.

  -- Along similar lines, there are also new options for how to reset
     a negative density if one should arise. Set
     castro.density_reset_method = 2 to use the average of all
     adjacent zones instead of the default, which is the
     characteristics of the adjacent zone with the highest
     density. Set it to 3 if you want to reset it to the original zone
     state before the hydro update.

  -- We have fixed an issue where diffusion did not work correctly if
     add_ext_src = 0.  The diffusion source term is now independent of
     whether you have user-defined source terms.

  -- ConvertCheckpoint/ now lives under Util/

  -- UsersGuide/ is now Docs/ -- this is consistent with the other
     BoxLib codes

  -- Burning is no longer done in ghost cells for boundaries with
     neighbors on the same level of refinement.  Instead a ghost cell
     fill is done to fill the like-level neighbor cells.  As a
     consequence of this change, if reset_internal_energy() is invoked
     in a cell, to reset the internal energy to E - K, this reset is
     now reflected in the ghost cells (this is a more consistent
     behavior).  Previously, the energy was never reset in the ghost
     cells.<|MERGE_RESOLUTION|>--- conflicted
+++ resolved
@@ -1,4 +1,3 @@
-<<<<<<< HEAD
 changes since last release:
 
   -- the CTU hydro solver no longer does any allocation in any of the
@@ -29,11 +28,10 @@
      diffuse_cutoff_density_hi, the transport coefficient is scaled
      linearly until the density reaches diffuse_cutoff_density, where
      it is zero.
-=======
-# 19.01.1
+
+# 19.01.4
 
   -- fixed the .zenodo.json
->>>>>>> d83c151f
 
 # 19.01
 
