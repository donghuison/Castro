module probdata_module

!     These determine the refinement criteria
      use amrex_fort_module, only : rt => amrex_real

<<<<<<< HEAD
      real(rt), save, allocatable :: heating_factor, g0, rho0, p0, gamma1

#ifdef AMREX_USE_CUDA
      attributes(managed) :: heating_factor, g0, rho0, p0, gamma1
#endif
=======
      real(rt), save :: heating_factor, g0, rho0, p0, gamma1
      logical, save :: do_pert
>>>>>>> 00295048

end module probdata_module<|MERGE_RESOLUTION|>--- conflicted
+++ resolved
@@ -3,15 +3,12 @@
 !     These determine the refinement criteria
       use amrex_fort_module, only : rt => amrex_real
 
-<<<<<<< HEAD
       real(rt), save, allocatable :: heating_factor, g0, rho0, p0, gamma1
+      logical, save, allocatable :: do_pert
 
 #ifdef AMREX_USE_CUDA
       attributes(managed) :: heating_factor, g0, rho0, p0, gamma1
+      attributes(managed) :: do_pert
 #endif
-=======
-      real(rt), save :: heating_factor, g0, rho0, p0, gamma1
-      logical, save :: do_pert
->>>>>>> 00295048
 
 end module probdata_module