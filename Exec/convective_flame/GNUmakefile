PRECISION  = DOUBLE
PROFILE    = FALSE

DEBUG      = FALSE

DIM        = 2

COMP	   = gcc
FCOMP	   = gfortran

USE_MPI    = TRUE

USE_GRAV   = TRUE
USE_REACT = TRUE
USE_ROTATION = TRUE
USE_DIFFUSION = TRUE

CASTRO_DIR = ../..

ifdef MICROPHYSICS_DIR

  # This sets the EOS directory in $(MICROPHYSICS_DIR)/eos
  EOS_dir     := gamma_law_general

  # This sets the network directory in $(MICROPHYSICS_DIR)/networks
  Network_dir := kpp

else

  $(error Error: This problem requires the Microphysics repository. Please ensure that you have downloaded it and set $$MICROPHYSICS_DIR appropriately)

endif

Conductivity_dir := constant

<<<<<<< HEAD
=======
# This sets the network directory in $(CASTRO_DIR)/Networks
Network_dir := powerlaw
>>>>>>> 27ab0f29

Bpack   := ./Make.package
Blocs   := .

include ../Make.Castro<|MERGE_RESOLUTION|>--- conflicted
+++ resolved
@@ -33,11 +33,8 @@
 
 Conductivity_dir := constant
 
-<<<<<<< HEAD
-=======
-# This sets the network directory in $(CASTRO_DIR)/Networks
+# This sets the network directory in $(MICROPHYSICS_DIR)/Networks
 Network_dir := powerlaw
->>>>>>> 27ab0f29
 
 Bpack   := ./Make.package
 Blocs   := .
