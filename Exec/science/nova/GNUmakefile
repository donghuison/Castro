--- conflicted
+++ resolved
@@ -9,11 +9,7 @@
 
 USE_MPI          = TRUE
 USE_OMP          = FALSE
-<<<<<<< HEAD
-USE_CUDA         = TRUE 
-=======
 USE_CUDA         = TRUE
->>>>>>> a3579891
 
 USE_GRAV         = TRUE
 USE_REACT        = TRUE
