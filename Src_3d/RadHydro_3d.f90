--- conflicted
+++ resolved
@@ -10,7 +10,6 @@
 
 contains
 
-<<<<<<< HEAD
   ! ::: 
   ! ::: ------------------------------------------------------------------
   ! ::: 
@@ -373,7 +372,7 @@
   ! ::: :: flux3      <=  (modify) flux in Z direction on Z edges
   ! L:: ----------------------------------------------------------------
 
-  subroutine umeth3d_rad(q, c,cg, gamc,gamcg, csml, flatn, q_lo, q_hi, &
+  subroutine umeth3d_rad(q, c,cg, gamc,gamcg, csml, flatn, qd_lo, qd_hi, &
                          lam,lam_lo,lam_hi, &
                          srcQ, src_lo, src_hi, &
                          lo, hi, dx, dy, dz, dt, &
@@ -406,7 +405,7 @@
     integer :: rfd1_lo(3), rfd1_hi(3)
     integer :: rfd2_lo(3), rfd2_hi(3)
     integer :: rfd3_lo(3), rfd3_hi(3)
-    integer :: q_lo(3), q_hi(3)
+    integer :: qd_lo(3), qd_hi(3)
     integer :: lo(3), hi(3)
 
     integer :: fd1_lo(3), fd1_hi(3)
@@ -416,13 +415,13 @@
     integer :: ugdnvy_lo(3), ugdnvy_hi(3)
     integer :: ugdnvz_lo(3), ugdnvz_hi(3)
 
-    double precision     q(q_lo(1):q_hi(1),q_lo(2):q_hi(2),q_lo(3):q_hi(3),QRADVAR)
-    double precision     c(q_lo(1):q_hi(1),q_lo(2):q_hi(2),q_lo(3):q_hi(3))
-    double precision    cg(q_lo(1):q_hi(1),q_lo(2):q_hi(2),q_lo(3):q_hi(3))
-    double precision  gamc(q_lo(1):q_hi(1),q_lo(2):q_hi(2),q_lo(3):q_hi(3))
-    double precision gamcg(q_lo(1):q_hi(1),q_lo(2):q_hi(2),q_lo(3):q_hi(3))
-    double precision  csml(q_lo(1):q_hi(1),q_lo(2):q_hi(2),q_lo(3):q_hi(3))
-    double precision flatn(q_lo(1):q_hi(1),q_lo(2):q_hi(2),q_lo(3):q_hi(3))
+    double precision     q(qd_lo(1):qd_hi(1),qd_lo(2):qd_hi(2),qd_lo(3):qd_hi(3),QRADVAR)
+    double precision     c(qd_lo(1):qd_hi(1),qd_lo(2):qd_hi(2),qd_lo(3):qd_hi(3))
+    double precision    cg(qd_lo(1):qd_hi(1),qd_lo(2):qd_hi(2),qd_lo(3):qd_hi(3))
+    double precision  gamc(qd_lo(1):qd_hi(1),qd_lo(2):qd_hi(2),qd_lo(3):qd_hi(3))
+    double precision gamcg(qd_lo(1):qd_hi(1),qd_lo(2):qd_hi(2),qd_lo(3):qd_hi(3))
+    double precision  csml(qd_lo(1):qd_hi(1),qd_lo(2):qd_hi(2),qd_lo(3):qd_hi(3))
+    double precision flatn(qd_lo(1):qd_hi(1),qd_lo(2):qd_hi(2),qd_lo(3):qd_hi(3))
     double precision  srcQ(src_lo(1):src_hi(1),src_lo(2):src_hi(2),src_lo(3):src_hi(3),QVAR)
     double precision flux1(fd1_lo(1):fd1_hi(1),fd1_lo(2):fd1_hi(2),fd1_lo(3):fd1_hi(3),NVAR)
     double precision flux2(fd2_lo(1):fd2_hi(1),fd2_lo(2):fd2_hi(2),fd2_lo(3):fd2_hi(3),NVAR)
@@ -500,15 +499,15 @@
 
     double precision :: pggdnvx, pggdnvy, pggdnvz
 
-    integer :: qd_lo(3), qd_hi(3)
+    integer :: qt_lo(3), qt_hi(3)
     integer :: It_lo(3), It_hi(3)
     integer :: shk_lo(3), shk_hi(3) 
     integer :: fx_lo(3), fx_hi(3)
     integer :: fy_lo(3), fy_hi(3)
     integer :: fz_lo(3), fz_hi(3)
 
-    qd_lo = [lo(1)-1, lo(2)-1, 1]
-    qd_hi = [hi(1)+2, hi(2)+2, 2]
+    qt_lo = [lo(1)-1, lo(2)-1, 1]
+    qt_hi = [hi(1)+2, hi(2)+2, 2]
 
     It_lo = [lo(1)-1, lo(2)-1, 1]
     It_hi = [hi(1)+1, hi(2)+1, 2]
@@ -525,1331 +524,56 @@
     fz_lo = [lo(1) - 1, lo(2) - 1, 1]
     fz_hi = [hi(1) + 1, hi(2) + 1, 2]
 
-    allocate (    qgdnvx(qd_lo(1):qd_hi(1),qd_lo(2):qd_hi(2),qd_lo(3):qd_hi(3),ngdnv))
-    allocate (   qgdnvxf(qd_lo(1):qd_hi(1),qd_lo(2):qd_hi(2),qd_lo(3):qd_hi(3),ngdnv))
-    allocate ( qgdnvtmpx(qd_lo(1):qd_hi(1),qd_lo(2):qd_hi(2),qd_lo(3):qd_hi(3),ngdnv))
-
-    allocate (    qgdnvy(qd_lo(1):qd_hi(1),qd_lo(2):qd_hi(2),qd_lo(3):qd_hi(3),ngdnv))
-    allocate (   qgdnvyf(qd_lo(1):qd_hi(1),qd_lo(2):qd_hi(2),qd_lo(3):qd_hi(3),ngdnv))
-    allocate ( qgdnvtmpy(qd_lo(1):qd_hi(1),qd_lo(2):qd_hi(2),qd_lo(3):qd_hi(3),ngdnv))
-=======
-! ::: 
-! ::: ------------------------------------------------------------------
-! ::: 
-
-subroutine ctoprim_rad(lo,hi, &
-     uin,uin_l1,uin_l2,uin_l3,uin_h1,uin_h2,uin_h3, &
-     Erin,Erin_l1,Erin_l2,Erin_l3,Erin_h1,Erin_h2,Erin_h3, &
-     lam,lam_l1,lam_l2,lam_l3,lam_h1,lam_h2,lam_h3, &
-     q,c,cg,gamc,gamcg,csml,flatn,  q_l1,  q_l2,  q_l3,  q_h1,  q_h2,  q_h3, &
-     src, src_l1,src_l2,src_l3,src_h1,src_h2,src_h3, &
-     srcQ, srQ_l1,srQ_l2,srQ_l3,srQ_h1,srQ_h2,srQ_h3, &
-     courno,dx,dy,dz,dt,ngp,ngf,iflaten)
-
-!     Will give primitive variables on lo-ngp:hi+ngp, and flatn on lo-ngf:hi+ngf
-!     if iflaten=1.  Declared dimensions of q,c,gamc,csml,flatn are given
-!     by DIMS(q).  This declared region is assumed to encompass lo-ngp:hi+ngp.
-!     Also, uflaten call assumes ngp>=ngf+3 (ie, primitve data is used by the
-!     routine that computes flatn).  
-
-  use network, only : nspec, naux
-  use eos_module
-  use meth_params_module, only : NVAR, URHO, UMX, UMY, UMZ, &
-       UEDEN, UEINT, UTEMP, UFA, UFS, UFX, &
-       QVAR, QRHO, QU, QV, QW, QGAME, &
-       QREINT, QPRES, QTEMP, QFA, QFS, QFX, &
-       nadv, allow_negative_energy, small_temp
-  use radhydro_params_module, only : QRADVAR, qrad, qradhi, qptot, qreitot, comoving, &
-       flatten_pp_threshold, first_order_hydro
-  use rad_params_module, only : ngroups
-  use flatten_module, only : uflaten
-  use fluxlimiter_module, only : Edd_factor
-
-  implicit none
-
-  double precision, parameter:: small = 1.d-8
-
-  integer lo(3), hi(3)
-  integer uin_l1,uin_l2,uin_l3,uin_h1,uin_h2,uin_h3
-  integer Erin_l1,Erin_l2,Erin_l3,Erin_h1,Erin_h2,Erin_h3
-  integer lam_l1,lam_l2,lam_l3,lam_h1,lam_h2,lam_h3
-  integer q_l1,q_l2,q_l3,q_h1,q_h2,q_h3
-  integer src_l1,src_l2,src_l3,src_h1,src_h2,src_h3
-  integer srQ_l1,srQ_l2,srQ_l3,srQ_h1,srQ_h2,srQ_h3
-
-  double precision :: uin(uin_l1:uin_h1,uin_l2:uin_h2,uin_l3:uin_h3,NVAR)
-  double precision Erin(Erin_l1:Erin_h1,Erin_l2:Erin_h2,Erin_l3:Erin_h3,0:ngroups-1)
-  double precision lam(lam_l1:lam_h1,lam_l2:lam_h2,lam_l3:lam_h3,0:ngroups-1)
-  double precision ::     q(q_l1:q_h1,q_l2:q_h2,q_l3:q_h3,QRADVAR)
-  double precision ::     c(q_l1:q_h1,q_l2:q_h2,q_l3:q_h3)
-  double precision ::    cg(q_l1:q_h1,q_l2:q_h2,q_l3:q_h3)
-  double precision :: gamc (q_l1:q_h1,q_l2:q_h2,q_l3:q_h3)
-  double precision :: gamcg(q_l1:q_h1,q_l2:q_h2,q_l3:q_h3)
-  double precision :: csml (q_l1:q_h1,q_l2:q_h2,q_l3:q_h3)
-  double precision :: flatn(q_l1:q_h1,q_l2:q_h2,q_l3:q_h3)
-  double precision ::  src(src_l1:src_h1,src_l2:src_h2,src_l3:src_h3,NVAR)
-  double precision :: srcQ(srQ_l1:srQ_h1,srQ_l2:srQ_h2,srQ_l3:srQ_h3,QVAR)
-  double precision :: dx, dy, dz, dt, courno
-  integer          :: ngp, ngf, iflaten
-
-  ! Local variables
-
-  double precision, allocatable:: dpdrho(:,:,:)
-  double precision, allocatable:: dpde(:,:,:)
-  double precision, allocatable:: flatg(:,:,:)
-
-  integer          :: i, j, k, g
-  integer          :: loq(3), hiq(3)
-  integer          :: n, nq
-  integer          :: iadv, ispec, iaux
-  double precision :: courx, coury, courz, courmx, courmy, courmz
-
-  double precision :: csrad2, prad, Eddf, gamr
-
-  type(eos_t) :: eos_state
-  
-  allocate( dpdrho(q_l1:q_h1,q_l2:q_h2,q_l3:q_h3))
-  allocate(   dpde(q_l1:q_h1,q_l2:q_h2,q_l3:q_h3))
-  allocate(  flatg(q_l1:q_h1,q_l2:q_h2,q_l3:q_h3))
-  
-  do i=1,3
-     loq(i) = lo(i)-ngp
-     hiq(i) = hi(i)+ngp
-  enddo
-
-  ! Make q (all but p), except put e in slot for rho.e, fix after eos call.
-  ! The temperature is used as an initial guess for the eos call and will be overwritten.
-  !
-  do k = loq(3),hiq(3)
-     do j = loq(2),hiq(2)
-        do i = loq(1),hiq(1)
-           
-           if (uin(i,j,k,URHO) .le. 0.d0) then
-              print *,'   '
-              print *,'>>> Error: Castro_3d::ctoprim ',i,j,k
-              print *,'>>> ... negative density ',uin(i,j,k,URHO)
-              call bl_error("Error:: Castro_3d.f90 :: ctoprim")
-           end if
-
-           q(i,j,k,QRHO) = uin(i,j,k,URHO)
-           q(i,j,k,QU) = uin(i,j,k,UMX)/uin(i,j,k,URHO)
-           q(i,j,k,QV) = uin(i,j,k,UMY)/uin(i,j,k,URHO)
-           q(i,j,k,QW) = uin(i,j,k,UMZ)/uin(i,j,k,URHO)
-           ! convert "rho e" to "e"
-           q(i,j,k,QREINT ) = uin(i,j,k,UEINT)/q(i,j,k,QRHO)
-           q(i,j,k,QTEMP  ) = uin(i,j,k,UTEMP)
-           q(i,j,k,qrad:qradhi) = Erin(i,j,k,:)
-        enddo
-     enddo
-  enddo
-
-  ! Load advected quatities, c, into q, assuming they arrived in uin as rho.c
-  do iadv = 1, nadv
-     n = UFA + iadv - 1
-     nq = QFA + iadv - 1
-     do k = loq(3),hiq(3)
-        do j = loq(2),hiq(2)
-           do i = loq(1),hiq(1)
-              q(i,j,k,nq) = uin(i,j,k,n)/q(i,j,k,QRHO)
-           enddo
-        enddo
-     enddo
-  end do
-      
-  ! Load chemical species, c, into q, assuming they arrived in uin as rho.c
-  do ispec = 1, nspec
-     n  = UFS + ispec - 1
-     nq = QFS + ispec - 1
-     do k = loq(3),hiq(3)
-        do j = loq(2),hiq(2)
-           do i = loq(1),hiq(1)
-              q(i,j,k,nq) = uin(i,j,k,n)/q(i,j,k,QRHO)
-           enddo
-        enddo
-     enddo
-  enddo
-      
-  ! Load auxiliary variables which are needed in the EOS
-  do iaux = 1, naux
-     n  = UFX + iaux - 1
-     nq = QFX + iaux - 1
-     do k = loq(3),hiq(3)
-        do j = loq(2),hiq(2)
-           do i = loq(1),hiq(1)
-              q(i,j,k,nq) = uin(i,j,k,n)/q(i,j,k,QRHO)
-           enddo
-        enddo
-     enddo
-  enddo
-
-  ! Get gamc, p, T, c, csml using q state
-  do k = loq(3), hiq(3)
-     do j = loq(2), hiq(2)
-        do i = loq(1), hiq(1)
- 
-           eos_state % rho = q(i,j,k,QRHO)
-           eos_state % T   = q(i,j,k,QTEMP)
-           eos_state % e   = q(i,j,k,QREINT)
-           eos_state % xn  = q(i,j,k,QFS:QFS+nspec-1)
-           eos_state % aux = q(i,j,k,QFX:QFX+naux-1)
-
-           ! If necessary, reset the energy using small_temp
-           if ((allow_negative_energy .eq. 0) .and. (q(i,j,k,QREINT) .lt. 0)) then
-              q(i,j,k,QTEMP) = small_temp
-              eos_state % T = q(i,j,k,QTEMP)
-              call eos(eos_input_rt, eos_state)
-              q(i,j,k,QPRES ) = eos_state % p
-              q(i,j,k,QREINT) = eos_state % e
-              if (q(i,j,k,QREINT) .lt. 0.d0) then
-                 print *,'   '
-                 print *,'>>> Error: ctoprim ',i,j,k
-                 print *,'>>> ... new e from eos call is negative ' &
-                      ,q(i,j,k,QREINT)
-                 print *,'    '
-                 call bl_error("Error:: ctoprim")
-              end if
-           end if
-
-           call eos(eos_input_re, eos_state)
-
-           q(i,j,k,QTEMP) = eos_state % T
-           q(i,j,k,QPRES) = eos_state % p
-           dpdrho(i,j,k)  = eos_state % dpdr_e
-           dpde(i,j,k)    = eos_state % dpde
-           gamcg(i,j,k)   = eos_state % gam1
-           cg(i,j,k)      = eos_state % cs
-           
-           csrad2 = 0.d0
-           prad = 0.d0
-           do g=0, ngroups-1
-              if (comoving) then
-                 Eddf = Edd_factor(lam(i,j,k,g))
-                 gamr = (3.d0-Eddf)/2.d0
-              else
-                 gamr = lam(i,j,k,g) + 1.d0
-              end if
-              prad = prad + lam(i,j,k,g)*q(i,j,k,qrad+g)
-              csrad2 = csrad2 + gamr * (lam(i,j,k,g)*q(i,j,k,qrad+g)) / q(i,j,k,QRHO)
-           end do
-
-           q(i,j,k,qptot) = q(i,j,k,QPRES) + prad
-           c(i,j,k) = cg(i,j,k)**2 + csrad2
-           gamc(i,j,k) = c(i,j,k) * q(i,j,k,QRHO) / q(i,j,k,qptot)
-           c(i,j,k) = sqrt(c(i,j,k))
-           csml(i,j,k) = max(small, small * c(i,j,k))
-
-           ! convert "e" back to "rho e"
-           q(i,j,k,QREINT) = q(i,j,k,QREINT)*q(i,j,k,QRHO)
-           q(i,j,k,qreitot) = q(i,j,k,QREINT) + sum(q(i,j,k,qrad:qradhi))
-
-        end do
-     end do
-  end do
-
-  ! compute srcQ terms
-  do k = loq(3), hiq(3)
-     do j = loq(2), hiq(2)
-        do i = loq(1), hiq(1)
-           
-           srcQ(i,j,k,QRHO  ) = src(i,j,k,URHO)
-           srcQ(i,j,k,QU    ) = (src(i,j,k,UMX) - q(i,j,k,QU) * srcQ(i,j,k,QRHO)) / q(i,j,k,QRHO)
-           srcQ(i,j,k,QV    ) = (src(i,j,k,UMY) - q(i,j,k,QV) * srcQ(i,j,k,QRHO)) / q(i,j,k,QRHO)
-           srcQ(i,j,k,QW    ) = (src(i,j,k,UMZ) - q(i,j,k,QW) * srcQ(i,j,k,QRHO)) / q(i,j,k,QRHO)
-           srcQ(i,j,k,QREINT) = src(i,j,k,UEDEN) - q(i,j,k,QU)*src(i,j,k,UMX) &
-                                                 - q(i,j,k,QV)*src(i,j,k,UMY) &
-                                                 - q(i,j,k,QW)*src(i,j,k,UMZ) &
-                                + 0.5d0 * (q(i,j,k,QU)**2 + q(i,j,k,QV)**2 + q(i,j,k,QW)**2) * srcQ(i,j,k,QRHO)
-
-           srcQ(i,j,k,QPRES ) = dpde(i,j,k)*(srcQ(i,j,k,QREINT) - &
-                q(i,j,k,QREINT)*srcQ(i,j,k,QRHO)/q(i,j,k,QRHO)) /q(i,j,k,QRHO) + &
-                dpdrho(i,j,k)*srcQ(i,j,k,QRHO)! + &
-!                                    sum(dpdX_er(i,j,k,:)*(src(i,j,k,UFS:UFS+nspec-1) - &
-!                                                          q(i,j,k,QFS:QFS+nspec-1)*srcQ(i,j,k,QRHO))) &
-!                                    /q(i,j,k,QRHO)
-
-           do ispec = 1,nspec
-              srcQ(i,j,k,QFS+ispec-1) = ( src(i,j,k,UFS+ispec-1) - q(i,j,k,QFS+ispec-1) * srcQ(i,j,k,QRHO) ) / &
-                                             q(i,j,k,QRHO)
-           enddo
-
-           do iaux = 1,naux
-              srcQ(i,j,k,QFX+iaux-1) = ( src(i,j,k,UFX+iaux-1) - q(i,j,k,QFX+iaux-1) * srcQ(i,j,k,QRHO) ) / &
-                                             q(i,j,k,QRHO)
-           enddo
-
-           do iadv = 1,nadv
-              srcQ(i,j,k,QFA+iadv-1) = ( src(i,j,k,UFA+iadv-1) - q(i,j,k,QFA+iadv-1) * srcQ(i,j,k,QRHO) ) / &
-                                             q(i,j,k,QRHO)
-           enddo
-           
-        enddo
-     enddo
-  enddo
-
-  ! Compute running max of Courant number over grids
-  courmx = courno
-  courmy = courno
-  courmz = courno
-  do k = lo(3),hi(3)
-     do j = lo(2),hi(2)
-        do i = lo(1),hi(1)
-
-           courx = ( c(i,j,k)+abs(q(i,j,k,QU)) ) * dt/dx
-           coury = ( c(i,j,k)+abs(q(i,j,k,QV)) ) * dt/dy
-           courz = ( c(i,j,k)+abs(q(i,j,k,QW)) ) * dt/dz
-           
-           courmx = max( courmx, courx )
-           courmy = max( courmy, coury )
-           courmz = max( courmz, courz )
-           
-           if (courx .gt. 1.d0) then
-              print *,'   '
-              call bl_warning("Warning:: Castro_3d.f90 :: CFL violation in ctoprim")
-              print *,'>>> ... (u+c) * dt / dx > 1 ', courx
-              print *,'>>> ... at cell (i,j,k)   : ',i,j,k
-              print *,'>>> ... u, c                ',q(i,j,k,QU), c(i,j,k)
-              print *,'>>> ... density             ',q(i,j,k,QRHO)
-           end if
-           
-           if (coury .gt. 1.d0) then
-              print *,'   '
-              call bl_warning("Warning:: Castro_3d.f90 :: CFL violation in ctoprim")
-              print *,'>>> ... (v+c) * dt / dx > 1 ', coury
-              print *,'>>> ... at cell (i,j,k)   : ',i,j,k
-              print *,'>>> ... v, c                ',q(i,j,k,QV), c(i,j,k)
-              print *,'>>> ... density             ',q(i,j,k,QRHO)
-           end if
-
-           if (courz .gt. 1.d0) then
-              print *,'   '
-              call bl_warning("Warning:: Castro_3d.f90 :: CFL violation in ctoprim")
-              print *,'>>> ... (w+c) * dt / dx > 1 ', courz
-              print *,'>>> ... at cell (i,j,k)   : ',i,j,k
-              print *,'>>> ... w, c                ',q(i,j,k,QW), c(i,j,k)
-              print *,'>>> ... density             ',q(i,j,k,QRHO)
-           end if
-           
-        enddo
-     enddo
-  enddo
-
-  courno = max( courmx, courmy, courmz )
-
-  ! Compute flattening coef for slope calculations
-  if (first_order_hydro) then
-     flatn = 0.d0
-  else if(iflaten.eq.1)then
-     do n=1,3
-        loq(n)=lo(n)-ngf
-        hiq(n)=hi(n)+ngf
-     enddo
-     call uflaten(loq,hiq, &
-          q(:,:,:,qptot), &
-          q(:,:,:,QU), &
-          q(:,:,:,QV), &
-          q(:,:,:,QW), &
-          flatn,(/q_l1,q_l2,q_l3/),(/q_h1,q_h2,q_h3/))
-     call uflaten(loq,hiq, &
-          q(:,:,:,qpres), &
-          q(:,:,:,QU), &
-          q(:,:,:,QV), &
-          q(:,:,:,QW), &
-          flatg,(/q_l1,q_l2,q_l3/),(/q_h1,q_h2,q_h3/))
-     flatn = flatn * flatg
-
-     if (flatten_pp_threshold > 0.d0) then
-        call ppflaten(loq,hiq, &
-             flatn, q, q_l1,q_l2,q_l3,q_h1,q_h2,q_h3)
-     end if
-  else
-     flatn = 1.d0
-  endif
-
-  deallocate(dpdrho,dpde)
-
-  q(:,:,:,QGAME) = 0.d0 ! QGAME is not used in radiation hydro. Setting it to 0 to mute valgrind.
-
-end subroutine ctoprim_rad
-
-! ::: ---------------------------------------------------------------
-! ::: :: UMETH3D     Compute hyperbolic fluxes using unsplit second
-! ::: ::               order Godunov integrator.
-! ::: :: 
-! ::: :: inputs/outputs
-! ::: :: q           => (const)  input state, primitives
-! ::: :: c           => (const)  sound speed
-! ::: :: gamc        => (const)  cound speed gamma
-! ::: :: csml        => (const)  local small c val
-! ::: :: flatn       => (const)  flattening parameter
-! ::: :: src         => (const)  source
-! ::: :: nx          => (const)  number of cells in X direction
-! ::: :: ny          => (const)  number of cells in Y direction
-! ::: :: nz          => (const)  number of cells in Z direction
-! ::: :: dx          => (const)  grid spacing in X direction
-! ::: :: dy          => (const)  grid spacing in Y direction
-! ::: :: dz          => (const)  grid spacing in Z direction
-! ::: :: dt          => (const)  time stepsize
-! ::: :: flux1      <=  (modify) flux in X direction on X edges
-! ::: :: flux2      <=  (modify) flux in Y direction on Y edges
-! ::: :: flux3      <=  (modify) flux in Z direction on Z edges
-! L:: ----------------------------------------------------------------
-
-subroutine umeth3d_rad(q, c,cg, gamc,gamcg, csml, flatn, &
-     qd_l1, qd_l2, qd_l3, qd_h1, qd_h2, qd_h3, &
-     lam,lam_l1,lam_l2,lam_l3,lam_h1,lam_h2,lam_h3, &
-     srcQ, src_l1, src_l2, src_l3, src_h1, src_h2, src_h3, &
-     ilo1, ilo2, ilo3, ihi1, ihi2, ihi3, dx, dy, dz, dt, &
-     flux1, fd1_l1, fd1_l2, fd1_l3, fd1_h1, fd1_h2, fd1_h3, &
-     flux2, fd2_l1, fd2_l2, fd2_l3, fd2_h1, fd2_h2, fd2_h3, &
-     flux3, fd3_l1, fd3_l2, fd3_l3, fd3_h1, fd3_h2, fd3_h3, &
-     rflux1,rfd1_l1,rfd1_l2,rfd1_l3,rfd1_h1,rfd1_h2,rfd1_h3, &
-     rflux2,rfd2_l1,rfd2_l2,rfd2_l3,rfd2_h1,rfd2_h2,rfd2_h3, &
-     rflux3,rfd3_l1,rfd3_l2,rfd3_l3,rfd3_h1,rfd3_h2,rfd3_h3, &
-     ugdnvx_out, ergdx_out, lmgdx_out, &
-     ugdnvx_l1,ugdnvx_l2,ugdnvx_l3, ugdnvx_h1,ugdnvx_h2,ugdnvx_h3, &
-     ugdnvy_out, ergdy_out, lmgdy_out, & 
-     ugdnvy_l1,ugdnvy_l2,ugdnvy_l3, ugdnvy_h1,ugdnvy_h2,ugdnvy_h3, &
-     ugdnvz_out, ergdz_out, lmgdz_out, &
-     ugdnvz_l1,ugdnvz_l2,ugdnvz_l3, ugdnvz_h1,ugdnvz_h2,ugdnvz_h3, &
-     pdivu, uy_xfc, uz_xfc, ux_yfc, uz_yfc, ux_zfc, uy_zfc)
-
-  use meth_params_module, only : QVAR, NVAR, QU, ppm_type
-  use ppm_module
-  use radhydro_params_module, only : QRADVAR
-  use rad_params_module, only : ngroups
-  use riemann_rad_module, only : cmpflx_rad
-  use trace_ppm_rad_module, only : tracexy_ppm_rad, tracez_ppm_rad
-  
-  implicit none
-
-  integer lam_l1,lam_l2,lam_l3,lam_h1,lam_h2,lam_h3
-  integer rfd1_l1, rfd1_l2, rfd1_l3, rfd1_h1, rfd1_h2, rfd1_h3
-  integer rfd2_l1, rfd2_l2, rfd2_l3, rfd2_h1, rfd2_h2, rfd2_h3
-  integer rfd3_l1, rfd3_l2, rfd3_l3, rfd3_h1, rfd3_h2, rfd3_h3
-
-  integer qd_l1, qd_l2, qd_l3, qd_h1, qd_h2, qd_h3
-  integer src_l1, src_l2, src_l3, src_h1, src_h2, src_h3
-  integer ilo1, ilo2, ilo3, ihi1, ihi2, ihi3
-  integer fd1_l1, fd1_l2, fd1_l3, fd1_h1, fd1_h2, fd1_h3
-  integer fd2_l1, fd2_l2, fd2_l3, fd2_h1, fd2_h2, fd2_h3
-  integer fd3_l1, fd3_l2, fd3_l3, fd3_h1, fd3_h2, fd3_h3
-  integer ugdnvx_l1,ugdnvx_l2,ugdnvx_l3,ugdnvx_h1,ugdnvx_h2,ugdnvx_h3
-  integer ugdnvy_l1,ugdnvy_l2,ugdnvy_l3,ugdnvy_h1,ugdnvy_h2,ugdnvy_h3
-  integer ugdnvz_l1,ugdnvz_l2,ugdnvz_l3,ugdnvz_h1,ugdnvz_h2,ugdnvz_h3
-  
-  double precision     q(qd_l1:qd_h1,qd_l2:qd_h2,qd_l3:qd_h3,QRADVAR)
-  double precision     c(qd_l1:qd_h1,qd_l2:qd_h2,qd_l3:qd_h3)
-  double precision    cg(qd_l1:qd_h1,qd_l2:qd_h2,qd_l3:qd_h3)
-  double precision  gamc(qd_l1:qd_h1,qd_l2:qd_h2,qd_l3:qd_h3)
-  double precision gamcg(qd_l1:qd_h1,qd_l2:qd_h2,qd_l3:qd_h3)
-  double precision  csml(qd_l1:qd_h1,qd_l2:qd_h2,qd_l3:qd_h3)
-  double precision flatn(qd_l1:qd_h1,qd_l2:qd_h2,qd_l3:qd_h3)
-  double precision  srcQ(src_l1:src_h1,src_l2:src_h2,src_l3:src_h3,QVAR)
-  double precision flux1(fd1_l1:fd1_h1,fd1_l2:fd1_h2,fd1_l3:fd1_h3,NVAR)
-  double precision flux2(fd2_l1:fd2_h1,fd2_l2:fd2_h2,fd2_l3:fd2_h3,NVAR)
-  double precision flux3(fd3_l1:fd3_h1,fd3_l2:fd3_h2,fd3_l3:fd3_h3,NVAR)
-  double precision ugdnvx_out(ugdnvx_l1:ugdnvx_h1,ugdnvx_l2:ugdnvx_h2,ugdnvx_l3:ugdnvx_h3)
-  double precision ugdnvy_out(ugdnvy_l1:ugdnvy_h1,ugdnvy_l2:ugdnvy_h2,ugdnvy_l3:ugdnvy_h3)
-  double precision ugdnvz_out(ugdnvz_l1:ugdnvz_h1,ugdnvz_l2:ugdnvz_h2,ugdnvz_l3:ugdnvz_h3)
-  double precision pdivu(ilo1:ihi1,ilo2:ihi2,ilo3:ihi3)
-  double precision uy_xfc(ugdnvx_l1:ugdnvx_h1,ugdnvx_l2:ugdnvx_h2,ugdnvx_l3:ugdnvx_h3)
-  double precision uz_xfc(ugdnvx_l1:ugdnvx_h1,ugdnvx_l2:ugdnvx_h2,ugdnvx_l3:ugdnvx_h3)
-  double precision ux_yfc(ugdnvy_l1:ugdnvy_h1,ugdnvy_l2:ugdnvy_h2,ugdnvy_l3:ugdnvy_h3)
-  double precision uz_yfc(ugdnvy_l1:ugdnvy_h1,ugdnvy_l2:ugdnvy_h2,ugdnvy_l3:ugdnvy_h3)
-  double precision ux_zfc(ugdnvz_l1:ugdnvz_h1,ugdnvz_l2:ugdnvz_h2,ugdnvz_l3:ugdnvz_h3)
-  double precision uy_zfc(ugdnvz_l1:ugdnvz_h1,ugdnvz_l2:ugdnvz_h2,ugdnvz_l3:ugdnvz_h3)
-  double precision dx, dy, dz, dt
-  
-  double precision lam(lam_l1:lam_h1,lam_l2:lam_h2,lam_l3:lam_h3,0:ngroups-1)
-  double precision ergdx_out(ugdnvx_l1:ugdnvx_h1,ugdnvx_l2:ugdnvx_h2,ugdnvx_l3:ugdnvx_h3,0:ngroups-1)
-  double precision ergdy_out(ugdnvy_l1:ugdnvy_h1,ugdnvy_l2:ugdnvy_h2,ugdnvy_l3:ugdnvy_h3,0:ngroups-1)
-  double precision ergdz_out(ugdnvz_l1:ugdnvz_h1,ugdnvz_l2:ugdnvz_h2,ugdnvz_l3:ugdnvz_h3,0:ngroups-1)
-  double precision lmgdx_out(ugdnvx_l1:ugdnvx_h1,ugdnvx_l2:ugdnvx_h2,ugdnvx_l3:ugdnvx_h3,0:ngroups-1)
-  double precision lmgdy_out(ugdnvy_l1:ugdnvy_h1,ugdnvy_l2:ugdnvy_h2,ugdnvy_l3:ugdnvy_h3,0:ngroups-1)
-  double precision lmgdz_out(ugdnvz_l1:ugdnvz_h1,ugdnvz_l2:ugdnvz_h2,ugdnvz_l3:ugdnvz_h3,0:ngroups-1)
-  double precision rflux1(rfd1_l1:rfd1_h1,rfd1_l2:rfd1_h2,rfd1_l3:rfd1_h3,0:ngroups-1)
-  double precision rflux2(rfd2_l1:rfd2_h1,rfd2_l2:rfd2_h2,rfd2_l3:rfd2_h3,0:ngroups-1)
-  double precision rflux3(rfd3_l1:rfd3_h1,rfd3_l2:rfd3_h2,rfd3_l3:rfd3_h3,0:ngroups-1)
-
-  ! Local variables
-
-  integer km,kc,kt,k3d,n
-  integer i,j, g
-
-  double precision dtdx, dtdy, dtdz, hdt
-  double precision cdtdx, cdtdy, cdtdz
-  double precision hdtdx, hdtdy, hdtdz
-
-  ! Left and right state arrays (edge centered, cell centered)
-  double precision, allocatable:: dqx(:,:,:,:), dqy(:,:,:,:), dqz(:,:,:,:)
-  double precision, allocatable::qxm(:,:,:,:),qym(:,:,:,:), qzm(:,:,:,:)
-  double precision, allocatable::qxp(:,:,:,:),qyp(:,:,:,:), qzp(:,:,:,:)
-
-  double precision, allocatable::qmxy(:,:,:,:),qpxy(:,:,:,:)
-  double precision, allocatable::qmxz(:,:,:,:),qpxz(:,:,:,:)
-
-  double precision, allocatable::qmyx(:,:,:,:),qpyx(:,:,:,:)
-  double precision, allocatable::qmyz(:,:,:,:),qpyz(:,:,:,:)
-
-  double precision, allocatable::qmzx(:,:,:,:),qpzx(:,:,:,:)
-  double precision, allocatable::qmzy(:,:,:,:),qpzy(:,:,:,:)
-
-  double precision, allocatable::qxl(:,:,:,:),qxr(:,:,:,:)
-  double precision, allocatable::qyl(:,:,:,:),qyr(:,:,:,:)
-  double precision, allocatable::qzl(:,:,:,:),qzr(:,:,:,:)
-
-  ! Work arrays to hold 3 planes of riemann state and conservative fluxes
-  double precision, allocatable::   fx(:,:,:,:),  fy(:,:,:,:), fz(:,:,:,:)
-  double precision, allocatable::  rfx(:,:,:,:), rfy(:,:,:,:),rfz(:,:,:,:)
-
-  double precision, allocatable:: fxy(:,:,:,:), fxz(:,:,:,:)
-  double precision, allocatable:: fyx(:,:,:,:), fyz(:,:,:,:)
-  double precision, allocatable:: fzx(:,:,:,:), fzy(:,:,:,:)
-  double precision, allocatable::rfxy(:,:,:,:),rfxz(:,:,:,:)
-  double precision, allocatable::rfyx(:,:,:,:),rfyz(:,:,:,:)
-  double precision, allocatable::rfzx(:,:,:,:),rfzy(:,:,:,:)
-
-  double precision, allocatable:: pgdnvx(:,:,:), ugdnvx(:,:,:), ergdnvx(:,:,:,:)
-  double precision, allocatable:: pgdnvxf(:,:,:), ugdnvxf(:,:,:), ergdnvxf(:,:,:,:)
-  double precision, allocatable:: pgdnvtmpx(:,:,:), ugdnvtmpx(:,:,:), ergdnvtmpx(:,:,:,:)
-
-  double precision, allocatable:: pgdnvy(:,:,:), ugdnvy(:,:,:), ergdnvy(:,:,:,:)
-  double precision, allocatable:: pgdnvyf(:,:,:), ugdnvyf(:,:,:), ergdnvyf(:,:,:,:)
-  double precision, allocatable:: pgdnvtmpy(:,:,:), ugdnvtmpy(:,:,:), ergdnvtmpy(:,:,:,:)
-  
-  double precision, allocatable:: pgdnvz(:,:,:), ugdnvz(:,:,:), ergdnvz(:,:,:,:)
-  double precision, allocatable:: pgdnvtmpz1(:,:,:), ugdnvtmpz1(:,:,:), ergdnvtmpz1(:,:,:,:)
-  double precision, allocatable:: pgdnvtmpz2(:,:,:), ugdnvtmpz2(:,:,:), ergdnvtmpz2(:,:,:,:)
-  
-  double precision, allocatable:: pgdnvzf(:,:,:), ugdnvzf(:,:,:), ergdnvzf(:,:,:,:)
-  
-  double precision, allocatable:: Ip(:,:,:,:,:,:), Im(:,:,:,:,:,:)
-
-  double precision, allocatable:: lmgdtmp(:,:,:,:)
-
-  double precision, allocatable :: v1gdnvtmp(:,:,:), v2gdnvtmp(:,:,:)
-
-  double precision :: pggdnvx, pggdnvy, pggdnvz
-
-  integer :: qd_lo(3), qd_hi(3)
-  integer :: qt_lo(3), qt_hi(3)
-  integer :: It_lo(3), It_hi(3)
-
-  qd_lo = [qd_l1, qd_l2, qd_l3]
-  qd_hi = [qd_h1, qd_h2, qd_h3]
-
-  qt_lo = [ ilo1-1, ilo2-1, 1 ]
-  qt_hi = [ ihi1+2, ihi2+2, 2 ]
-
-  It_lo = [ ilo1-1, ilo2-1, 1 ]
-  It_hi = [ ihi1+1, ihi2+1, 2 ]
-
-  allocate ( pgdnvx(qt_lo(1):qt_hi(1),qt_lo(2):qt_hi(2),qt_lo(3):qt_hi(3)))
-  allocate ( ugdnvx(qt_lo(1):qt_hi(1),qt_lo(2):qt_hi(2),qt_lo(3):qt_hi(3)))
-  allocate (ergdnvx(qt_lo(1):qt_hi(1),qt_lo(2):qt_hi(2),qt_lo(3):qt_hi(3),0:ngroups-1))
-  allocate ( pgdnvxf(qt_lo(1):qt_hi(1),qt_lo(2):qt_hi(2),qt_lo(3):qt_hi(3)))
-  allocate ( ugdnvxf(qt_lo(1):qt_hi(1),qt_lo(2):qt_hi(2),qt_lo(3):qt_hi(3)))
-  allocate (ergdnvxf(qt_lo(1):qt_hi(1),qt_lo(2):qt_hi(2),qt_lo(3):qt_hi(3),0:ngroups-1))
-  allocate ( pgdnvtmpx(qt_lo(1):qt_hi(1),qt_lo(2):qt_hi(2),qt_lo(3):qt_hi(3)))
-  allocate ( ugdnvtmpx(qt_lo(1):qt_hi(1),qt_lo(2):qt_hi(2),qt_lo(3):qt_hi(3)))
-  allocate (ergdnvtmpx(qt_lo(1):qt_hi(1),qt_lo(2):qt_hi(2),qt_lo(3):qt_hi(3),0:ngroups-1))
-
-  allocate ( pgdnvy(qt_lo(1):qt_hi(1),qt_lo(2):qt_hi(2),qt_lo(3):qt_hi(3)))
-  allocate ( ugdnvy(qt_lo(1):qt_hi(1),qt_lo(2):qt_hi(2),qt_lo(3):qt_hi(3)))
-  allocate (ergdnvy(qt_lo(1):qt_hi(1),qt_lo(2):qt_hi(2),qt_lo(3):qt_hi(3),0:ngroups-1))
-  allocate ( pgdnvyf(qt_lo(1):qt_hi(1),qt_lo(2):qt_hi(2),qt_lo(3):qt_hi(3)))
-  allocate ( ugdnvyf(qt_lo(1):qt_hi(1),qt_lo(2):qt_hi(2),qt_lo(3):qt_hi(3)))
-  allocate (ergdnvyf(qt_lo(1):qt_hi(1),qt_lo(2):qt_hi(2),qt_lo(3):qt_hi(3),0:ngroups-1))
-  allocate ( pgdnvtmpy(qt_lo(1):qt_hi(1),qt_lo(2):qt_hi(2),qt_lo(3):qt_hi(3)))
-  allocate ( ugdnvtmpy(qt_lo(1):qt_hi(1),qt_lo(2):qt_hi(2),qt_lo(3):qt_hi(3)))
-  allocate (ergdnvtmpy(qt_lo(1):qt_hi(1),qt_lo(2):qt_hi(2),qt_lo(3):qt_hi(3),0:ngroups-1))
-
-  allocate ( pgdnvz(qt_lo(1):qt_hi(1),qt_lo(2):qt_hi(2),qt_lo(3):qt_hi(3)))
-  allocate ( ugdnvz(qt_lo(1):qt_hi(1),qt_lo(2):qt_hi(2),qt_lo(3):qt_hi(3)))
-  allocate (ergdnvz(qt_lo(1):qt_hi(1),qt_lo(2):qt_hi(2),qt_lo(3):qt_hi(3),0:ngroups-1))
-  allocate ( pgdnvtmpz1(qt_lo(1):qt_hi(1),qt_lo(2):qt_hi(2),qt_lo(3):qt_hi(3)))
-  allocate ( ugdnvtmpz1(qt_lo(1):qt_hi(1),qt_lo(2):qt_hi(2),qt_lo(3):qt_hi(3)))
-  allocate (ergdnvtmpz1(qt_lo(1):qt_hi(1),qt_lo(2):qt_hi(2),qt_lo(3):qt_hi(3),0:ngroups-1))
-  allocate ( pgdnvtmpz2(qt_lo(1):qt_hi(1),qt_lo(2):qt_hi(2),qt_lo(3):qt_hi(3)))
-  allocate ( ugdnvtmpz2(qt_lo(1):qt_hi(1),qt_lo(2):qt_hi(2),qt_lo(3):qt_hi(3)))
-  allocate (ergdnvtmpz2(qt_lo(1):qt_hi(1),qt_lo(2):qt_hi(2),qt_lo(3):qt_hi(3),0:ngroups-1))
-  allocate ( pgdnvzf(qt_lo(1):qt_hi(1),qt_lo(2):qt_hi(2),qt_lo(3):qt_hi(3)))
-  allocate ( ugdnvzf(qt_lo(1):qt_hi(1),qt_lo(2):qt_hi(2),qt_lo(3):qt_hi(3)))
-  allocate (ergdnvzf(qt_lo(1):qt_hi(1),qt_lo(2):qt_hi(2),qt_lo(3):qt_hi(3),0:ngroups-1))
-
-  allocate ( dqx(qt_lo(1):qt_hi(1),qt_lo(2):qt_hi(2),qt_lo(3):qt_hi(3),QRADVAR))
-  allocate ( dqy(qt_lo(1):qt_hi(1),qt_lo(2):qt_hi(2),qt_lo(3):qt_hi(3),QRADVAR))
-  allocate ( dqz(qt_lo(1):qt_hi(1),qt_lo(2):qt_hi(2),qt_lo(3):qt_hi(3),QRADVAR))
-
-  allocate ( qxm(qt_lo(1):qt_hi(1),qt_lo(2):qt_hi(2),qt_lo(3):qt_hi(3),QRADVAR))
-  allocate ( qxp(qt_lo(1):qt_hi(1),qt_lo(2):qt_hi(2),qt_lo(3):qt_hi(3),QRADVAR))
-
-  allocate ( qmxy(qt_lo(1):qt_hi(1),qt_lo(2):qt_hi(2),qt_lo(3):qt_hi(3),QRADVAR))
-  allocate ( qpxy(qt_lo(1):qt_hi(1),qt_lo(2):qt_hi(2),qt_lo(3):qt_hi(3),QRADVAR))
-  
-  allocate ( qmxz(qt_lo(1):qt_hi(1),qt_lo(2):qt_hi(2),qt_lo(3):qt_hi(3),QRADVAR))
-  allocate ( qpxz(qt_lo(1):qt_hi(1),qt_lo(2):qt_hi(2),qt_lo(3):qt_hi(3),QRADVAR))
-  
-  allocate ( qym(qt_lo(1):qt_hi(1),qt_lo(2):qt_hi(2),qt_lo(3):qt_hi(3),QRADVAR))
-  allocate ( qyp(qt_lo(1):qt_hi(1),qt_lo(2):qt_hi(2),qt_lo(3):qt_hi(3),QRADVAR))
-  
-  allocate ( qmyx(qt_lo(1):qt_hi(1),qt_lo(2):qt_hi(2),qt_lo(3):qt_hi(3),QRADVAR))
-  allocate ( qpyx(qt_lo(1):qt_hi(1),qt_lo(2):qt_hi(2),qt_lo(3):qt_hi(3),QRADVAR))
-  
-  allocate ( qmyz(qt_lo(1):qt_hi(1),qt_lo(2):qt_hi(2),qt_lo(3):qt_hi(3),QRADVAR))
-  allocate ( qpyz(qt_lo(1):qt_hi(1),qt_lo(2):qt_hi(2),qt_lo(3):qt_hi(3),QRADVAR))
-  
-  allocate ( qzm(qt_lo(1):qt_hi(1),qt_lo(2):qt_hi(2),qt_lo(3):qt_hi(3),QRADVAR))
-  allocate ( qzp(qt_lo(1):qt_hi(1),qt_lo(2):qt_hi(2),qt_lo(3):qt_hi(3),QRADVAR))
-  
-  allocate ( qxl(qt_lo(1):qt_hi(1),qt_lo(2):qt_hi(2),qt_lo(3):qt_hi(3),QRADVAR))
-  allocate ( qxr(qt_lo(1):qt_hi(1),qt_lo(2):qt_hi(2),qt_lo(3):qt_hi(3),QRADVAR))
-  allocate ( qyl(qt_lo(1):qt_hi(1),qt_lo(2):qt_hi(2),qt_lo(3):qt_hi(3),QRADVAR))
-  allocate ( qyr(qt_lo(1):qt_hi(1),qt_lo(2):qt_hi(2),qt_lo(3):qt_hi(3),QRADVAR))
-  allocate ( qzl(qt_lo(1):qt_hi(1),qt_lo(2):qt_hi(2),qt_lo(3):qt_hi(3),QRADVAR))
-  allocate ( qzr(qt_lo(1):qt_hi(1),qt_lo(2):qt_hi(2),qt_lo(3):qt_hi(3),QRADVAR))
-  
-  allocate ( qmzx(qt_lo(1):qt_hi(1),qt_lo(2):qt_hi(2),qt_lo(3):qt_hi(3),QRADVAR))
-  allocate ( qpzx(qt_lo(1):qt_hi(1),qt_lo(2):qt_hi(2),qt_lo(3):qt_hi(3),QRADVAR))
-  
-  allocate ( qmzy(qt_lo(1):qt_hi(1),qt_lo(2):qt_hi(2),qt_lo(3):qt_hi(3),QRADVAR))
-  allocate ( qpzy(qt_lo(1):qt_hi(1),qt_lo(2):qt_hi(2),qt_lo(3):qt_hi(3),QRADVAR))
-  
-  allocate ( fx(ilo1:ihi1+1,ilo2-1:ihi2+1,2,NVAR))
-  allocate (rfx(ilo1:ihi1+1,ilo2-1:ihi2+1,2,0:ngroups-1))
-  allocate ( fy(ilo1-1:ihi1+1,ilo2:ihi2+1,2,NVAR))
-  allocate (rfy(ilo1-1:ihi1+1,ilo2:ihi2+1,2,0:ngroups-1))
-  allocate ( fz(ilo1-1:ihi1+1,ilo2-1:ihi2+1,2,NVAR))
-  allocate (rfz(ilo1-1:ihi1+1,ilo2-1:ihi2+1,2,0:ngroups-1))
-  
-  allocate ( fxy(ilo1:ihi1+1,ilo2-1:ihi2+1,2,NVAR))
-  allocate (rfxy(ilo1:ihi1+1,ilo2-1:ihi2+1,2,0:ngroups-1))
-  allocate ( fxz(ilo1:ihi1+1,ilo2-1:ihi2+1,2,NVAR))
-  allocate (rfxz(ilo1:ihi1+1,ilo2-1:ihi2+1,2,0:ngroups-1))
-
-  allocate ( fyx(ilo1-1:ihi1+1,ilo2:ihi2+1,2,NVAR))
-  allocate (rfyx(ilo1-1:ihi1+1,ilo2:ihi2+1,2,0:ngroups-1))
-  allocate ( fyz(ilo1-1:ihi1+1,ilo2:ihi2+1,2,NVAR))
-  allocate (rfyz(ilo1-1:ihi1+1,ilo2:ihi2+1,2,0:ngroups-1))
-
-  allocate ( fzx(ilo1:ihi1,ilo2-1:ihi2+1,2,NVAR))
-  allocate (rfzx(ilo1:ihi1,ilo2-1:ihi2+1,2,0:ngroups-1))
-  allocate ( fzy(ilo1-1:ihi1+1,ilo2:ihi2,2,NVAR))
-  allocate (rfzy(ilo1-1:ihi1+1,ilo2:ihi2,2,0:ngroups-1))
-
-  ! x-index, y-index, z-index, dim, characteristics, variables
-  allocate ( Ip(ilo1-1:ihi1+1,ilo2-1:ihi2+1,2,3,3,QRADVAR))
-  allocate ( Im(ilo1-1:ihi1+1,ilo2-1:ihi2+1,2,3,3,QRADVAR))
-
-  allocate (lmgdtmp(qt_lo(1):qt_hi(1),qt_lo(2):qt_hi(2),qt_lo(3):qt_hi(3),0:ngroups-1))
-
-  allocate (v1gdnvtmp(qt_lo(1):qt_hi(1),qt_lo(2):qt_hi(2),qt_lo(3):qt_hi(3)))
-  allocate (v2gdnvtmp(qt_lo(1):qt_hi(1),qt_lo(2):qt_hi(2),qt_lo(3):qt_hi(3)))
-
-  ! Local constants
-  dtdx = dt/dx
-  dtdy = dt/dy
-  dtdz = dt/dz
-  hdt = 0.5d0*dt
-  hdtdx = 0.5d0*dtdx
-  hdtdy = 0.5d0*dtdy
-  hdtdz = 0.5d0*dtdz
-  cdtdx = dtdx/3.d0
-  cdtdy = dtdy/3.d0
-  cdtdz = dtdz/3.d0
-
-  ! Initialize pdivu to zero
-  pdivu(:,:,:) = 0.d0
-
-  ! Initialize kc (current k-level) and km (previous k-level)
-  kc = 1
-  km = 2
-
-  do k3d = ilo3-1, ihi3+1
-
-     ! Swap pointers to levels
-     kt = km
-     km = kc
-     kc = kt
-
-     if (ppm_type .le. 0) then
-        call bl_error("ppm_type <=0 is not supported in umeth3d_rad")
-     else
-
-        do n=1,QRADVAR
-           call ppm(q(:,:,:,n),qd_lo,qd_hi, &
-                q(:,:,:,QU:),c,qd_lo,qd_hi, &
-                flatn,qd_lo,qd_hi, &
-                Ip(:,:,:,:,:,n),Im(:,:,:,:,:,n), It_lo, It_hi, &
-                ilo1,ilo2,ihi1,ihi2,(/dx,dy,dz/),dt,k3d,kc)
-        end do
-
-        ! Compute U_x and U_y at kc (k3d)
-        call tracexy_ppm_rad(lam,lam_l1,lam_l2,lam_l3,lam_h1,lam_h2,lam_h3, &
-             q,c,cg,flatn,qd_l1,qd_l2,qd_l3,qd_h1,qd_h2,qd_h3, &
-             Ip,Im, &
-             qxm,qxp,qym,qyp,ilo1-1,ilo2-1,1,ihi1+2,ihi2+2,2, &
-             ilo1,ilo2,ihi1,ihi2,dx,dy,dt,kc,k3d)
-
-     end if
-
-     ! Compute \tilde{F}^x at kc (k3d)
-     call cmpflx_rad(lam,lam_l1,lam_l2,lam_l3,lam_h1,lam_h2,lam_h3, &
-          qxm,qxp,ilo1-1,ilo2-1,1,ihi1+2,ihi2+2,2, &
-          fx,  ilo1,ilo2-1,1,ihi1+1,ihi2+1,2, &
-          rfx, ilo1,ilo2-1,1,ihi1+1,ihi2+1,2, &
-          ugdnvx, v1gdnvtmp, v2gdnvtmp, pgdnvx, ergdnvx, lmgdtmp, &
-          ilo1-1,ilo2-1,1,ihi1+2,ihi2+2,2, &
-          gamc,gamcg,csml,c,qd_l1,qd_l2,qd_l3,qd_h1,qd_h2,qd_h3, &
-          1,ilo1,ihi1+1,ilo2-1,ihi2+1,kc,kc,k3d)
-
-     ! Compute \tilde{F}^y at kc (k3d)
-     call cmpflx_rad(lam,lam_l1,lam_l2,lam_l3,lam_h1,lam_h2,lam_h3, &
-          qym,qyp,ilo1-1,ilo2-1,1,ihi1+2,ihi2+2,2, &
-          fy,  ilo1-1,ilo2,1,ihi1+1,ihi2+1,2, &
-          rfy, ilo1-1,ilo2,1,ihi1+1,ihi2+1,2, &
-          ugdnvy, v1gdnvtmp, v2gdnvtmp, pgdnvy, ergdnvy, lmgdtmp, &
-          ilo1-1,ilo2-1,1,ihi1+2,ihi2+2,2, &
-          gamc,gamcg,csml,c,qd_l1,qd_l2,qd_l3,qd_h1,qd_h2,qd_h3, &
-          2,ilo1-1,ihi1+1,ilo2,ihi2+1,kc,kc,k3d)
-
-     ! Compute U'^y_x at kc (k3d)
-     call transy1_rad(lam,lam_l1,lam_l2,lam_l3,lam_h1,lam_h2,lam_h3, &
-          qxm,qmxy,qxp,qpxy,ilo1-1,ilo2-1,1,ihi1+2,ihi2+2,2, &
-          fy, rfy, &
-          ilo1-1,ilo2,1,ihi1+1,ihi2+1,2, &
-          ugdnvy, pgdnvy, ergdnvy, & 
-          ilo1-1,ilo2-1,1,ihi1+2,ihi2+2,2, &
-          gamcg,qd_l1,qd_l2,qd_l3,qd_h1,qd_h2,qd_h3, &
-          cdtdy,ilo1-1,ihi1+1,ilo2,ihi2,kc,k3d)
-
-     ! Compute U'^x_y at kc (k3d)
-     call transx1_rad(lam,lam_l1,lam_l2,lam_l3,lam_h1,lam_h2,lam_h3, &
-          qym,qmyx,qyp,qpyx,ilo1-1,ilo2-1,1,ihi1+2,ihi2+2,2, &
-          fx, rfx, &
-          ilo1,ilo2-1,1,ihi1+1,ihi2+1,2, &
-          ugdnvx, pgdnvx, ergdnvx, & 
-          ilo1-1,ilo2-1,1,ihi1+2,ihi2+2,2, &
-          gamcg,qd_l1,qd_l2,qd_l3,qd_h1,qd_h2,qd_h3, &
-          cdtdx,ilo1,ihi1,ilo2-1,ihi2+1,kc,k3d)
-
-     ! Compute F^{x|y} at kc (k3d)
-     call cmpflx_rad(lam,lam_l1,lam_l2,lam_l3,lam_h1,lam_h2,lam_h3, &
-          qmxy,qpxy,ilo1-1,ilo2-1,1,ihi1+2,ihi2+2,2, &
-          fxy,  ilo1,ilo2-1,1,ihi1+1,ihi2+1,2, &
-          rfxy, ilo1,ilo2-1,1,ihi1+1,ihi2+1,2, &
-          ugdnvtmpx, v1gdnvtmp, v2gdnvtmp, pgdnvtmpx, ergdnvtmpx, lmgdtmp, &
-          ilo1-1,ilo2-1,1,ihi1+2,ihi2+2,2, &
-          gamc,gamcg,csml,c,qd_l1,qd_l2,qd_l3,qd_h1,qd_h2,qd_h3, &
-          1,ilo1,ihi1+1,ilo2,ihi2,kc,kc,k3d)
-
-     ! Compute F^{y|x} at kc (k3d)
-     call cmpflx_rad(lam,lam_l1,lam_l2,lam_l3,lam_h1,lam_h2,lam_h3, &
-          qmyx,qpyx,ilo1-1,ilo2-1,1,ihi1+2,ihi2+2,2, &
-          fyx,  ilo1-1,ilo2,1,ihi1+1,ihi2+1,2, &
-          rfyx, ilo1-1,ilo2,1,ihi1+1,ihi2+1,2, &
-          ugdnvtmpy, v1gdnvtmp, v2gdnvtmp, pgdnvtmpy, ergdnvtmpy, lmgdtmp, &
-          ilo1-1,ilo2-1,1,ihi1+2,ihi2+2,2, &
-          gamc,gamcg,csml,c,qd_l1,qd_l2,qd_l3,qd_h1,qd_h2,qd_h3, &
-          2,ilo1,ihi1,ilo2,ihi2+1,kc,kc,k3d)
-
-     if (k3d.ge.ilo3) then
-
-        ! Compute U_z at kc (k3d)
-        call tracez_ppm_rad(lam,lam_l1,lam_l2,lam_l3,lam_h1,lam_h2,lam_h3, &
-             q,c,cg,flatn,qd_l1,qd_l2,qd_l3,qd_h1,qd_h2,qd_h3, &
-             Ip,Im, &
-             qzm,qzp,ilo1-1,ilo2-1,1,ihi1+2,ihi2+2,2, &
-             ilo1,ilo2,ihi1,ihi2,dz,dt,km,kc,k3d)
-
-        ! Compute \tilde{F}^z at kc (k3d)
-        call cmpflx_rad(lam,lam_l1,lam_l2,lam_l3,lam_h1,lam_h2,lam_h3, &
-             qzm,qzp,ilo1-1,ilo2-1,1,ihi1+2,ihi2+2,2, &
-             fz,  ilo1-1,ilo2-1,1,ihi1+1,ihi2+1,2, &
-             rfz, ilo1-1,ilo2-1,1,ihi1+1,ihi2+1,2, &
-             ugdnvz, v1gdnvtmp, v2gdnvtmp, pgdnvz, ergdnvz, lmgdtmp, & 
-             ilo1-1,ilo2-1,1,ihi1+2,ihi2+2,2, &
-             gamc,gamcg,csml,c,qd_l1,qd_l2,qd_l3,qd_h1,qd_h2,qd_h3, &
-             3,ilo1-1,ihi1+1,ilo2-1,ihi2+1,kc,kc,k3d)
-
-        ! Compute U'^y_z at kc (k3d)
-        call transy2_rad(lam,lam_l1,lam_l2,lam_l3,lam_h1,lam_h2,lam_h3, &
-             qzm,qmzy,qzp,qpzy,ilo1-1,ilo2-1,1,ihi1+2,ihi2+2,2, &
-             fy, rfy, &
-             ilo1-1,ilo2,1,ihi1+1,ihi2+1,2, &
-             ugdnvy, pgdnvy, ergdnvy, & 
-             ilo1-1,ilo2-1,1,ihi1+2,ihi2+2,2, &
-             gamcg,qd_l1,qd_l2,qd_l3,qd_h1,qd_h2,qd_h3, &
-             cdtdy,ilo1-1,ihi1+1,ilo2,ihi2,kc,km,k3d)
-
-            ! Compute U'^x_z at kc (k3d)
-        call transx2_rad(lam,lam_l1,lam_l2,lam_l3,lam_h1,lam_h2,lam_h3, & 
-             qzm,qmzx,qzp,qpzx,ilo1-1,ilo2-1,1,ihi1+2,ihi2+2,2, &
-             fx, rfx, &
-             ilo1,ilo2-1,1,ihi1+1,ihi2+1,2, &
-             ugdnvx, pgdnvx, ergdnvx, & 
-             ilo1-1,ilo2-1,1,ihi1+2,ihi2+2,2, &
-             gamcg,qd_l1,qd_l2,qd_l3,qd_h1,qd_h2,qd_h3, &
-             cdtdx,ilo1,ihi1,ilo2-1,ihi2+1,kc,km,k3d)
-
-        ! Compute F^{z|x} at kc (k3d)
-        call cmpflx_rad(lam,lam_l1,lam_l2,lam_l3,lam_h1,lam_h2,lam_h3, &
-             qmzx,qpzx,ilo1-1,ilo2-1,1,ihi1+2,ihi2+2,2, &
-             fzx,  ilo1,ilo2-1,1,ihi1,ihi2+1,2, &
-             rfzx, ilo1,ilo2-1,1,ihi1,ihi2+1,2, &
-             ugdnvtmpz1, v1gdnvtmp, v2gdnvtmp, pgdnvtmpz1, ergdnvtmpz1, lmgdtmp, & 
-             ilo1-1,ilo2-1,1,ihi1+2,ihi2+2,2, &
-             gamc,gamcg,csml,c,qd_l1,qd_l2,qd_l3,qd_h1,qd_h2,qd_h3, &
-             3,ilo1,ihi1,ilo2-1,ihi2+1,kc,kc,k3d)
-        
-        ! Compute F^{z|y} at kc (k3d)
-        call cmpflx_rad(lam,lam_l1,lam_l2,lam_l3,lam_h1,lam_h2,lam_h3, &
-             qmzy,qpzy,ilo1-1,ilo2-1,1,ihi1+2,ihi2+2,2, &
-             fzy,  ilo1-1,ilo2,1,ihi1+1,ihi2,2, &
-             rfzy, ilo1-1,ilo2,1,ihi1+1,ihi2,2, &
-             ugdnvtmpz2, v1gdnvtmp, v2gdnvtmp, pgdnvtmpz2, ergdnvtmpz2, lmgdtmp, &
-             ilo1-1,ilo2-1,1,ihi1+2,ihi2+2,2, &
-             gamc,gamcg,csml,c,qd_l1,qd_l2,qd_l3,qd_h1,qd_h2,qd_h3, &
-             3,ilo1-1,ihi1+1,ilo2,ihi2,kc,kc,k3d)
-        
-        ! Compute U''_z at kc (k3d)
-        call transxy_rad(lam,lam_l1,lam_l2,lam_l3,lam_h1,lam_h2,lam_h3, & 
-             qzm,qzl,qzp,qzr,ilo1-1,ilo2-1,1,ihi1+2,ihi2+2,2, &
-             fxy, rfxy, &
-             ilo1,ilo2-1,1,ihi1+1,ihi2+1,2, &
-             fyx, rfyx, &
-             ilo1-1,ilo2,1,ihi1+1,ihi2+1,2, &
-             ugdnvtmpx, pgdnvtmpx, ergdnvtmpx, &
-             ilo1-1,ilo2-1,1,ihi1+2,ihi2+2,2, &
-             ugdnvtmpy, pgdnvtmpy, ergdnvtmpy, &
-             ilo1-1,ilo2-1,1,ihi1+2,ihi2+2,2, &
-             gamcg,qd_l1,qd_l2,qd_l3,qd_h1,qd_h2,qd_h3, &
-             srcQ,src_l1,src_l2,src_l3,src_h1,src_h2,src_h3, &
-             hdt,hdtdx,hdtdy,ilo1,ihi1,ilo2,ihi2,kc,km,k3d)
-
-        ! Compute F^z at kc (k3d) -- note that flux3 is indexed by k3d, not kc
-        call cmpflx_rad(lam,lam_l1,lam_l2,lam_l3,lam_h1,lam_h2,lam_h3, &
-             qzl,qzr,ilo1-1,ilo2-1,1,ihi1+2,ihi2+2,2, &
-             flux3,   fd3_l1, fd3_l2, fd3_l3, fd3_h1, fd3_h2, fd3_h3, &
-             rflux3, rfd3_l1,rfd3_l2,rfd3_l3,rfd3_h1,rfd3_h2,rfd3_h3, &
-             ugdnvzf, v1gdnvtmp, v2gdnvtmp, pgdnvzf, ergdnvzf, lmgdtmp, & 
-             ilo1-1,ilo2-1,1,ihi1+2,ihi2+2,2, &
-             gamc,gamcg,csml,c,qd_l1,qd_l2,qd_l3,qd_h1,qd_h2,qd_h3, &
-             3,ilo1,ihi1,ilo2,ihi2,kc,k3d,k3d)
-
-        do j=ilo2-1,ihi2+1
-           do i=ilo1-1,ihi1+1
-              ugdnvz_out(i,j,k3d) =   ugdnvzf(i,j,kc)
-              ux_zfc    (i,j,k3d) = v1gdnvtmp(i,j,kc)
-              uy_zfc    (i,j,k3d) = v2gdnvtmp(i,j,kc)
-           end do
-        end do
-
-        do g=0,ngroups-1
-           do j=ilo2-1,ihi2+1
-              do i=ilo1-1,ihi1+1
-                 ergdz_out(i,j,k3d,g) = ergdnvzf(i,j,kc,g)
-                 lmgdz_out(i,j,k3d,g) = lmgdtmp (i,j,kc,g)
-              end do
-           end do
-        end do
-
-        if (k3d .ge. ilo3+1 .and. k3d .le. ihi3+1) then
-           do j = ilo2,ihi2
-              do i = ilo1,ihi1
-                 pggdnvz = 0.5d0*( pgdnvzf(i,j,kc) +  pgdnvzf(i,j,km)) 
-                 pdivu(i,j,k3d-1) = pdivu(i,j,k3d-1) +  &
-                      pggdnvz * (ugdnvzf(i,j,kc)-ugdnvzf(i,j,km))/dz
-              end do
-           end do
-        end if
-
-        if (k3d.gt.ilo3) then
-
-           ! Compute U'^z_x and U'^z_y at km (k3d-1) -- note flux3 has physical index
-           call transz_rad(lam,lam_l1,lam_l2,lam_l3,lam_h1,lam_h2,lam_h3, &
-                qxm,qmxz,qxp,qpxz,qym,qmyz,qyp,qpyz, &
-                ilo1-1,ilo2-1,1,ihi1+2,ihi2+2,2, &
-                fz, rfz, &
-                ilo1-1,ilo2-1,1,ihi1+1,ihi2+1,2, &
-                ugdnvz, pgdnvz, ergdnvz, &
-                ilo1-1,ilo2-1,1,ihi1+2,ihi2+2,2, &
-                gamcg,qd_l1,qd_l2,qd_l3,qd_h1,qd_h2,qd_h3, &
-                cdtdz,ilo1-1,ihi1+1,ilo2-1,ihi2+1,km,kc,k3d)
-         
-           ! Compute F^{x|z} at km (k3d-1)
-           call cmpflx_rad(lam,lam_l1,lam_l2,lam_l3,lam_h1,lam_h2,lam_h3, &
-                qmxz,qpxz,ilo1-1,ilo2-1,1,ihi1+2,ihi2+2,2, &
-                fxz,  ilo1,ilo2-1,1,ihi1+1,ihi2+1,2, &
-                rfxz, ilo1,ilo2-1,1,ihi1+1,ihi2+1,2, &
-                ugdnvx, v1gdnvtmp, v2gdnvtmp, pgdnvx, ergdnvx, lmgdtmp, &
-                ilo1-1,ilo2-1,1,ihi1+2,ihi2+2,2, &
-                gamc,gamcg,csml,c,qd_l1,qd_l2,qd_l3,qd_h1,qd_h2,qd_h3, &
-                1,ilo1,ihi1+1,ilo2-1,ihi2+1,km,km,k3d-1)
-
-           ! Compute F^{y|z} at km (k3d-1)
-           call cmpflx_rad(lam,lam_l1,lam_l2,lam_l3,lam_h1,lam_h2,lam_h3, &
-                qmyz,qpyz,ilo1-1,ilo2-1,1,ihi1+2,ihi2+2,2, &
-                fyz,  ilo1-1,ilo2,1,ihi1+1,ihi2+1,2, &
-                rfyz, ilo1-1,ilo2,1,ihi1+1,ihi2+1,2, &
-                ugdnvy, v1gdnvtmp, v2gdnvtmp, pgdnvy, ergdnvy, lmgdtmp, &
-                ilo1-1,ilo2-1,1,ihi1+2,ihi2+2,2, &
-                gamc,gamcg,csml,c,qd_l1,qd_l2,qd_l3,qd_h1,qd_h2,qd_h3, &
-                2,ilo1-1,ihi1+1,ilo2,ihi2+1,km,km,k3d-1)
-           
-           ! Compute U''_x at km (k3d-1)
-           call transyz_rad(lam,lam_l1,lam_l2,lam_l3,lam_h1,lam_h2,lam_h3, &
-                qxm,qxl,qxp,qxr,ilo1-1,ilo2-1,1,ihi1+2,ihi2+2,2, &
-                fyz, rfyz, &
-                ilo1-1,ilo2,1,ihi1+1,ihi2+1,2, &
-                fzy, rfzy, & 
-                ilo1-1,ilo2,1,ihi1+1,ihi2,2, &
-                ugdnvy, pgdnvy, ergdnvy, &
-                ilo1-1,ilo2-1,1,ihi1+2,ihi2+2,2, &
-                ugdnvtmpz2, pgdnvtmpz2, ergdnvtmpz2, &
-                ilo1-1,ilo2-1,1,ihi1+2,ihi2+2,2, &
-                gamcg,qd_l1,qd_l2,qd_l3,qd_h1,qd_h2,qd_h3, &
-                srcQ,src_l1,src_l2,src_l3,src_h1,src_h2,src_h3, &
-                hdt,hdtdy,hdtdz,ilo1-1,ihi1+1,ilo2,ihi2,km,kc,k3d-1)
-
-               ! Compute U''_y at km (k3d-1)
-           call transxz_rad(lam,lam_l1,lam_l2,lam_l3,lam_h1,lam_h2,lam_h3, &
-                qym,qyl,qyp,qyr,ilo1-1,ilo2-1,1,ihi1+2,ihi2+2,2, &
-                fxz, rfxz, &
-                ilo1,ilo2-1,1,ihi1+1,ihi2+1,2, &
-                fzx, rfzx, &
-                ilo1,ilo2-1,1,ihi1,ihi2+1,2, &
-                ugdnvx, pgdnvx, ergdnvx, &
-                ilo1-1,ilo2-1,1,ihi1+2,ihi2+2,2, &
-                ugdnvtmpz1, pgdnvtmpz1, ergdnvtmpz1, &
-                ilo1-1,ilo2-1,1,ihi1+2,ihi2+2,2, &
-                gamcg,qd_l1,qd_l2,qd_l3,qd_h1,qd_h2,qd_h3, &
-                srcQ,src_l1,src_l2,src_l3,src_h1,src_h2,src_h3, &
-                hdt,hdtdx,hdtdz,ilo1,ihi1,ilo2-1,ihi2+1,km,kc,k3d-1)
-
-           ! Compute F^x at km (k3d-1)
-           call cmpflx_rad(lam,lam_l1,lam_l2,lam_l3,lam_h1,lam_h2,lam_h3, &
-                qxl,qxr,ilo1-1,ilo2-1,1,ihi1+2,ihi2+2,2, &
-                flux1,   fd1_l1, fd1_l2, fd1_l3, fd1_h1, fd1_h2, fd1_h3, &
-                rflux1, rfd1_l1,rfd1_l2,rfd1_l3,rfd1_h1,rfd1_h2,rfd1_h3, &
-                ugdnvxf, v1gdnvtmp, v2gdnvtmp, pgdnvxf, ergdnvxf, lmgdtmp, &
-                ilo1-1,ilo2-1,1,ihi1+2,ihi2+2,2, &
-                gamc,gamcg,csml,c,qd_l1,qd_l2,qd_l3,qd_h1,qd_h2,qd_h3, &
-                1,ilo1,ihi1+1,ilo2,ihi2,km,k3d-1,k3d-1)
-           
-           do j=ilo2-1,ihi2+1
-              do i=ilo1-1,ihi1+2
-                 ugdnvx_out(i,j,k3d-1) =   ugdnvxf(i,j,km)
-                 uy_xfc    (i,j,k3d-1) = v1gdnvtmp(i,j,km)
-                 uz_xfc    (i,j,k3d-1) = v2gdnvtmp(i,j,km)
-              end do
-           end do
-
-           do g=0,ngroups-1
-              do j=ilo2-1,ihi2+1
-                 do i=ilo1-1,ihi1+2
-                    ergdx_out(i,j,k3d-1,g) = ergdnvxf(i,j,km,g)
-                    lmgdx_out(i,j,k3d-1,g) = lmgdtmp (i,j,km,g)
-                 end do
-              end do
-           end do
-
-           ! Compute F^y at km (k3d-1)
-           call cmpflx_rad(lam,lam_l1,lam_l2,lam_l3,lam_h1,lam_h2,lam_h3, &
-                qyl,qyr,ilo1-1,ilo2-1,1,ihi1+2,ihi2+2,2, &
-                flux2,   fd2_l1, fd2_l2, fd2_l3, fd2_h1, fd2_h2, fd2_h3, &
-                rflux2, rfd2_l1,rfd2_l2,rfd2_l3,rfd2_h1,rfd2_h2,rfd2_h3, &
-                ugdnvyf, v1gdnvtmp, v2gdnvtmp, pgdnvyf, ergdnvyf, lmgdtmp, &
-                ilo1-1,ilo2-1,1,ihi1+2,ihi2+2,2, &
-                gamc,gamcg,csml,c,qd_l1,qd_l2,qd_l3,qd_h1,qd_h2,qd_h3, &
-                2,ilo1,ihi1,ilo2,ihi2+1,km,k3d-1,k3d-1)
-           
-           do j=ilo2-1,ihi2+2
-              do i=ilo1-1,ihi1+1
-                 ugdnvy_out(i,j,k3d-1) =   ugdnvyf(i,j,km)
-                 ux_yfc    (i,j,k3d-1) = v1gdnvtmp(i,j,km)
-                 uz_yfc    (i,j,k3d-1) = v2gdnvtmp(i,j,km)
-              end do
-           end do
-
-           do g=0,ngroups-1
-              do j=ilo2-1,ihi2+2
-                 do i=ilo1-1,ihi1+1
-                    ergdy_out(i,j,k3d-1,g) = ergdnvyf(i,j,km,g)
-                    lmgdy_out(i,j,k3d-1,g) = lmgdtmp (i,j,km,g)
-                 end do
-              end do
-           end do
-
-           do j = ilo2,ihi2
-              do i = ilo1,ihi1
-                 pggdnvx = 0.5d0*( pgdnvxf(i+1,j,km) +  pgdnvxf(i,j,km)) 
-                 pggdnvy = 0.5d0*( pgdnvyf(i,j+1,km) +  pgdnvyf(i,j,km)) 
-                 pdivu(i,j,k3d-1) = pdivu(i,j,k3d-1) +  &
-                      pggdnvx * (ugdnvxf(i+1,j,km)-ugdnvxf(i,j,km))/dx + &
-                      pggdnvy * (ugdnvyf(i,j+1,km)-ugdnvyf(i,j,km))/dy
-              end do
-           end do
-           
-        end if
-     end if
-  enddo
-
-  ! Deallocate arrays
-  deallocate(v1gdnvtmp,v2gdnvtmp)
-  deallocate(lmgdtmp)
-  deallocate(pgdnvx,ugdnvx,ergdnvx)
-  deallocate(pgdnvxf,ugdnvxf,ergdnvxf)
-  deallocate(pgdnvtmpx,ugdnvtmpx,ergdnvtmpx)
-  deallocate(pgdnvy,ugdnvy,ergdnvy)
-  deallocate(pgdnvyf,ugdnvyf,ergdnvyf)
-  deallocate(pgdnvtmpy,ugdnvtmpy,ergdnvtmpy)
-  deallocate(pgdnvz,ugdnvz,ergdnvz)
-  deallocate(pgdnvtmpz1,ugdnvtmpz1,ergdnvtmpz1)
-  deallocate(pgdnvtmpz2,ugdnvtmpz2,ergdnvtmpz2)
-  deallocate(pgdnvzf,ugdnvzf,ergdnvzf)
-  deallocate(dqx,dqy,dqz)
-  deallocate(qxm,qxp)
-  deallocate(qmxy,qpxy)
-  deallocate(qmxz,qpxz)
-  deallocate(qym,qyp)
-  deallocate(qmyx,qpyx)
-  deallocate(qmyz,qpyz)
-  deallocate(qzm,qzp)
-  deallocate(qxl,qxr,qyl,qyr,qzl,qzr)
-  deallocate(qmzx,qpzx)
-  deallocate(qmzy,qpzy)
-  deallocate( fx, fy, fz)
-  deallocate(rfx,rfy,rfz)
-  deallocate( fxy, fxz)
-  deallocate(rfxy,rfxz)
-  deallocate( fyx, fyz)
-  deallocate(rfyx,rfyz)
-  deallocate( fzx, fzy)
-  deallocate(rfzx,rfzy)
-  deallocate(Ip,Im)
-
-end subroutine umeth3d_rad
-
-
-! ::: 
-! ::: ------------------------------------------------------------------
-! ::: 
-
-subroutine transy1_rad(lam,lam_l1,lam_l2,lam_l3,lam_h1,lam_h2,lam_h3, &
-     qxm,qxmo,qxp,qxpo,qd_l1,qd_l2,qd_l3,qd_h1,qd_h2,qd_h3, &
-     fy, rfy, &
-     fy_l1,fy_l2,fy_l3,fy_h1,fy_h2,fy_h3, &
-     ugdnvy, pgdnvy, ergdnvy, &
-     pgdy_l1,pgdy_l2,pgdy_l3,pgdy_h1,pgdy_h2,pgdy_h3, &
-     gamc,gd_l1,gd_l2,gd_l3,gd_h1,gd_h2,gd_h3, &
-     cdtdy,ilo,ihi,jlo,jhi,kc,k3d)
-
-  use network, only : nspec, naux
-  use meth_params_module, only : QVAR, NVAR, QRHO, QU, QV, QW, &
-       QPRES, QREINT, QFA, QFS, QFX, &
-       URHO, UMX, UMY, UMZ, UEDEN, UEINT, UFA, UFS, UFX, &
-       nadv
-  use radhydro_params_module, only : QRADVAR, qrad, qradhi, qptot, qreitot, &
-       fspace_type, comoving
-  use rad_params_module, only : ngroups
-  use fluxlimiter_module, only : Edd_factor
-
-  implicit none
-
-  integer lam_l1,lam_l2,lam_l3,lam_h1,lam_h2,lam_h3
-  integer qd_l1,qd_l2,qd_l3,qd_h1,qd_h2,qd_h3
-  integer fy_l1,fy_l2,fy_l3,fy_h1,fy_h2,fy_h3
-  integer pgdy_l1,pgdy_l2,pgdy_l3,pgdy_h1,pgdy_h2,pgdy_h3
-  integer gd_l1,gd_l2,gd_l3,gd_h1,gd_h2,gd_h3
-  integer ilo,ihi,jlo,jhi,kc,k3d
-
-  double precision lam(lam_l1:lam_h1,lam_l2:lam_h2,lam_l3:lam_h3,0:ngroups-1)
-  double precision  qxm(qd_l1:qd_h1,qd_l2:qd_h2,qd_l3:qd_h3,QRADVAR)
-  double precision  qxp(qd_l1:qd_h1,qd_l2:qd_h2,qd_l3:qd_h3,QRADVAR)
-  double precision qxmo(qd_l1:qd_h1,qd_l2:qd_h2,qd_l3:qd_h3,QRADVAR)
-  double precision qxpo(qd_l1:qd_h1,qd_l2:qd_h2,qd_l3:qd_h3,QRADVAR)
-  double precision  fy(fy_l1:fy_h1,fy_l2:fy_h2,fy_l3:fy_h3,NVAR)
-  double precision rfy(fy_l1:fy_h1,fy_l2:fy_h2,fy_l3:fy_h3,0:ngroups-1)
-  double precision  ugdnvy(pgdy_l1:pgdy_h1,pgdy_l2:pgdy_h2,pgdy_l3:pgdy_h3)
-  double precision  pgdnvy(pgdy_l1:pgdy_h1,pgdy_l2:pgdy_h2,pgdy_l3:pgdy_h3)
-  double precision ergdnvy(pgdy_l1:pgdy_h1,pgdy_l2:pgdy_h2,pgdy_l3:pgdy_h3,0:ngroups-1)
-  double precision gamc(gd_l1:gd_h1,gd_l2:gd_h2,gd_l3:gd_h3)
-  double precision cdtdy
-
-  ! Local variables
-
-  integer i, j, g
-  integer n, nq
-  integer iadv, ispec, iaux
-
-  double precision rrnew, rr
-  double precision compn, compu, compsn, comps
-  double precision rrrx, rrlx
-  double precision rurx, rulx
-  double precision rvrx, rvlx
-  double precision rwrx, rwlx
-  double precision ekenrx, ekenlx
-  double precision rerx, relx
-  double precision rrnewrx, rrnewlx
-  double precision runewrx, runewlx
-  double precision rvnewrx, rvnewlx
-  double precision rwnewrx, rwnewlx
-  double precision renewrx, renewlx
-  double precision pnewrx, pnewlx
-  double precision rhoekenrx, rhoekenlx
-  double precision ugp, ugm, dup, pav, du
-
-  double precision :: pggp, pggm, dre, dmom
-  double precision, dimension(0:ngroups-1) :: lambda, ergp, ergm, err, erl, ernewr, ernewl, &
-       lamge, luge, der
-  double precision eddf, f1, ugc
-
-  do iadv = 1, nadv
-     n = UFA + iadv - 1
-     nq = QFA + iadv - 1
-     
-     do j = jlo, jhi 
-        do i = ilo, ihi 
-           
-           compn = cdtdy*(fy(i,j+1,kc,n) - fy(i,j,kc,n))
-           
-           rr = qxp(i,j,kc,QRHO)
-           rrnew = rr - cdtdy*(fy(i,j+1,kc,URHO) - fy(i,j,kc,URHO))
-           compu = rr*qxp(i,j,kc,nq) - compn
-           qxpo(i,j,kc,nq) = compu/rrnew
-           
-           rr = qxm(i+1,j,kc,QRHO)
-           rrnew = rr - cdtdy*(fy(i,j+1,kc,URHO) - fy(i,j,kc,URHO))
-           compu = rr*qxm(i+1,j,kc,nq) - compn
-           qxmo(i+1,j,kc,nq) = compu/rrnew
-           
-        enddo
-     enddo
-  enddo
-
-  do ispec = 1, nspec 
-     n  = UFS + ispec - 1
-     nq = QFS + ispec - 1
-
-     do j = jlo, jhi 
-        do i = ilo, ihi 
-           
-           compsn = cdtdy*(fy(i,j+1,kc,n) - fy(i,j,kc,n))
-           
-           rr = qxp(i,j,kc,QRHO)
-           rrnew = rr - cdtdy*(fy(i,j+1,kc,URHO) - fy(i,j,kc,URHO))
-           comps = rr*qxp(i,j,kc,nq) - compsn
-           qxpo(i,j,kc,nq) = comps/rrnew
-           
-           rr = qxm(i+1,j,kc,QRHO)
-           rrnew = rr - cdtdy*(fy(i,j+1,kc,URHO) - fy(i,j,kc,URHO))
-           comps = rr*qxm(i+1,j,kc,nq) - compsn
-           qxmo(i+1,j,kc,nq) = comps/rrnew
-           
-        enddo
-     enddo
-  enddo
-
-  do iaux = 1, naux 
-     n  = UFX + iaux - 1
-     nq = QFX + iaux - 1
-     
-     do j = jlo, jhi 
-        do i = ilo, ihi 
-           
-           compsn = cdtdy*(fy(i,j+1,kc,n) - fy(i,j,kc,n))
-           
-           rr = qxp(i,j,kc,QRHO)
-           rrnew = rr - cdtdy*(fy(i,j+1,kc,URHO) - fy(i,j,kc,URHO))
-           comps = rr*qxp(i,j,kc,nq) - compsn
-           qxpo(i,j,kc,nq) = comps/rrnew
-           
-           rr = qxm(i+1,j,kc,QRHO)
-           rrnew = rr - cdtdy*(fy(i,j+1,kc,URHO) - fy(i,j,kc,URHO))
-           comps = rr*qxm(i+1,j,kc,nq) - compsn
-           qxmo(i+1,j,kc,nq) = comps/rrnew
-           
-        enddo
-     enddo
-  enddo
-
-  do j = jlo, jhi
-     do i = ilo, ihi
-
-        lambda = lam(i,j,k3d,:)
-        pggp  =  pgdnvy(i,j+1,kc)
-        pggm  =  pgdnvy(i,j  ,kc)
-        ugp  =  ugdnvy(i,j+1,kc)
-        ugm  =  ugdnvy(i,j  ,kc)
-        ugc = 0.5d0*(ugp+ugm)
-        ergp = ergdnvy(i,j+1,kc,:)
-        ergm = ergdnvy(i,j  ,kc,:)
-
-        ! Convert to conservation form
-        rrrx = qxp(i,j,kc,QRHO)
-        rurx = rrrx*qxp(i,j,kc,QU)
-        rvrx = rrrx*qxp(i,j,kc,QV)
-        rwrx = rrrx*qxp(i,j,kc,QW)
-        ekenrx = 0.5d0*rrrx*(qxp(i,j,kc,QU)**2 + qxp(i,j,kc,QV)**2 &
-             + qxp(i,j,kc,QW)**2)
-        rerx = qxp(i,j,kc,QREINT) + ekenrx
-        err  = qxp(i,j,kc,qrad:qradhi)
-
-        rrlx = qxm(i+1,j,kc,QRHO)
-        rulx = rrlx*qxm(i+1,j,kc,QU)
-        rvlx = rrlx*qxm(i+1,j,kc,QV)
-        rwlx = rrlx*qxm(i+1,j,kc,QW)
-        ekenlx = 0.5d0*rrlx*(qxm(i+1,j,kc,QU)**2 + qxm(i+1,j,kc,QV)**2 &
-             + qxm(i+1,j,kc,QW)**2)
-        relx = qxm(i+1,j,kc,QREINT) + ekenlx
-        erl  = qxm(i+1,j,kc,qrad:qradhi)
-
-        ! Add transverse predictor
-        rrnewrx = rrrx - cdtdy*(fy(i,j+1,kc,URHO) - fy(i,j,kc,URHO))
-        runewrx = rurx - cdtdy*(fy(i,j+1,kc,UMX) - fy(i,j,kc,UMX))
-        rvnewrx = rvrx - cdtdy*(fy(i,j+1,kc,UMY) - fy(i,j,kc,UMY))
-        rwnewrx = rwrx - cdtdy*(fy(i,j+1,kc,UMZ) - fy(i,j,kc,UMZ))
-        lamge = lambda(:) * (ergp(:)-ergm(:))
-        dmom = - cdtdy*sum(lamge(:))
-        rvnewrx = rvnewrx + dmom
-        luge = ugc * lamge(:)
-        dre = -cdtdy*sum(luge)
-        renewrx = rerx - cdtdy*(fy(i,j+1,kc,UEDEN) - fy(i,j,kc,UEDEN))  &
-             + dre
-
-        if (fspace_type .eq. 1 .and. comoving) then
-           do g=0, ngroups-1
-              eddf = Edd_factor(lambda(g))
-              f1 = 0.5d0*(1.d0-eddf)
-              der(g) = cdtdy * ugc * f1 * (ergp(g) - ergm(g))
-           end do
-        else if (fspace_type .eq. 2) then
-           do g=0, ngroups-1
-              eddf = Edd_factor(lambda(g))
-              f1 = 0.5d0*(1.d0-eddf)
-              der(g) = cdtdy * f1 * 0.5d0*(ergp(g)+ergm(g)) * (ugm-ugp)
-           end do
-        else ! mixed frame
-           der(:) = cdtdy * luge
-        end if
-
-        ernewr = err(:) - cdtdy*(rfy(i,j+1,kc,:) - rfy(i,j,kc,:)) &
-             + der(:)
-
-        rrnewlx = rrlx - cdtdy*(fy(i,j+1,kc,URHO) - fy(i,j,kc,URHO))
-        runewlx = rulx - cdtdy*(fy(i,j+1,kc,UMX) - fy(i,j,kc,UMX))
-        rvnewlx = rvlx - cdtdy*(fy(i,j+1,kc,UMY) - fy(i,j,kc,UMY))
-        rwnewlx = rwlx - cdtdy*(fy(i,j+1,kc,UMZ) - fy(i,j,kc,UMZ))
-        rvnewlx = rvnewlx + dmom
-        renewlx = relx - cdtdy*(fy(i,j+1,kc,UEDEN)- fy(i,j,kc,UEDEN)) &
-             + dre
-        ernewl  = erl(:) - cdtdy*(rfy(i,j+1,kc,:) - rfy(i,j,kc,:)) &
-             + der(:)
-
-        dup = pggp*ugp - pggm*ugm
-        pav = 0.5d0*(pggp+pggm)
-        du = ugp-ugm
-
-        pnewrx = qxp(i,j,kc,QPRES) - cdtdy*(dup + pav*du*(gamc(i,j,k3d) - 1.d0))
-        pnewlx = qxm(i+1,j,kc,QPRES) - cdtdy*(dup + pav*du*(gamc(i,j,k3d) - 1.d0))
-
-        ! Convert back to non-conservation form
-        qxpo(i,j,kc,QRHO) = rrnewrx
-        qxpo(i,j,kc,QU) = runewrx/qxpo(i,j,kc,QRHO)
-        qxpo(i,j,kc,QV) = rvnewrx/qxpo(i,j,kc,QRHO)
-        qxpo(i,j,kc,QW) = rwnewrx/qxpo(i,j,kc,QRHO)
-        rhoekenrx = 0.5d0*(runewrx**2 + rvnewrx**2 + rwnewrx**2)/qxpo(i,j,kc,QRHO)
-        qxpo(i,j,kc,QREINT)= renewrx - rhoekenrx
-        qxpo(i,j,kc,QPRES) = pnewrx
-        qxpo(i,j,kc,qrad:qradhi) = ernewr(:)
-        qxpo(i,j,kc,qptot  ) = sum(lambda(:)*ernewr(:)) + qxpo(i,j,kc,QPRES)
-        qxpo(i,j,kc,qreitot) = sum(qxpo(i,j,kc,qrad:qradhi)) + qxpo(i,j,kc,QREINT)
-
-        qxmo(i+1,j,kc,QRHO) = rrnewlx
-        qxmo(i+1,j,kc,QU) = runewlx/qxmo(i+1,j,kc,QRHO)
-        qxmo(i+1,j,kc,QV) = rvnewlx/qxmo(i+1,j,kc,QRHO)
-        qxmo(i+1,j,kc,QW) = rwnewlx/qxmo(i+1,j,kc,QRHO)
-        rhoekenlx = 0.5d0*(runewlx**2 + rvnewlx**2 + rwnewlx**2)/qxmo(i+1,j,kc,QRHO)
-        qxmo(i+1,j,kc,QREINT)= renewlx - rhoekenlx
-        qxmo(i+1,j,kc,QPRES) = pnewlx
-        qxmo(i+1,j,kc,qrad:qradhi) = ernewl(:)
-        qxmo(i+1,j,kc,qptot  ) = sum(lambda(:)*ernewl(:)) + qxmo(i+1,j,kc,QPRES)
-        qxmo(i+1,j,kc,qreitot) = sum(qxmo(i+1,j,kc,qrad:qradhi)) + qxmo(i+1,j,kc,QREINT)
-
-     enddo
-  enddo
-
-end subroutine transy1_rad
-
-! ::: 
-! ::: ------------------------------------------------------------------
-! ::: 
-
-subroutine transx1_rad(lam,lam_l1,lam_l2,lam_l3,lam_h1,lam_h2,lam_h3, &
-     qym,qymo,qyp,qypo,qd_l1,qd_l2,qd_l3,qd_h1,qd_h2,qd_h3, &
-     fx, rfx, &
-     fx_l1,fx_l2,fx_l3,fx_h1,fx_h2,fx_h3, &
-     ugdnvx, pgdnvx, ergdnvx, & 
-     pgdx_l1,pgdx_l2,pgdx_l3,pgdx_h1,pgdx_h2,pgdx_h3, &
-     gamc,gd_l1,gd_l2,gd_l3,gd_h1,gd_h2,gd_h3, &
-     cdtdx,ilo,ihi,jlo,jhi,kc,k3d)
-
-  use network, only : nspec, naux
-  use meth_params_module, only : QVAR, NVAR, QRHO, QU, QV, QW, &
-       QPRES, QREINT, QFA, QFS, QFX, &
-       URHO, UMX, UMY, UMZ, UEDEN, UEINT, UFA, UFS, UFX, &
-       nadv
-  use radhydro_params_module, only : QRADVAR, qrad, qradhi, qptot, qreitot, &
-       fspace_type, comoving
-  use rad_params_module, only : ngroups
-  use fluxlimiter_module, only : Edd_factor
-
-  implicit none
->>>>>>> 3efdf7b9
-
-    allocate (     qgdnvz(qd_lo(1):qd_hi(1),qd_lo(2):qd_hi(2),qd_lo(3):qd_hi(3),ngdnv))
-    allocate ( qgdnvtmpz1(qd_lo(1):qd_hi(1),qd_lo(2):qd_hi(2),qd_lo(3):qd_hi(3),ngdnv))
-    allocate ( qgdnvtmpz2(qd_lo(1):qd_hi(1),qd_lo(2):qd_hi(2),qd_lo(3):qd_hi(3),ngdnv))
-    allocate (    qgdnvzf(qd_lo(1):qd_hi(1),qd_lo(2):qd_hi(2),qd_lo(3):qd_hi(3),ngdnv))
-
-    allocate ( dqx(qd_lo(1):qd_hi(1),qd_lo(2):qd_hi(2),qd_lo(3):qd_hi(3),QRADVAR))
-    allocate ( dqy(qd_lo(1):qd_hi(1),qd_lo(2):qd_hi(2),qd_lo(3):qd_hi(3),QRADVAR))
-    allocate ( dqz(qd_lo(1):qd_hi(1),qd_lo(2):qd_hi(2),qd_lo(3):qd_hi(3),QRADVAR))
-
-    allocate ( qxm(qd_lo(1):qd_hi(1),qd_lo(2):qd_hi(2),qd_lo(3):qd_hi(3),QRADVAR))
-    allocate ( qxp(qd_lo(1):qd_hi(1),qd_lo(2):qd_hi(2),qd_lo(3):qd_hi(3),QRADVAR))
-
-    allocate ( qmxy(qd_lo(1):qd_hi(1),qd_lo(2):qd_hi(2),qd_lo(3):qd_hi(3),QRADVAR))
-    allocate ( qpxy(qd_lo(1):qd_hi(1),qd_lo(2):qd_hi(2),qd_lo(3):qd_hi(3),QRADVAR))
-
-    allocate ( qmxz(qd_lo(1):qd_hi(1),qd_lo(2):qd_hi(2),qd_lo(3):qd_hi(3),QRADVAR))
-    allocate ( qpxz(qd_lo(1):qd_hi(1),qd_lo(2):qd_hi(2),qd_lo(3):qd_hi(3),QRADVAR))
-
-    allocate ( qym(qd_lo(1):qd_hi(1),qd_lo(2):qd_hi(2),qd_lo(3):qd_hi(3),QRADVAR))
-    allocate ( qyp(qd_lo(1):qd_hi(1),qd_lo(2):qd_hi(2),qd_lo(3):qd_hi(3),QRADVAR))
-
-    allocate ( qmyx(qd_lo(1):qd_hi(1),qd_lo(2):qd_hi(2),qd_lo(3):qd_hi(3),QRADVAR))
-    allocate ( qpyx(qd_lo(1):qd_hi(1),qd_lo(2):qd_hi(2),qd_lo(3):qd_hi(3),QRADVAR))
-
-    allocate ( qmyz(qd_lo(1):qd_hi(1),qd_lo(2):qd_hi(2),qd_lo(3):qd_hi(3),QRADVAR))
-    allocate ( qpyz(qd_lo(1):qd_hi(1),qd_lo(2):qd_hi(2),qd_lo(3):qd_hi(3),QRADVAR))
-
-    allocate ( qzm(qd_lo(1):qd_hi(1),qd_lo(2):qd_hi(2),qd_lo(3):qd_hi(3),QRADVAR))
-    allocate ( qzp(qd_lo(1):qd_hi(1),qd_lo(2):qd_hi(2),qd_lo(3):qd_hi(3),QRADVAR))
-
-    allocate ( qxl(qd_lo(1):qd_hi(1),qd_lo(2):qd_hi(2),qd_lo(3):qd_hi(3),QRADVAR))
-    allocate ( qxr(qd_lo(1):qd_hi(1),qd_lo(2):qd_hi(2),qd_lo(3):qd_hi(3),QRADVAR))
-    allocate ( qyl(qd_lo(1):qd_hi(1),qd_lo(2):qd_hi(2),qd_lo(3):qd_hi(3),QRADVAR))
-    allocate ( qyr(qd_lo(1):qd_hi(1),qd_lo(2):qd_hi(2),qd_lo(3):qd_hi(3),QRADVAR))
-    allocate ( qzl(qd_lo(1):qd_hi(1),qd_lo(2):qd_hi(2),qd_lo(3):qd_hi(3),QRADVAR))
-    allocate ( qzr(qd_lo(1):qd_hi(1),qd_lo(2):qd_hi(2),qd_lo(3):qd_hi(3),QRADVAR))
-
-    allocate ( qmzx(qd_lo(1):qd_hi(1),qd_lo(2):qd_hi(2),qd_lo(3):qd_hi(3),QRADVAR))
-    allocate ( qpzx(qd_lo(1):qd_hi(1),qd_lo(2):qd_hi(2),qd_lo(3):qd_hi(3),QRADVAR))
-
-    allocate ( qmzy(qd_lo(1):qd_hi(1),qd_lo(2):qd_hi(2),qd_lo(3):qd_hi(3),QRADVAR))
-    allocate ( qpzy(qd_lo(1):qd_hi(1),qd_lo(2):qd_hi(2),qd_lo(3):qd_hi(3),QRADVAR))
+    allocate (    qgdnvx(qt_lo(1):qt_hi(1),qt_lo(2):qt_hi(2),qt_lo(3):qt_hi(3),ngdnv))
+    allocate (   qgdnvxf(qt_lo(1):qt_hi(1),qt_lo(2):qt_hi(2),qt_lo(3):qt_hi(3),ngdnv))
+    allocate ( qgdnvtmpx(qt_lo(1):qt_hi(1),qt_lo(2):qt_hi(2),qt_lo(3):qt_hi(3),ngdnv))
+
+    allocate (    qgdnvy(qt_lo(1):qt_hi(1),qt_lo(2):qt_hi(2),qt_lo(3):qt_hi(3),ngdnv))
+    allocate (   qgdnvyf(qt_lo(1):qt_hi(1),qt_lo(2):qt_hi(2),qt_lo(3):qt_hi(3),ngdnv))
+    allocate ( qgdnvtmpy(qt_lo(1):qt_hi(1),qt_lo(2):qt_hi(2),qt_lo(3):qt_hi(3),ngdnv))
+
+    allocate (     qgdnvz(qt_lo(1):qt_hi(1),qt_lo(2):qt_hi(2),qt_lo(3):qt_hi(3),ngdnv))
+    allocate ( qgdnvtmpz1(qt_lo(1):qt_hi(1),qt_lo(2):qt_hi(2),qt_lo(3):qt_hi(3),ngdnv))
+    allocate ( qgdnvtmpz2(qt_lo(1):qt_hi(1),qt_lo(2):qt_hi(2),qt_lo(3):qt_hi(3),ngdnv))
+    allocate (    qgdnvzf(qt_lo(1):qt_hi(1),qt_lo(2):qt_hi(2),qt_lo(3):qt_hi(3),ngdnv))
+
+    allocate ( dqx(qt_lo(1):qt_hi(1),qt_lo(2):qt_hi(2),qt_lo(3):qt_hi(3),QRADVAR))
+    allocate ( dqy(qt_lo(1):qt_hi(1),qt_lo(2):qt_hi(2),qt_lo(3):qt_hi(3),QRADVAR))
+    allocate ( dqz(qt_lo(1):qt_hi(1),qt_lo(2):qt_hi(2),qt_lo(3):qt_hi(3),QRADVAR))
+
+    allocate ( qxm(qt_lo(1):qt_hi(1),qt_lo(2):qt_hi(2),qt_lo(3):qt_hi(3),QRADVAR))
+    allocate ( qxp(qt_lo(1):qt_hi(1),qt_lo(2):qt_hi(2),qt_lo(3):qt_hi(3),QRADVAR))
+
+    allocate ( qmxy(qt_lo(1):qt_hi(1),qt_lo(2):qt_hi(2),qt_lo(3):qt_hi(3),QRADVAR))
+    allocate ( qpxy(qt_lo(1):qt_hi(1),qt_lo(2):qt_hi(2),qt_lo(3):qt_hi(3),QRADVAR))
+
+    allocate ( qmxz(qt_lo(1):qt_hi(1),qt_lo(2):qt_hi(2),qt_lo(3):qt_hi(3),QRADVAR))
+    allocate ( qpxz(qt_lo(1):qt_hi(1),qt_lo(2):qt_hi(2),qt_lo(3):qt_hi(3),QRADVAR))
+
+    allocate ( qym(qt_lo(1):qt_hi(1),qt_lo(2):qt_hi(2),qt_lo(3):qt_hi(3),QRADVAR))
+    allocate ( qyp(qt_lo(1):qt_hi(1),qt_lo(2):qt_hi(2),qt_lo(3):qt_hi(3),QRADVAR))
+
+    allocate ( qmyx(qt_lo(1):qt_hi(1),qt_lo(2):qt_hi(2),qt_lo(3):qt_hi(3),QRADVAR))
+    allocate ( qpyx(qt_lo(1):qt_hi(1),qt_lo(2):qt_hi(2),qt_lo(3):qt_hi(3),QRADVAR))
+
+    allocate ( qmyz(qt_lo(1):qt_hi(1),qt_lo(2):qt_hi(2),qt_lo(3):qt_hi(3),QRADVAR))
+    allocate ( qpyz(qt_lo(1):qt_hi(1),qt_lo(2):qt_hi(2),qt_lo(3):qt_hi(3),QRADVAR))
+
+    allocate ( qzm(qt_lo(1):qt_hi(1),qt_lo(2):qt_hi(2),qt_lo(3):qt_hi(3),QRADVAR))
+    allocate ( qzp(qt_lo(1):qt_hi(1),qt_lo(2):qt_hi(2),qt_lo(3):qt_hi(3),QRADVAR))
+
+    allocate ( qxl(qt_lo(1):qt_hi(1),qt_lo(2):qt_hi(2),qt_lo(3):qt_hi(3),QRADVAR))
+    allocate ( qxr(qt_lo(1):qt_hi(1),qt_lo(2):qt_hi(2),qt_lo(3):qt_hi(3),QRADVAR))
+    allocate ( qyl(qt_lo(1):qt_hi(1),qt_lo(2):qt_hi(2),qt_lo(3):qt_hi(3),QRADVAR))
+    allocate ( qyr(qt_lo(1):qt_hi(1),qt_lo(2):qt_hi(2),qt_lo(3):qt_hi(3),QRADVAR))
+    allocate ( qzl(qt_lo(1):qt_hi(1),qt_lo(2):qt_hi(2),qt_lo(3):qt_hi(3),QRADVAR))
+    allocate ( qzr(qt_lo(1):qt_hi(1),qt_lo(2):qt_hi(2),qt_lo(3):qt_hi(3),QRADVAR))
+
+    allocate ( qmzx(qt_lo(1):qt_hi(1),qt_lo(2):qt_hi(2),qt_lo(3):qt_hi(3),QRADVAR))
+    allocate ( qpzx(qt_lo(1):qt_hi(1),qt_lo(2):qt_hi(2),qt_lo(3):qt_hi(3),QRADVAR))
+
+    allocate ( qmzy(qt_lo(1):qt_hi(1),qt_lo(2):qt_hi(2),qt_lo(3):qt_hi(3),QRADVAR))
+    allocate ( qpzy(qt_lo(1):qt_hi(1),qt_lo(2):qt_hi(2),qt_lo(3):qt_hi(3),QRADVAR))
 
     allocate ( fx(fx_lo(1):fx_hi(1), fx_lo(2):fx_hi(2), fx_lo(3):fx_hi(3), NVAR))
     allocate (rfx(fx_lo(1):fx_hi(1), fx_lo(2):fx_hi(2), fx_lo(3):fx_hi(3), 0:ngroups-1))
@@ -1901,7 +625,7 @@
     ! multidimensional shock detection -- this will be used to do the
     ! hybrid Riemann solver
     if (hybrid_riemann == 1) then
-       call shock(q, q_lo, q_hi, shk, shk_lo, shk_hi, lo, hi, dx)
+       call shock(q, qd_lo, qd_hi, shk, shk_lo, shk_hi, lo, hi, dx)
     else
        shk(:,:,:) = ZERO
     endif
@@ -1923,24 +647,24 @@
        else
 
           do n=1,QRADVAR
-             call ppm(q(:,:,:,n),q_lo,q_hi, &
-                      q(:,:,:,QU:),c,q_lo,q_hi, &
-                      flatn,q_lo,q_hi, &
+             call ppm(q(:,:,:,n),qd_lo,qd_hi, &
+                      q(:,:,:,QU:),c,qd_lo,qd_hi, &
+                      flatn,qd_lo,qd_hi, &
                       Ip(:,:,:,:,:,n),Im(:,:,:,:,:,n), It_lo, It_hi, &
                       lo(1),lo(2),hi(1),hi(2),(/dx,dy,dz/),dt,k3d,kc)
           end do
 
           ! Compute U_x and U_y at kc (k3d)
           call tracexy_ppm_rad(lam, lam_lo, lam_hi, &
-                               q, c, cg, flatn, q_lo, q_hi, &
+                               q, c, cg, flatn, qd_lo, qd_hi, &
                                Ip,Im, &
-                               qxm, qxp, qym, qyp, qd_lo, qd_hi, &
+                               qxm, qxp, qym, qyp, qt_lo, qt_hi, &
                                lo(1),lo(2),hi(1),hi(2),dx,dy,dt,kc,k3d)
 
        end if
 
        ! Compute \tilde{F}^x at kc (k3d)
-       call cmpflx(qxm, qxp, qd_lo, qd_hi, &
+       call cmpflx(qxm, qxp, qt_lo, qt_hi, &
                    fx, fx_lo, fx_hi, &
                    qint,
                    ugdnvx, pgdnvx, gegdnvx,lo(1)-1,lo(2)-1,1,hi(1)+2,hi(2)+2,2, &
@@ -1948,19 +672,19 @@
                    rfx, fx_lo, fx_hi, &
                    v1gdnvtmp, v2gdnvtmp, ergdnvx, lmgdtmp, &
                    gamcg, &
-                   gamc, csml, c, q_lo, q_hi, &
+                   gamc, csml, c, qd_lo, qd_hi, &
                    shk, shk_lo, shk_hi, &
                    1,lo(1),hi(1)+1,lo(2)-1,hi(2)+1,kc,kc,k3d,domlo,domhi)
 
        ! Compute \tilde{F}^y at kc (k3d)
-       call cmpflx(qym, qyp, qd_lo, qd_hi, &
+       call cmpflx(qym, qyp, qt_lo, qt_hi, &
                    fy, fy_lo, fy_hi, &
                    ugdnvy, pgdnvy, gegdnvy, lo(1)-1,lo(2)-1,1,hi(1)+2,hi(2)+2,2, &
                    lam, lam_lo, lam_hi, &
                    rfy, fy_lo, fy_hi, &
                    v1gdnvtmp, v2gdnvtmp, ergdnvy, lmgdtmp, &
                    gamcg, &
-                   gamc, csml, c, q_lo, q_hi, &
+                   gamc, csml, c, qd_lo, qd_hi, &
                    shk, shk_lo, shk_hi, &
                    2,lo(1)-1,hi(1)+1,lo(2),hi(2)+1,kc,kc,k3d,domlo,domhi)
 
@@ -1985,26 +709,26 @@
                         cdtdx,lo(1),hi(1),lo(2)-1,hi(2)+1,kc,k3d)
 
        ! Compute F^{x|y} at kc (k3d)
-       call cmpflx(qmxy, qpxy, qd_lo, qd_hi, &
+       call cmpflx(qmxy, qpxy, qt_lo, qt_hi, &
                    fxy, fx_lo, fx_hi, &
                    ugdnvtmpx, pgdnvtmpx, gegdnvtmpx,ilo1-1,ilo2-1,1,ihi1+2,ihi2+2,2, &
                    lam, lam_lo, lam_hi, &
                    rfxy, fx_lo, fx_hi, &
                    v1gdnvtmp, v2gdnvtmp, ergdnvtmpx, lmgdtmp, &
                    gamcg, &
-                   gamc, csml, c, q_lo, q_hi, &
+                   gamc, csml, c, qd_lo, qd_hi, &
                    shk, shk_lo, shk_hi, &
                    1,lo(1),hi(1)+1,lo(2),hi(2),kc,kc,k3d,domlo,domhi)
 
        ! Compute F^{y|x} at kc (k3d)
-       call cmpflx(qmyx, qpyx, qd_lo, qd_hi, &
+       call cmpflx(qmyx, qpyx, qt_lo, qt_hi, &
                    fyx, fy_lo, fy_hi, &
                    ugdnvtmpy, pgdnvtmpy, gegdnvtmpy,ilo1-1,ilo2-1,1,ihi1+2,ihi2+2,2, &
                    lam, lam_lo, lam_hi, &
                    rfyx, fy_lo, fy_hi, &
                    v1gdnvtmp, v2gdnvtmp, ergdnvtmpy, lmgdtmp, &
                    gamcg, &
-                   gamc, csml, c, q_lo, q_hi, &
+                   gamc, csml, c, qd_lo, qd_hi, &
                    shk, shk_lo, shk_hi, &
                    2,lo(1),hi(1),lo(2),hi(2)+1,kc,kc,k3d,domlo,domhi)
 
@@ -2012,20 +736,20 @@
 
           ! Compute U_z at kc (k3d)
           call tracez_ppm_rad(lam, lam_lo, lam_hi, &
-                              q, c, cg, flatn, q_lo, q_hi, &
+                              q, c, cg, flatn, qd_lo, qd_hi, &
                               Ip,Im, &
                               qzm,qzp,ilo1-1,ilo2-1,1,ihi1+2,ihi2+2,2, &
                               lo(1),lo(2),hi(1),hi(2),dz,dt,km,kc,k3d)
 
           ! Compute \tilde{F}^z at kc (k3d)
-          call cmpflx(qzm, qzp, qd_lo, qd_hi, &
+          call cmpflx(qzm, qzp, qt_lo, qt_hi, &
                       fz, fz_lo, fz_hi, &
                       ugdnvz, pgdnvz, gegdnvz, ilo1-1,ilo2-1,1,ihi1+2,ihi2+2,2, &
                       lam, lam_lo, lam_hi, &
                       rfz, fz_lo, fz_hi, &
                       v1gdnvtmp, v2gdnvtmp, ergdnvz, lmgdtmp, & 
                       gamcg, &
-                      gamc, csml, c, q_lo, q_hi, &
+                      gamc, csml, c, qd_lo, qd_hi, &
                       shk, shk_lo, shk_hi, &
                       3,lo(1)-1,hi(1)+1,lo(2)-1,hi(2)+1,kc,kc,k3d,domlo,domhi)
 
@@ -2050,26 +774,26 @@
                            cdtdx,lo(1),hi(1),lo(2)-1,hi(2)+1,kc,km,k3d)
 
           ! Compute F^{z|x} at kc (k3d)
-          call cmpflx(qmzx, qpzx, qd_lo, qd_hi, &
+          call cmpflx(qmzx, qpzx, qt_lo, qt_hi, &
                       fzx, fz_lo, fz_hi, &
                       ugdnvtmpz1, pgdnvtmpz1, gegdnvtmpz1, ilo1-1,ilo2-1,1,ihi1+2,ihi2+2,2, &
                       lam, lam_lo, lam_hi, &
                       rfzx, fz_lo, fz_hi, &
                       v1gdnvtmp, v2gdnvtmp, ergdnvtmpz1, lmgdtmp, &
                       gamcg, &
-                      gamc, csml, c, q_lo, q_hi, &
+                      gamc, csml, c, qd_lo, qd_hi, &
                       shk, shk_lo, shk_hi, &
                       3,lo(1),hi(1),lo(2)-1,hi(2)+1,kc,kc,k3d,domlo,domhi)
 
           ! Compute F^{z|y} at kc (k3d)
-          call cmpflx(qmzy, qpzy, qd_lo, qd_hi, &
+          call cmpflx(qmzy, qpzy, qt_lo, qt_hi, &
                       fzy, fz_lo, fz_hi, &
                       ugdnvtmpz2, pgdnvtmpz2, gegdnvtmpz2, ilo1-1,ilo2-1,1,ihi1+2,ihi2+2,2, &
                       lam, lam_lo, lam_hi, &
                       rfzy, fz_lo, fz_hi, &
                       v1gdnvtmp, v2gdnvtmp, ergdnvtmpz2, lmgdtmp, &
                       gamcg, &
-                      gamc, csml, c, q_lo, q_hi, &
+                      gamc, csml, c, qd_lo, qd_hi, &
                       shk, shk_lo, shk_hi, &
                       3,lo(1)-1,hi(1)+1,lo(2),hi(2),kc,kc,k3d,domlo,domhi)
           
@@ -2089,14 +813,14 @@
                            hdt,hdtdx,hdtdy,lo(1),hi(1),lo(2),hi(2),kc,km,k3d)
 
           ! Compute F^z at kc (k3d) -- note that flux3 is indexed by k3d, not kc
-          call cmpflx(qzl, qzr, qd_lo, qd_hi, &
+          call cmpflx(qzl, qzr, qt_lo, qt_hi, &
                       flux3, fd3_lo, fd3_hi, &
                       ugdnvzf, pgdnvzf, gegdnvzf, ilo1-1,ilo2-1,1,ihi1+2,ihi2+2,2, &
                       lam, lam_lo, lam_hi, &
                       rflux3, rfd3_lo, rfd3_hi, &
                       v1gdnvtmp, v2gdnvtmp, ergdnvzf, lmgdtmp, &              
                       gamcg, &                    
-                      gamc, csml, c, q_lo, q_hi, &
+                      gamc, csml, c, qd_lo, qd_hi, &
                       shk, shk_lo, shk_hi, &
                       3,lo(1),hi(1),lo(2),hi(2),kc,k3d,k3d,domlo,domhi)
           
@@ -2141,26 +865,26 @@
                              cdtdz,lo(1)-1,hi(1)+1,lo(2)-1,hi(2)+1,km,kc,k3d)
              
              ! Compute F^{x|z} at km (k3d-1)
-             call cmpflx(qmxz, qpxz, qd_lo, qd_hi, &
+             call cmpflx(qmxz, qpxz, qt_lo, qt_hi, &
                          fxz, fx_lo, fx_hi, &
                          ugdnvx, pgdnvx, gegdnvx, ilo1-1,ilo2-1,1,ihi1+2,ihi2+2,2, &
                          lam, lam_lo, lam_hi, &
                          rfxz, fx_lo, fx_hi, &
                          v1gdnvtmp, v2gdnvtmp, ergdnvx, lmgdtmp, &
                          gamcg, &
-                         gamc, csml, c, q_lo, q_hi, &
+                         gamc, csml, c, qd_lo, qd_hi, &
                          shk, shk_lo, shk_hi, &
                          1,lo(1),hi(1)+1,lo(2)-1,hi(2)+1,km,km,k3d-1,domlo,domhi)
              
              ! Compute F^{y|z} at km (k3d-1)
-             call cmpflx(qmyz, qpyz, qd_lo, qd_hi, &
+             call cmpflx(qmyz, qpyz, qt_lo, qt_hi, &
                          fyz, fy_lo, fy_hi, &
                          ugdnvy, pgdnvy, gegdnvy, ilo1-1,ilo2-1,1,ihi1+2,ihi2+2,2, &
                          lam, lam_lo, lam_hi, &
                          rfyz, fy_lo, fy_hi, &
                          v1gdnvtmp, v2gdnvtmp, ergdnvy, lmgdtmp, &
                          gamcg, &
-                         gamc, csml, c, q_lo, q_hi, &
+                         gamc, csml, c, qd_lo, qd_hi, &
                          shk, shk_lo, shk_hi, &
                          2,lo(1)-1,hi(1)+1,lo(2),hi(2)+1,km,km,k3d-1,domlo,domhi)
 
@@ -2195,14 +919,14 @@
                               hdt,hdtdx,hdtdz,lo(1),hi(1),lo(2)-1,hi(2)+1,km,kc,k3d-1)
              
              ! Compute F^x at km (k3d-1)
-             call cmpflx(qxl, qxr, qd_lo, qd_hi, &
+             call cmpflx(qxl, qxr, qt_lo, qt_hi, &
                          flux1, fd1_lo, fd1_hi, &
-                         ugdnvxf, pgdnvxf, gegdnvxf, qd_lo, qd_hi, &
+                         ugdnvxf, pgdnvxf, gegdnvxf, qd_lo, qt_hi, &
                          lam, lam_lo, lam_hi, &
                          rflux1, rfd1_lo, rfd1_hi, &
                          v1gdnvtmp, v2gdnvtmp, ergdnvxf, lmgdtmp, &
                          gamcg, &                           
-                         gamc, csml, c, q_lo, q_hi, &
+                         gamc, csml, c, qd_lo, qd_hi, &
                          shk, shk_lo, shk_hi, &
                          1,lo(1),hi(1)+1,lo(2),hi(2),km,k3d-1,k3d-1,domlo,domhi)
 
@@ -2224,14 +948,14 @@
              end do
 
              ! Compute F^y at km (k3d-1)
-             call cmpflx(qyl, qyr, qd_lo, qd_hi, &
+             call cmpflx(qyl, qyr, qt_lo, qt_hi, &
                          flux2,  fd2_lo, fd2_hi, &
                          ugdnvyf, pgdnvyf, gegdnvyf, ilo1-1,ilo2-1,1,ihi1+2,ihi2+2,2, &
                          lam, lam_lo, lam_hi, &
                          rflux2, rfd2_lo, rfd2_hi, &
                          v1gdnvtmp, v2gdnvtmp, ergdnvyf, lmgdtmp, &
                          gamcg, &
-                         gamc, csml, c, q_lo, q_hi, &
+                         gamc, csml, c, qd_lo, qd_hi, &
                          shk, shk_lo, shk_hi, &
                          2,lo(1),hi(1),lo(2),hi(2)+1,km,k3d-1,k3d-1,domlo,domhi)
 
