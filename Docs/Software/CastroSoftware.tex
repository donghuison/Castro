--- conflicted
+++ resolved
@@ -332,20 +332,6 @@
 at the new time.
 
 
-<<<<<<< HEAD
-
-\subsection{\code{\parray}}
-
-The {\tt PArray<T>} class is similar to the \cpp\ {\tt Vector<T>} class,
-but it manages an array of pointers to objects of type {\tt T}, rather
-than the objects themself.  There are additional options that control
-whether the objects are deleted or the pointers simply destructed.
-
-In \castro\, this will commonly be used with \multifab s.
-
-
-=======
->>>>>>> b4e74c41
 \subsection{Various source \multifab s}
 
 There are a number of different \multifab s (and arrays of \multifab s)
