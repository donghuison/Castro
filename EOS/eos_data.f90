module eos_data_module

  implicit none

  integer, parameter :: eos_input_rt = 1  ! rho, T are inputs
  integer, parameter :: eos_input_rh = 2  ! rho, h are inputs
  integer, parameter :: eos_input_tp = 3  ! T, p are inputs
  integer, parameter :: eos_input_rp = 4  ! rho, p are inputs
  integer, parameter :: eos_input_re = 5  ! rho, e are inputs
  integer, parameter :: eos_input_ps = 6  ! p, s are inputs
  integer, parameter :: eos_input_ph = 7  ! p, h are inputs
  integer, parameter :: eos_input_th = 8  ! T, h are inputs

  integer, parameter :: itemp = 1
  integer, parameter :: idens = 2
  integer, parameter :: iener = 3
  integer, parameter :: ienth = 4
  integer, parameter :: ientr = 5
  integer, parameter :: ipres = 6

  integer, parameter :: ierr_general         = 1
  integer, parameter :: ierr_input           = 2
  integer, parameter :: ierr_iter_conv       = 3
  integer, parameter :: ierr_neg_e           = 4
  integer, parameter :: ierr_neg_p           = 5
  integer, parameter :: ierr_neg_h           = 6
  integer, parameter :: ierr_neg_s           = 7
  integer, parameter :: ierr_iter_var        = 8
  integer, parameter :: ierr_init            = 9
  integer, parameter :: ierr_init_xn         = 10
  integer, parameter :: ierr_out_of_bounds   = 11
  integer, parameter :: ierr_not_implemented = 12

<<<<<<< HEAD
  ! Minimum and maximum temperature, density, and ye permitted by the EOS.

  double precision :: mintemp = 1.d-199
  double precision :: maxtemp = 1.d199
  double precision :: mindens = 1.d-199
  double precision :: maxdens = 1.d199
  double precision :: minye   = 1.d-199
  double precision :: maxye   = 1.d0

  ! Smallest possible temperature and density permitted by the user.

  double precision :: smallt = 1.d-199
  double precision :: smalld = 1.d-199

=======
  double precision :: smallt
  double precision :: smalld

>>>>>>> db05a4d2
  logical :: initialized = .false.

  public eos_get_small_temp, eos_get_small_dens

contains

  subroutine eos_get_small_temp(small_temp_out)
 
<<<<<<< HEAD
    double precision, intent(out) :: small_temp_out
=======
    double precision,  intent(out) :: small_temp_out
>>>>>>> db05a4d2
 
    small_temp_out = smallt
 
  end subroutine eos_get_small_temp
 
  subroutine eos_get_small_dens(small_dens_out)
 
    double precision, intent(out) :: small_dens_out
 
    small_dens_out = smalld
 
  end subroutine eos_get_small_dens

end module eos_data_module<|MERGE_RESOLUTION|>--- conflicted
+++ resolved
@@ -31,7 +31,6 @@
   integer, parameter :: ierr_out_of_bounds   = 11
   integer, parameter :: ierr_not_implemented = 12
 
-<<<<<<< HEAD
   ! Minimum and maximum temperature, density, and ye permitted by the EOS.
 
   double precision :: mintemp = 1.d-199
@@ -46,11 +45,6 @@
   double precision :: smallt = 1.d-199
   double precision :: smalld = 1.d-199
 
-=======
-  double precision :: smallt
-  double precision :: smalld
-
->>>>>>> db05a4d2
   logical :: initialized = .false.
 
   public eos_get_small_temp, eos_get_small_dens
@@ -59,11 +53,7 @@
 
   subroutine eos_get_small_temp(small_temp_out)
  
-<<<<<<< HEAD
     double precision, intent(out) :: small_temp_out
-=======
-    double precision,  intent(out) :: small_temp_out
->>>>>>> db05a4d2
  
     small_temp_out = smallt
  
