--- conflicted
+++ resolved
@@ -1,7 +1,6 @@
 ! advection routines in support of method of lines integration
 !
 
-<<<<<<< HEAD
 module castro_mol_module
 
   implicit none
@@ -11,7 +10,6 @@
   subroutine ca_mol_plm_reconstruct(lo, hi, &
                                     q, q_lo, q_hi, &
                                     flatn, fl_lo, fl_hi, &
-                                    shk, shk_lo, shk_hi, &
                                     dq, dq_lo, dq_hi, &
                                     qm, qm_lo, qm_hi, &
                                     qp, qp_lo, qp_hi, &
@@ -19,7 +17,7 @@
 
     use amrex_error_module
     use meth_params_module, only : NQ, NVAR, NGDNV, GDPRES, &
-                                   UTEMP, USHK, UMX, &
+                                   UTEMP, UMX, &
                                    use_flattening, QPRES, &
                                    QTEMP, QFS, QFX, QREINT, QRHO, &
                                    first_order_hydro, hybrid_riemann, &
@@ -31,96 +29,30 @@
     use eos_module, only : eos
     use network, only : nspec, naux
     use prob_params_module, only : dg, coord_type
-    use advection_util_module, only : ca_shock
 
     implicit none
 
     integer, intent(in) :: lo(3), hi(3)
     integer, intent(in) :: q_lo(3), q_hi(3)
     integer, intent(in) :: fl_lo(3), fl_hi(3)
-    integer, intent(in) :: shk_lo(3), shk_hi(3)
     integer, intent(in) :: dq_lo(3), dq_hi(3)
     integer, intent(in) :: qm_lo(3), qm_hi(3)
     integer, intent(in) :: qp_lo(3), qp_hi(3)
 
     real(rt), intent(inout) :: q(q_lo(1):q_hi(1), q_lo(2):q_hi(2), q_lo(3):q_hi(3), NQ)
     real(rt), intent(in) :: flatn(fl_lo(1):fl_hi(1), fl_lo(2):fl_hi(2), fl_lo(3):fl_hi(3))
-    real(rt), intent(inout) :: shk(shk_lo(1):shk_hi(1), shk_lo(2):shk_hi(2), shk_lo(3):shk_hi(3))
     real(rt), intent(inout) :: dq(dq_lo(1):dq_hi(1), dq_lo(2):dq_hi(2), dq_lo(3):dq_hi(3), NQ)
     real(rt), intent(inout) :: qm(qm_lo(1):qm_hi(1), qm_lo(2):qm_hi(2), qm_lo(3):qm_hi(3), NQ, AMREX_SPACEDIM)
     real(rt), intent(inout) :: qp(qp_lo(1):qp_hi(1), qp_lo(2):qp_hi(2), qp_lo(3):qp_hi(3), NQ, AMREX_SPACEDIM)
     real(rt), intent(in) :: dx(3)
 
-
     integer :: idir, i, j, k, n
-    logical :: compute_shock
     type (eos_t) :: eos_state
 
     !$gpu
 
-#ifdef SHOCK_VAR
-    compute_shock = .true.
-#else
-    compute_shock = .false.
-#endif
-
-    if (hybrid_riemann == 1 .or. compute_shock) then
-       call ca_shock(lo, hi, &
-                     q, q_lo, q_hi, &
-                     shk, shk_lo, shk_hi, &
-                     dx)
-    else
-       shk(lo(1):hi(1),lo(2):hi(2),lo(3):hi(3)) = ZERO
-    endif
 
     do idir = 1, AMREX_SPACEDIM
-=======
-subroutine ca_mol_plm_reconstruct(lo, hi, &
-                                  q, q_lo, q_hi, &
-                                  flatn, fl_lo, fl_hi, &
-                                  dq, dq_lo, dq_hi, &
-                                  qm, qm_lo, qm_hi, &
-                                  qp, qp_lo, qp_hi, &
-                                  dx) bind(C, name="ca_mol_plm_reconstruct")
-
-  use amrex_error_module
-  use meth_params_module, only : NQ, NVAR, NGDNV, GDPRES, &
-                                 UTEMP, UMX, &
-                                 use_flattening, QPRES, &
-                                 QTEMP, QFS, QFX, QREINT, QRHO, &
-                                 first_order_hydro, hybrid_riemann, &
-                                 ppm_temp_fix
-  use amrex_constants_module, only : ZERO, HALF, ONE, FOURTH
-  use slope_module, only : uslope
-  use amrex_fort_module, only : rt => amrex_real
-  use eos_type_module, only : eos_t, eos_input_rt
-  use eos_module, only : eos
-  use network, only : nspec, naux
-  use prob_params_module, only : dg, coord_type
-
-  implicit none
-
-  integer, intent(in) :: lo(3), hi(3)
-  integer, intent(in) :: q_lo(3), q_hi(3)
-  integer, intent(in) :: fl_lo(3), fl_hi(3)
-  integer, intent(in) :: dq_lo(3), dq_hi(3)
-  integer, intent(in) :: qm_lo(3), qm_hi(3)
-  integer, intent(in) :: qp_lo(3), qp_hi(3)
-
-  real(rt), intent(inout) :: q(q_lo(1):q_hi(1), q_lo(2):q_hi(2), q_lo(3):q_hi(3), NQ)
-  real(rt), intent(in) :: flatn(fl_lo(1):fl_hi(1), fl_lo(2):fl_hi(2), fl_lo(3):fl_hi(3))
-  real(rt), intent(inout) :: dq(dq_lo(1):dq_hi(1), dq_lo(2):dq_hi(2), dq_lo(3):dq_hi(3), NQ)
-  real(rt), intent(inout) :: qm(qm_lo(1):qm_hi(1), qm_lo(2):qm_hi(2), qm_lo(3):qm_hi(3), NQ, AMREX_SPACEDIM)
-  real(rt), intent(inout) :: qp(qp_lo(1):qp_hi(1), qp_lo(2):qp_hi(2), qp_lo(3):qp_hi(3), NQ, AMREX_SPACEDIM)
-  real(rt), intent(in) :: dx(3)
-
-  integer :: idir, i, j, k, n
-  type (eos_t) :: eos_state
-
-  !$gpu
-
-  do idir = 1, AMREX_SPACEDIM
->>>>>>> e3ba74e3
 
        do n = 1, NQ
           ! piecewise linear slopes
@@ -183,8 +115,6 @@
                 end do
              end do
 #endif
-
-<<<<<<< HEAD
           end if
        end do
     end do
@@ -230,14 +160,13 @@
   subroutine ca_mol_ppm_reconstruct(lo, hi, &
                                     q, q_lo, q_hi, &
                                     flatn, fl_lo, fl_hi, &
-                                    shk, shk_lo, shk_hi, &
                                     qm, qm_lo, qm_hi, &
                                     qp, qp_lo, qp_hi, &
                                     dx) bind(C, name="ca_mol_ppm_reconstruct")
 
     use amrex_error_module
     use meth_params_module, only : NQ, NVAR, NGDNV, GDPRES, &
-                                   UTEMP, USHK, UMX, &
+                                   UTEMP, UMX, &
                                    use_flattening, QPRES, &
                                    QTEMP, QFS, QFX, QREINT, QRHO, &
                                    first_order_hydro, hybrid_riemann, &
@@ -249,45 +178,25 @@
     use eos_module, only : eos
     use network, only : nspec, naux
     use prob_params_module, only : dg, coord_type
-    use advection_util_module, only : ca_shock
 
     implicit none
 
     integer, intent(in) :: lo(3), hi(3)
     integer, intent(in) :: q_lo(3), q_hi(3)
     integer, intent(in) :: fl_lo(3), fl_hi(3)
-    integer, intent(in) :: shk_lo(3), shk_hi(3)
     integer, intent(in) :: qm_lo(3), qm_hi(3)
     integer, intent(in) :: qp_lo(3), qp_hi(3)
 
     real(rt), intent(inout) :: q(q_lo(1):q_hi(1), q_lo(2):q_hi(2), q_lo(3):q_hi(3), NQ)
     real(rt), intent(in) :: flatn(fl_lo(1):fl_hi(1), fl_lo(2):fl_hi(2), fl_lo(3):fl_hi(3))
-    real(rt), intent(inout) :: shk(shk_lo(1):shk_hi(1), shk_lo(2):shk_hi(2), shk_lo(3):shk_hi(3))
     real(rt), intent(inout) :: qm(qm_lo(1):qm_hi(1), qm_lo(2):qm_hi(2), qm_lo(3):qm_hi(3), NQ, AMREX_SPACEDIM)
     real(rt), intent(inout) :: qp(qp_lo(1):qp_hi(1), qp_lo(2):qp_hi(2), qp_lo(3):qp_hi(3), NQ, AMREX_SPACEDIM)
     real(rt), intent(in) :: dx(3)
 
     integer :: idir, i, j, k, n
-    logical :: compute_shock
     type (eos_t) :: eos_state
 
     !$gpu
-
-#ifdef SHOCK_VAR
-    compute_shock = .true.
-#else
-    compute_shock = .false.
-#endif
-
-    if (hybrid_riemann == 1 .or. compute_shock) then
-       call ca_shock(lo, hi, &
-                     q, q_lo, q_hi, &
-                     shk, shk_lo, shk_hi, &
-                     dx)
-    else
-       shk(lo(1):hi(1),lo(2):hi(2),lo(3):hi(3)) = ZERO
-    endif
-
 
     do idir = 1, AMREX_SPACEDIM
        call ca_ppm_reconstruct(lo, hi, 1, idir, &
@@ -341,143 +250,6 @@
                            update, updt_lo, updt_hi, &
                            dx, dt, &
                            flux1, flux1_lo, flux1_hi, &
-=======
-        end if
-     end do
-  end do
-
-  ! use T to define p
-  if (ppm_temp_fix == 1) then
-     do idir = 1, AMREX_SPACEDIM
-        do k = lo(3), hi(3)
-           do j = lo(2), hi(2)
-              do i = lo(1), hi(1)
-
-                 eos_state%rho    = qp(i,j,k,QRHO,idir)
-                 eos_state%T      = qp(i,j,k,QTEMP,idir)
-                 eos_state%xn(:)  = qp(i,j,k,QFS:QFS-1+nspec,idir)
-                 eos_state%aux(:) = qp(i,j,k,QFX:QFX-1+naux,idir)
-
-                 call eos(eos_input_rt, eos_state)
-
-                 qp(i,j,k,QPRES,idir) = eos_state%p
-                 qp(i,j,k,QREINT,idir) = qp(i,j,k,QRHO,idir)*eos_state%e
-                 ! should we try to do something about Gamma_! on interface?
-
-                 eos_state%rho    = qm(i,j,k,QRHO,idir)
-                 eos_state%T      = qm(i,j,k,QTEMP,idir)
-                 eos_state%xn(:)  = qm(i,j,k,QFS:QFS-1+nspec,idir)
-                 eos_state%aux(:) = qm(i,j,k,QFX:QFX-1+naux,idir)
-
-                 call eos(eos_input_rt, eos_state)
-
-                 qm(i,j,k,QPRES,idir) = eos_state%p
-                 qm(i,j,k,QREINT,idir) = qm(i,j,k,QRHO,idir)*eos_state%e
-                 ! should we try to do something about Gamma_! on interface?
-
-              end do
-           end do
-        end do
-     end do
-  end if
-
-
-end subroutine ca_mol_plm_reconstruct
-
-subroutine ca_mol_ppm_reconstruct(lo, hi, &
-                                  q, q_lo, q_hi, &
-                                  flatn, fl_lo, fl_hi, &
-                                  qm, qm_lo, qm_hi, &
-                                  qp, qp_lo, qp_hi, &
-                                  dx) bind(C, name="ca_mol_ppm_reconstruct")
-
-  use amrex_error_module
-  use meth_params_module, only : NQ, NVAR, NGDNV, GDPRES, &
-                                 UTEMP, UMX, &
-                                 use_flattening, QPRES, &
-                                 QTEMP, QFS, QFX, QREINT, QRHO, &
-                                 first_order_hydro, hybrid_riemann, &
-                                 ppm_temp_fix
-  use amrex_constants_module, only : ZERO, HALF, ONE, FOURTH
-  use ppm_module, only : ca_ppm_reconstruct
-  use amrex_fort_module, only : rt => amrex_real
-  use eos_type_module, only : eos_t, eos_input_rt
-  use eos_module, only : eos
-  use network, only : nspec, naux
-  use prob_params_module, only : dg, coord_type
-
-  implicit none
-
-  integer, intent(in) :: lo(3), hi(3)
-  integer, intent(in) :: q_lo(3), q_hi(3)
-  integer, intent(in) :: fl_lo(3), fl_hi(3)
-  integer, intent(in) :: qm_lo(3), qm_hi(3)
-  integer, intent(in) :: qp_lo(3), qp_hi(3)
-
-  real(rt), intent(inout) :: q(q_lo(1):q_hi(1), q_lo(2):q_hi(2), q_lo(3):q_hi(3), NQ)
-  real(rt), intent(in) :: flatn(fl_lo(1):fl_hi(1), fl_lo(2):fl_hi(2), fl_lo(3):fl_hi(3))
-  real(rt), intent(inout) :: qm(qm_lo(1):qm_hi(1), qm_lo(2):qm_hi(2), qm_lo(3):qm_hi(3), NQ, AMREX_SPACEDIM)
-  real(rt), intent(inout) :: qp(qp_lo(1):qp_hi(1), qp_lo(2):qp_hi(2), qp_lo(3):qp_hi(3), NQ, AMREX_SPACEDIM)
-  real(rt), intent(in) :: dx(3)
-
-  integer :: idir, i, j, k, n
-  type (eos_t) :: eos_state
-
-  !$gpu
-
-  do idir = 1, AMREX_SPACEDIM
-     call ca_ppm_reconstruct(lo, hi, 1, idir, &
-                             q, q_lo, q_hi, NQ, 1, NQ, &
-                             flatn, fl_lo, fl_hi, &
-                             qm, qm_lo, qm_hi, &
-                             qp, qp_lo, qp_hi, NQ, 1, NQ)
-  end do
-
-  ! use T to define p
-  if (ppm_temp_fix == 1) then
-     do idir = 1, AMREX_SPACEDIM
-        do k = lo(3), hi(3)
-           do j = lo(2), hi(2)
-              do i = lo(1), hi(1)
-
-                 eos_state%rho    = qp(i,j,k,QRHO,idir)
-                 eos_state%T      = qp(i,j,k,QTEMP,idir)
-                 eos_state%xn(:)  = qp(i,j,k,QFS:QFS-1+nspec,idir)
-                 eos_state%aux(:) = qp(i,j,k,QFX:QFX-1+naux,idir)
-
-                 call eos(eos_input_rt, eos_state)
-
-                 qp(i,j,k,QPRES,idir) = eos_state%p
-                 qp(i,j,k,QREINT,idir) = qp(i,j,k,QRHO,idir)*eos_state%e
-                 ! should we try to do something about Gamma_! on interface?
-
-                 eos_state%rho    = qm(i,j,k,QRHO,idir)
-                 eos_state%T      = qm(i,j,k,QTEMP,idir)
-                 eos_state%xn(:)  = qm(i,j,k,QFS:QFS-1+nspec,idir)
-                 eos_state%aux(:) = qm(i,j,k,QFX:QFX-1+naux,idir)
-
-                 call eos(eos_input_rt, eos_state)
-
-                 qm(i,j,k,QPRES,idir) = eos_state%p
-                 qm(i,j,k,QREINT,idir) = qm(i,j,k,QRHO,idir)*eos_state%e
-                 ! should we try to do something about Gamma_! on interface?
-
-              end do
-           end do
-        end do
-     end do
-  end if
-
-end subroutine ca_mol_ppm_reconstruct
-
-subroutine ca_mol_consup(lo, hi, &
-                         uin, uin_lo, uin_hi, &
-                         uout, uout_lo, uout_hi, &
-                         srcU, srU_lo, srU_hi, &
-                         update, updt_lo, updt_hi, &
-                         dx, dt, &
-                         flux1, flux1_lo, flux1_hi, &
->>>>>>> e3ba74e3
 #if AMREX_SPACEDIM >= 2
                            flux2, flux2_lo, flux2_hi, &
 #endif
@@ -498,12 +270,11 @@
 #if AMREX_SPACEDIM == 3
                            q3, q3_lo, q3_hi, &
 #endif
-<<<<<<< HEAD
                            vol, vol_lo, vol_hi) bind(C, name="ca_mol_consup")
 
     use amrex_error_module
     use meth_params_module, only : NQ, NVAR, NGDNV, GDPRES, &
-                                   UTEMP, USHK, UMX, &
+                                   UTEMP, UMX, &
                                    use_flattening, QPRES, &
                                    QTEMP, QFS, QFX, QREINT, QRHO, &
                                    first_order_hydro, difmag, hybrid_riemann, &
@@ -511,20 +282,6 @@
     use amrex_constants_module, only : ZERO, HALF, ONE, FOURTH
     use slope_module, only : uslope
     use amrex_fort_module, only : rt => amrex_real
-=======
-                         vol, vol_lo, vol_hi) bind(C, name="ca_mol_consup")
-
-  use amrex_error_module
-  use meth_params_module, only : NQ, NVAR, NGDNV, GDPRES, &
-                                 UTEMP, UMX, &
-                                 use_flattening, QPRES, &
-                                 QTEMP, QFS, QFX, QREINT, QRHO, &
-                                 first_order_hydro, difmag, hybrid_riemann, &
-                                 limit_fluxes_on_small_dens, ppm_type, ppm_temp_fix
-  use amrex_constants_module, only : ZERO, HALF, ONE, FOURTH
-  use slope_module, only : uslope
-  use amrex_fort_module, only : rt => amrex_real
->>>>>>> e3ba74e3
 #ifdef HYBRID_MOMENTUM
     use hybrid_advection_module, only : add_hybrid_advection_source
 #endif
