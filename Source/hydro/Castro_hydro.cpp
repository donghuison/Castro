#include "Castro.H"
#include "Castro_F.H"

#ifdef RADIATION
#include "Radiation.H"
#endif

using namespace amrex;

#ifndef AMREX_USE_CUDA
void
Castro::construct_hydro_source(Real time, Real dt)
{

  // this constructs the hydrodynamic source (essentially the flux
  // divergence) using the CTU framework for unsplit hydrodynamics

    if (verbose && ParallelDescriptor::IOProcessor())
        std::cout << "... Entering hydro advance" << std::endl << std::endl;

    hydro_source.setVal(0.0);

    int finest_level = parent->finestLevel();

    const Real *dx = geom.CellSize();

    const int* domain_lo = geom.Domain().loVect();
    const int* domain_hi = geom.Domain().hiVect();

    MultiFab& S_new = get_new_data(State_Type);

#ifdef RADIATION
    MultiFab& Er_new = get_new_data(Rad_Type);

    if (!Radiation::rad_hydro_combined) {
      amrex::Abort("Castro::construct_hydro_source -- we don't implement a mode where we have radiation, but it is not coupled to hydro");
    }

    int nstep_fsp = -1;
#endif

    // note: the radiation consup currently does not fill these
    Real mass_lost       = 0.;
    Real xmom_lost       = 0.;
    Real ymom_lost       = 0.;
    Real zmom_lost       = 0.;
    Real eden_lost       = 0.;
    Real xang_lost       = 0.;
    Real yang_lost       = 0.;
    Real zang_lost       = 0.;

    BL_PROFILE_VAR("Castro::advance_hydro_ca_umdrv()", CA_UMDRV);

#ifdef _OPENMP
#ifdef RADIATION
#pragma omp parallel reduction(max:nstep_fsp)
#else
#pragma omp parallel reduction(+:mass_lost,xmom_lost,ymom_lost,zmom_lost) \
		     reduction(+:eden_lost,xang_lost,yang_lost,zang_lost)
#endif
#endif
    {

      FArrayBox flux[BL_SPACEDIM];
#if (BL_SPACEDIM <= 2)
      FArrayBox pradial(Box::TheUnitBox(),1);
#endif
#ifdef RADIATION
      FArrayBox rad_flux[BL_SPACEDIM];
#endif

      int priv_nstep_fsp = -1;

      int is_finest_level = (level == finest_level) ? 1 : 0;

      for (MFIter mfi(S_new,hydro_tile_size); mfi.isValid(); ++mfi)
      {
	  const Box& bx    = mfi.tilebox();

	  const int* lo = bx.loVect();
	  const int* hi = bx.hiVect();

	  FArrayBox &statein  = Sborder[mfi];
	  FArrayBox &stateout = S_new[mfi];

	  FArrayBox &source_in  = sources_for_hydro[mfi];
	  FArrayBox &source_out = hydro_source[mfi];

#ifdef RADIATION
          FArrayBox &Er = Erborder[mfi];
          FArrayBox &lam = lamborder[mfi];
          FArrayBox &Erout = Er_new[mfi];
#endif

	  // Allocate fabs for fluxes
	  for (int i = 0; i < BL_SPACEDIM ; i++)  {
	    const Box& bxtmp = amrex::surroundingNodes(bx,i);
	    flux[i].resize(bxtmp,NUM_STATE);
#ifdef RADIATION
	    rad_flux[i].resize(bxtmp,Radiation::nGroups);
#endif
	  }

#if (BL_SPACEDIM <= 2)
	  if (!Geometry::IsCartesian()) {
	    pradial.resize(amrex::surroundingNodes(bx,0),1);
	  }
#endif

	  ca_ctu_update
	    (ARLIM_3D(lo), ARLIM_3D(hi), &is_finest_level, &time,
	     ARLIM_3D(domain_lo), ARLIM_3D(domain_hi),
	     BL_TO_FORTRAN_3D(statein), 
	     BL_TO_FORTRAN_3D(stateout),
#ifdef RADIATION
	     BL_TO_FORTRAN_3D(Er), 
	     BL_TO_FORTRAN_3D(Erout),
#endif
	     BL_TO_FORTRAN_3D(q[mfi]),
	     BL_TO_FORTRAN_3D(qaux[mfi]),
	     BL_TO_FORTRAN_3D(src_q[mfi]),
	     BL_TO_FORTRAN_3D(source_out),
	     ZFILL(dx), &dt,
	     D_DECL(BL_TO_FORTRAN_3D(flux[0]),
		    BL_TO_FORTRAN_3D(flux[1]),
		    BL_TO_FORTRAN_3D(flux[2])),
#ifdef RADIATION
	     D_DECL(BL_TO_FORTRAN_3D(rad_flux[0]),
		    BL_TO_FORTRAN_3D(rad_flux[1]),
		    BL_TO_FORTRAN_3D(rad_flux[2])),
#endif
	     D_DECL(BL_TO_FORTRAN_3D(area[0][mfi]),
		    BL_TO_FORTRAN_3D(area[1][mfi]),
		    BL_TO_FORTRAN_3D(area[2][mfi])),
#if (BL_SPACEDIM < 3)
	     BL_TO_FORTRAN_3D(pradial),
	     BL_TO_FORTRAN_3D(dLogArea[0][mfi]),
#endif
	     BL_TO_FORTRAN_3D(volume[mfi]),
	     verbose,
#ifdef RADIATION
	     &priv_nstep_fsp,
#endif
	     mass_lost, xmom_lost, ymom_lost, zmom_lost,
	     eden_lost, xang_lost, yang_lost, zang_lost);

	  // Store the fluxes from this advance.
	  // For normal integration we want to add the fluxes from this advance
	  // since we may be subcycling the timestep. But for SDC integration
	  // we want to copy the fluxes since we expect that there will not be
	  // subcycling and we only want the last iteration's fluxes.

	  for (int i = 0; i < BL_SPACEDIM ; i++) {
#ifndef SDC
	    (*fluxes    [i])[mfi].plus(    flux[i],mfi.nodaltilebox(i),0,0,NUM_STATE);
#ifdef RADIATION
	    (*rad_fluxes[i])[mfi].plus(rad_flux[i],mfi.nodaltilebox(i),0,0,Radiation::nGroups);
#endif
#else
	    (*fluxes    [i])[mfi].copy(    flux[i],mfi.nodaltilebox(i),0,mfi.nodaltilebox(i),0,NUM_STATE);
#ifdef RADIATION
	    (*rad_fluxes[i])[mfi].copy(rad_flux[i],mfi.nodaltilebox(i),0,mfi.nodaltilebox(i),0,Radiation::nGroups);
#endif	    
#endif
            (*mass_fluxes[i])[mfi].copy(flux[i],mfi.nodaltilebox(i),Density,mfi.nodaltilebox(i),0,1);
	  }

#if (BL_SPACEDIM <= 2)
	  if (!Geometry::IsCartesian()) {
#ifndef SDC
	    P_radial[mfi].plus(pradial,mfi.nodaltilebox(0),0,0,1);
#else
	    P_radial[mfi].copy(pradial,mfi.nodaltilebox(0),0,mfi.nodaltilebox(0),0,1);
#endif
	  }
#endif
      } // MFIter loop

#ifdef RADIATION
      nstep_fsp = std::max(nstep_fsp, priv_nstep_fsp);
#endif
    }  // end of omp parallel region

    BL_PROFILE_VAR_STOP(CA_UMDRV);

#ifdef RADIATION
    if (radiation->verbose>=1) {
#ifdef BL_LAZY
      Lazy::QueueReduction( [=] () mutable {
#endif
	  ParallelDescriptor::ReduceIntMax(nstep_fsp, ParallelDescriptor::IOProcessorNumber());
	  if (ParallelDescriptor::IOProcessor() && nstep_fsp > 0) {
	    std::cout << "Radiation f-space advection on level " << level
		      << " takes as many as " << nstep_fsp;
	    if (nstep_fsp == 1) {
	      std::cout<< " substep.\n";
	    }
	    else {
	      std::cout<< " substeps.\n";
	    }
	  }
#ifdef BL_LAZY
	});
#endif
    }
#else
    // Flush Fortran output

    if (verbose)
      flush_output();

    if (track_grid_losses)
    {
	material_lost_through_boundary_temp[0] += mass_lost;
	material_lost_through_boundary_temp[1] += xmom_lost;
	material_lost_through_boundary_temp[2] += ymom_lost;
	material_lost_through_boundary_temp[3] += zmom_lost;
	material_lost_through_boundary_temp[4] += eden_lost;
	material_lost_through_boundary_temp[5] += xang_lost;
	material_lost_through_boundary_temp[6] += yang_lost;
	material_lost_through_boundary_temp[7] += zang_lost;
    }

    if (print_update_diagnostics)
    {

	bool local = true;
	Vector<Real> hydro_update = evaluate_source_change(hydro_source, dt, local);

#ifdef BL_LAZY
	Lazy::QueueReduction( [=] () mutable {
#endif
	    ParallelDescriptor::ReduceRealSum(hydro_update.dataPtr(), hydro_update.size(), ParallelDescriptor::IOProcessorNumber());

	    if (ParallelDescriptor::IOProcessor())
		std::cout << std::endl << "  Contributions to the state from the hydro source:" << std::endl;

	    print_source_change(hydro_update);

#ifdef BL_LAZY
	});
#endif
      }
#endif

    if (verbose && ParallelDescriptor::IOProcessor())
        std::cout << std::endl << "... Leaving hydro advance" << std::endl << std::endl;

}
#endif



void
Castro::construct_mol_hydro_source(Real time, Real dt)
{

  // this constructs the hydrodynamic source (essentially the flux
  // divergence) using method of lines integration.  The output, as a
  // update to the state, is stored in the k_mol array of multifabs.

  if (verbose && ParallelDescriptor::IOProcessor())
    std::cout << "... hydro MOL stage " << mol_iteration << std::endl;


  // we'll add each stage's contribution to -div{F(U)} as we compute them
  if (mol_iteration == 0) {
    hydro_source.setVal(0.0);
  }

  int finest_level = parent->finestLevel();

  const Real *dx = geom.CellSize();

  MultiFab& S_new = get_new_data(State_Type);

  MultiFab& k_stage = *k_mol[mol_iteration];

#ifdef RADIATION
  MultiFab& Er_new = get_new_data(Rad_Type);

  if (!Radiation::rad_hydro_combined) {
    amrex::Abort("Castro::construct_mol_hydro_source -- we don't implement a mode where we have radiation, but it is not coupled to hydro");
  }

  int nstep_fsp = -1;
#endif

  BL_PROFILE_VAR("Castro::advance_hydro_ca_umdrv()", CA_UMDRV);

  const int* domain_lo = geom.Domain().loVect();
  const int* domain_hi = geom.Domain().hiVect();

#ifndef AMREX_USE_CUDA

#ifdef _OPENMP
#ifdef RADIATION
#pragma omp parallel reduction(max:nstep_fsp)
#endif
#endif
  {

    FArrayBox flux[BL_SPACEDIM];
#if (BL_SPACEDIM <= 2)
    FArrayBox pradial(Box::TheUnitBox(),1);
#endif
#ifdef RADIATION
    FArrayBox rad_flux[BL_SPACEDIM];
#endif

    int priv_nstep_fsp = -1;
    // The fourth order stuff cannot do tiling because of the Laplacian corrections
    for (MFIter mfi(S_new, (fourth_order) ? no_tile_size : hydro_tile_size); mfi.isValid(); ++mfi)
      {
	const Box& bx  = mfi.tilebox();

	const int* lo = bx.loVect();
	const int* hi = bx.hiVect();

	FArrayBox &statein  = Sborder[mfi];
	FArrayBox &stateout = S_new[mfi];

	FArrayBox &source_in  = sources_for_hydro[mfi];

	// the output of this will be stored in the correct stage MF
	FArrayBox &source_out = k_stage[mfi];
	FArrayBox &source_hydro_only = hydro_source[mfi];

#ifdef RADIATION
	FArrayBox &Er = Erborder[mfi];
	FArrayBox &lam = lamborder[mfi];
	FArrayBox &Erout = Er_new[mfi];
#endif

	FArrayBox& vol = volume[mfi];

	// Allocate fabs for fluxes
	for (int i = 0; i < BL_SPACEDIM ; i++)  {
	  const Box& bxtmp = amrex::surroundingNodes(bx,i);
	  flux[i].resize(bxtmp,NUM_STATE);
#ifdef RADIATION
	  rad_flux[i].resize(bxtmp,Radiation::nGroups);
#endif
	}

#if (BL_SPACEDIM <= 2)
	if (!Geometry::IsCartesian()) {
	  pradial.resize(amrex::surroundingNodes(bx,0),1);
	}
#endif
        if (fourth_order) {
          ca_fourth_single_stage
            (ARLIM_3D(lo), ARLIM_3D(hi), &time, ARLIM_3D(domain_lo), ARLIM_3D(domain_hi),
             &(b_mol[mol_iteration]),
             BL_TO_FORTRAN_3D(statein), 
             BL_TO_FORTRAN_3D(stateout),
             BL_TO_FORTRAN_3D(q[mfi]),
             BL_TO_FORTRAN_3D(q_bar[mfi]),
             BL_TO_FORTRAN_3D(qaux[mfi]),
             BL_TO_FORTRAN_3D(source_in),
             BL_TO_FORTRAN_3D(source_out),
             BL_TO_FORTRAN_3D(source_hydro_only),
             ZFILL(dx), &dt,
             D_DECL(BL_TO_FORTRAN_3D(flux[0]),
                    BL_TO_FORTRAN_3D(flux[1]),
                    BL_TO_FORTRAN_3D(flux[2])),
             D_DECL(BL_TO_FORTRAN_3D(area[0][mfi]),
                    BL_TO_FORTRAN_3D(area[1][mfi]),
                    BL_TO_FORTRAN_3D(area[2][mfi])),
#if (BL_SPACEDIM < 3)
             BL_TO_FORTRAN_3D(pradial),
             BL_TO_FORTRAN_3D(dLogArea[0][mfi]),
#endif
             BL_TO_FORTRAN_3D(volume[mfi]),
             verbose);

        } else {
          ca_mol_single_stage
            (ARLIM_3D(lo), ARLIM_3D(hi), &time, ARLIM_3D(domain_lo), ARLIM_3D(domain_hi),
             &(b_mol[mol_iteration]),
             BL_TO_FORTRAN_3D(statein), 
             BL_TO_FORTRAN_3D(stateout),
             BL_TO_FORTRAN_3D(q[mfi]),
             BL_TO_FORTRAN_3D(qaux[mfi]),
             BL_TO_FORTRAN_3D(source_in),
             BL_TO_FORTRAN_3D(source_out),
             BL_TO_FORTRAN_3D(source_hydro_only),
             ZFILL(dx), &dt,
             D_DECL(BL_TO_FORTRAN_3D(flux[0]),
                    BL_TO_FORTRAN_3D(flux[1]),
                    BL_TO_FORTRAN_3D(flux[2])),
             D_DECL(BL_TO_FORTRAN_3D(area[0][mfi]),
                    BL_TO_FORTRAN_3D(area[1][mfi]),
                    BL_TO_FORTRAN_3D(area[2][mfi])),
#if (BL_SPACEDIM < 3)
             BL_TO_FORTRAN_3D(pradial),
             BL_TO_FORTRAN_3D(dLogArea[0][mfi]),
#endif
             BL_TO_FORTRAN_3D(volume[mfi]),
             verbose);
        }

	// Store the fluxes from this advance -- we weight them by the
	// integrator weight for this stage
	for (int i = 0; i < BL_SPACEDIM ; i++) {
	  (*fluxes    [i])[mfi].saxpy(b_mol[mol_iteration], flux[i], 
				      mfi.nodaltilebox(i), mfi.nodaltilebox(i), 0, 0, NUM_STATE);
#ifdef RADIATION
	  (*rad_fluxes[i])[mfi].saxpy(b_mol[mol_iteration], rad_flux[i], 
				      mfi.nodaltilebox(i), mfi.nodaltilebox(i), 0, 0, Radiation::nGroups);
#endif
	}

#if (BL_SPACEDIM <= 2)
	if (!Geometry::IsCartesian()) {
	  P_radial[mfi].saxpy(b_mol[mol_iteration], pradial,
                              mfi.nodaltilebox(0), mfi.nodaltilebox(0), 0, 0, 1);
	}
#endif
      } // MFIter loop

#ifdef RADIATION
    nstep_fsp = std::max(nstep_fsp, priv_nstep_fsp);
#endif
  }  // end of omp parallel region

#else

  // CUDA version

<<<<<<< HEAD
#ifdef _OPENMP
#pragma omp parallel
#endif
  for (MFIter mfi(S_new, hydro_tile_size); mfi.isValid(); ++mfi) {

      const Box& qbx = mfi.growntilebox(NUM_GROW);

      // Convert the conservative state to the primitive variable state.
      // This fills both q and qaux.

#pragma gpu
      ca_ctoprim(AMREX_ARLIM_ARG(qbx.loVect()), AMREX_ARLIM_ARG(qbx.hiVect()),
                 BL_TO_FORTRAN_ANYD(Sborder[mfi]),
                 BL_TO_FORTRAN_ANYD(q[mfi]),
                 BL_TO_FORTRAN_ANYD(qaux[mfi]));

  } // MFIter loop

=======
  MultiFab q;
  q.define(grids, dmap, NQ, NUM_GROW);

  MultiFab qaux;
  qaux.define(grids, dmap, NQAUX, NUM_GROW);

  MultiFab flatn;
  flatn.define(grids, dmap, 1, 1);

  MultiFab div;
  div.define(grids, dmap, 1, 1);

  MultiFab qm;
  qm.define(grids, dmap, 3*NQ, 2);

  MultiFab qp;
  qp.define(grids, dmap, 3*NQ, 2);

  MultiFab flux[BL_SPACEDIM];
  MultiFab qe[BL_SPACEDIM];

  for (int i = 0; i < BL_SPACEDIM; ++i) {
      flux[i].define(getEdgeBoxArray(i), dmap, NUM_STATE, 0);
      qe[i].define(getEdgeBoxArray(i), dmap, NGDNV, 0);
  }
  
>>>>>>> 51e4a323
#ifdef _OPENMP
#pragma omp parallel
#endif
  for (MFIter mfi(S_new, hydro_tile_size); mfi.isValid(); ++mfi) {

      const Box& obx = mfi.growntilebox(1);

      // Compute divergence of velocity field.

#pragma gpu
      ca_divu(AMREX_ARLIM_ARG(obx.loVect()), AMREX_ARLIM_ARG(obx.hiVect()),
              dx,
              BL_TO_FORTRAN_ANYD(q[mfi]),
              BL_TO_FORTRAN_ANYD(div[mfi]));

      // Compute flattening coefficient for slope calculations.
#pragma gpu
      ca_uflaten
          (AMREX_ARLIM_ARG(obx.loVect()), AMREX_ARLIM_ARG(obx.hiVect()),
           BL_TO_FORTRAN_ANYD(q[mfi]),
           BL_TO_FORTRAN_ANYD(flatn[mfi]));

      // Do PPM reconstruction to the zone edges.
#pragma gpu
      ca_ppm_reconstruct
          (AMREX_ARLIM_ARG(obx.loVect()), AMREX_ARLIM_ARG(obx.hiVect()),
           BL_TO_FORTRAN_ANYD(q[mfi]),
           BL_TO_FORTRAN_ANYD(flatn[mfi]),
           BL_TO_FORTRAN_ANYD(qm[mfi]),
           BL_TO_FORTRAN_ANYD(qp[mfi]));

  } // MFIter loop



#ifdef _OPENMP
#pragma omp parallel
#endif
  for (MFIter mfi(S_new, hydro_tile_size); mfi.isValid(); ++mfi) {

      for (int idir = 0; idir < BL_SPACEDIM; ++idir) {

          const Box& ebx = mfi.nodaltilebox(idir);

          int idir_f = idir + 1;

#pragma gpu
          ca_construct_flux
              (AMREX_ARLIM_ARG(ebx.loVect()), AMREX_ARLIM_ARG(ebx.hiVect()),
               domain_lo, domain_hi,
               dx, dt,
               idir_f,
               BL_TO_FORTRAN_ANYD(Sborder[mfi]),
               BL_TO_FORTRAN_ANYD(div[mfi]),
               BL_TO_FORTRAN_ANYD(qaux[mfi]),
               BL_TO_FORTRAN_ANYD(qm[mfi]),
               BL_TO_FORTRAN_ANYD(qp[mfi]),
               BL_TO_FORTRAN_ANYD(qe[idir][mfi]),
               BL_TO_FORTRAN_ANYD(flux[idir][mfi]),
               BL_TO_FORTRAN_ANYD(area[idir][mfi]));

          // Store the fluxes from this advance -- we weight them by the
          // integrator weight for this stage
<<<<<<< HEAD
          (*fluxes[idir])[mfi].saxpy(b_mol[istage], flux[idir][mfi], ebx, ebx, 0, 0, NUM_STATE);
=======
          (*fluxes[idir])[mfi].saxpy(b_mol[mol_iteration], flux[idir][mfi], ebx, ebx, 0, 0, NUM_STATE);
>>>>>>> 51e4a323

      }

  } // MFIter loop


#ifdef _OPENMP
#pragma omp parallel
#endif
  for (MFIter mfi(S_new, hydro_tile_size); mfi.isValid(); ++mfi) {

      const Box& bx = mfi.tilebox();

#pragma gpu
      ca_construct_hydro_update
          (AMREX_ARLIM_ARG(bx.loVect()), AMREX_ARLIM_ARG(bx.hiVect()),
           dx, dt,
<<<<<<< HEAD
           b_mol[istage],
=======
           b_mol[mol_iteration],
>>>>>>> 51e4a323
           BL_TO_FORTRAN_ANYD(qe[0][mfi]),
           BL_TO_FORTRAN_ANYD(qe[1][mfi]),
           BL_TO_FORTRAN_ANYD(qe[2][mfi]),
           BL_TO_FORTRAN_ANYD(flux[0][mfi]),
           BL_TO_FORTRAN_ANYD(flux[1][mfi]),
           BL_TO_FORTRAN_ANYD(flux[2][mfi]),
           BL_TO_FORTRAN_ANYD(area[0][mfi]),
           BL_TO_FORTRAN_ANYD(area[1][mfi]),
           BL_TO_FORTRAN_ANYD(area[2][mfi]),
           BL_TO_FORTRAN_ANYD(volume[mfi]),
           BL_TO_FORTRAN_ANYD(hydro_source[mfi]));

  } // MFIter loop

#endif

  BL_PROFILE_VAR_STOP(CA_UMDRV);

  // Flush Fortran output

  if (verbose)
    flush_output();


  if (print_update_diagnostics)
    {

      bool local = true;
      Vector<Real> hydro_update = evaluate_source_change(k_stage, dt, local);

#ifdef BL_LAZY
      Lazy::QueueReduction( [=] () mutable {
#endif
	  ParallelDescriptor::ReduceRealSum(hydro_update.dataPtr(), hydro_update.size(), ParallelDescriptor::IOProcessorNumber());

	  if (ParallelDescriptor::IOProcessor())
	    std::cout << std::endl << "  Contributions to the state from the hydro source:" << std::endl;

	  print_source_change(hydro_update);

#ifdef BL_LAZY
	});
#endif
    }

}



void
Castro::cons_to_prim(const Real time)
{

#ifdef RADIATION
    AmrLevel::FillPatch(*this, Erborder, NUM_GROW, time, Rad_Type, 0, Radiation::nGroups);

    MultiFab lamborder(grids, dmap, Radiation::nGroups, NUM_GROW);
    if (radiation->pure_hydro) {
      lamborder.setVal(0.0, NUM_GROW);
    }
    else {
      radiation->compute_limiter(level, grids, Sborder, Erborder, lamborder);
    }
#endif

    const int* domain_lo = geom.Domain().loVect();
    const int* domain_hi = geom.Domain().hiVect();

    MultiFab& S_new = get_new_data(State_Type);

#ifdef _OPENMP
#pragma omp parallel
#endif
    for (MFIter mfi(S_new, hydro_tile_size); mfi.isValid(); ++mfi) {

        const Box& qbx = mfi.growntilebox(NUM_GROW);

        // Convert the conservative state to the primitive variable state.
        // This fills both q and qaux.

#pragma gpu
        ca_ctoprim(AMREX_ARLIM_ARG(qbx.loVect()), AMREX_ARLIM_ARG(qbx.hiVect()),
                   BL_TO_FORTRAN_ANYD(Sborder[mfi]),
#ifdef RADIATION
                   BL_TO_FORTRAN_ANYD(Erborder[mfi]),
                   BL_TO_FORTRAN_ANYD(lamborder[mfi]),
#endif
                   BL_TO_FORTRAN_ANYD(q[mfi]),
                   BL_TO_FORTRAN_ANYD(qaux[mfi]));

        // Convert the source terms expressed as sources to the conserved state to those
        // expressed as sources for the primitive state.
#ifndef AMREX_USE_CUDA
        if (do_ctu) {
          ca_srctoprim(BL_TO_FORTRAN_BOX(qbx),
                       BL_TO_FORTRAN_ANYD(q[mfi]),
                       BL_TO_FORTRAN_ANYD(qaux[mfi]),
                       BL_TO_FORTRAN_ANYD(sources_for_hydro[mfi]),
                       BL_TO_FORTRAN_ANYD(src_q[mfi]));
        }
#endif

#ifndef RADIATION

        // Add in the reactions source term; only done in SDC.

#ifdef SDC
#ifdef REACTIONS
        MultiFab& SDC_react_source = get_new_data(SDC_React_Type);

        if (do_react)
	    src_q[mfi].plus(SDC_react_source[mfi],qbx,qbx,0,0,QVAR);
#endif
#endif
#endif
      
    }

}


#ifndef AMREX_USE_CUDA
void
Castro::cons_to_prim_fourth(const Real time)
{
  // convert the conservative state cell averages to primitive cell
  // averages with 4th order accuracy

    const int* domain_lo = geom.Domain().loVect();
    const int* domain_hi = geom.Domain().hiVect();

    MultiFab& S_new = get_new_data(State_Type);

    // we don't support radiation here
#ifdef RADIATION
    amrex::Abort("radiation not supported to fourth order");
#else
#ifdef _OPENMP
#pragma omp parallel
#endif
    for (MFIter mfi(S_new, hydro_tile_size); mfi.isValid(); ++mfi) {

      const Box& qbx = mfi.growntilebox(NUM_GROW);
      const Box& qbxm1 = mfi.growntilebox(NUM_GROW-1);

      // note: these conversions are using a growntilebox, so it
      // will include ghost cells

      // convert U_avg to U_cc -- this will use a Laplacian
      // operation and will result in U_cc defined only on
      // NUM_GROW-1 ghost cells at the end.
      FArrayBox U_cc;
      U_cc.resize(qbx, NUM_STATE);

      ca_make_cell_center(BL_TO_FORTRAN_BOX(qbxm1),
                          BL_TO_FORTRAN_FAB(Sborder[mfi]),
                          BL_TO_FORTRAN_FAB(U_cc));

      // convert U_avg to q_bar -- this will be done on all NUM_GROW
      // ghost cells.
      FArrayBox qaux_bar;
      qaux_bar.resize(qbx, NQAUX);

      ca_ctoprim(BL_TO_FORTRAN_BOX(qbx),
                 BL_TO_FORTRAN_ANYD(Sborder[mfi]),
                 BL_TO_FORTRAN_ANYD(q_bar[mfi]),
                 BL_TO_FORTRAN_ANYD(qaux_bar));

      // this is what we should construct the flattening coefficient
      // from

      // convert U_cc to q_cc (we'll store this temporarily in q,
      // qaux).  This will remain valid only on the NUM_GROW-1 ghost
      // cells.
      ca_ctoprim(BL_TO_FORTRAN_BOX(qbxm1),
                 BL_TO_FORTRAN_ANYD(U_cc),
                 BL_TO_FORTRAN_ANYD(q[mfi]),
                 BL_TO_FORTRAN_ANYD(qaux[mfi]));
    }


    // check for NaNs
    check_for_nan(q);
    check_for_nan(q_bar);


#ifdef _OPENMP
#pragma omp parallel
#endif
    for (MFIter mfi(S_new, hydro_tile_size); mfi.isValid(); ++mfi) {

      const Box& qbxm1 = mfi.growntilebox(NUM_GROW-1);

      // now convert q, qaux into 4th order accurate averages
      // this will create q, qaux in NUM_GROW-1 ghost cells, but that's
      // we need here

      ca_make_fourth_average(BL_TO_FORTRAN_BOX(qbxm1),
                             BL_TO_FORTRAN_FAB(q[mfi]),
                             BL_TO_FORTRAN_FAB(q_bar[mfi]));

      // not sure if we need to convert qaux this way, or if we can
      // just evaluate it (we may not need qaux at all actually)

    }

    check_for_nan(q_bar);
#endif // RADIATION
}
#endif



void
Castro::check_for_cfl_violation(const Real dt)
{

    Real courno = -1.0e+200;

    const Real *dx = geom.CellSize();

    MultiFab& S_new = get_new_data(State_Type);

#ifndef AMREX_USE_CUDA
#ifdef _OPENMP
#pragma omp parallel reduction(max:courno)
#endif
    for (MFIter mfi(S_new, hydro_tile_size); mfi.isValid(); ++mfi) {

        const Box& bx = mfi.tilebox();

        ca_compute_cfl(BL_TO_FORTRAN_BOX(bx),
                       BL_TO_FORTRAN_ANYD(q[mfi]),
                       BL_TO_FORTRAN_ANYD(qaux[mfi]),
                       &dt, dx, &courno, &print_fortran_warnings);

    }
#endif

    ParallelDescriptor::ReduceRealMax(courno);

    if (courno > 1.0) {
        if (ParallelDescriptor::IOProcessor())
            std::cout << "WARNING -- EFFECTIVE CFL AT THIS LEVEL " << level << " IS " << courno << '\n';

        cfl_violation = 1;
    }

}<|MERGE_RESOLUTION|>--- conflicted
+++ resolved
@@ -428,26 +428,6 @@
 
   // CUDA version
 
-<<<<<<< HEAD
-#ifdef _OPENMP
-#pragma omp parallel
-#endif
-  for (MFIter mfi(S_new, hydro_tile_size); mfi.isValid(); ++mfi) {
-
-      const Box& qbx = mfi.growntilebox(NUM_GROW);
-
-      // Convert the conservative state to the primitive variable state.
-      // This fills both q and qaux.
-
-#pragma gpu
-      ca_ctoprim(AMREX_ARLIM_ARG(qbx.loVect()), AMREX_ARLIM_ARG(qbx.hiVect()),
-                 BL_TO_FORTRAN_ANYD(Sborder[mfi]),
-                 BL_TO_FORTRAN_ANYD(q[mfi]),
-                 BL_TO_FORTRAN_ANYD(qaux[mfi]));
-
-  } // MFIter loop
-
-=======
   MultiFab q;
   q.define(grids, dmap, NQ, NUM_GROW);
 
@@ -474,7 +454,6 @@
       qe[i].define(getEdgeBoxArray(i), dmap, NGDNV, 0);
   }
   
->>>>>>> 51e4a323
 #ifdef _OPENMP
 #pragma omp parallel
 #endif
@@ -538,11 +517,7 @@
 
           // Store the fluxes from this advance -- we weight them by the
           // integrator weight for this stage
-<<<<<<< HEAD
-          (*fluxes[idir])[mfi].saxpy(b_mol[istage], flux[idir][mfi], ebx, ebx, 0, 0, NUM_STATE);
-=======
           (*fluxes[idir])[mfi].saxpy(b_mol[mol_iteration], flux[idir][mfi], ebx, ebx, 0, 0, NUM_STATE);
->>>>>>> 51e4a323
 
       }
 
@@ -560,11 +535,7 @@
       ca_construct_hydro_update
           (AMREX_ARLIM_ARG(bx.loVect()), AMREX_ARLIM_ARG(bx.hiVect()),
            dx, dt,
-<<<<<<< HEAD
-           b_mol[istage],
-=======
            b_mol[mol_iteration],
->>>>>>> 51e4a323
            BL_TO_FORTRAN_ANYD(qe[0][mfi]),
            BL_TO_FORTRAN_ANYD(qe[1][mfi]),
            BL_TO_FORTRAN_ANYD(qe[2][mfi]),
