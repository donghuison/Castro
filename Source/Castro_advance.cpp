--- conflicted
+++ resolved
@@ -321,9 +321,9 @@
     Real courno    = -1.0e+200;
     
     MultiFab fluxes[BL_SPACEDIM];
-<<<<<<< HEAD
-
-    // We want to define this on every grid for conservative gravity
+
+    // We want to define this on every grid, because we may need the fluxes
+    // when computing the source terms later.
 
     for (int j = 0; j < BL_SPACEDIM; j++)
        {
@@ -333,19 +333,6 @@
          fluxes[j].setVal(0.0);
        }
 
-=======
-    
-    if (do_reflux)
-    {
-	for (int j = 0; j < BL_SPACEDIM; j++)
-	{
-	    BoxArray ba = S_new.boxArray();
-	    ba.surroundingNodes(j);
-	    fluxes[j].define(ba, NUM_STATE, 0, Fab_allocate);
-	}
-    }
-    
->>>>>>> 7a3a9c13
 #ifdef SGS
     // We need these even if we are single-level because they are used in the source construction.
     MultiFab sgs_fluxes[BL_SPACEDIM];
@@ -588,48 +575,22 @@
 	}
 	else {
 #endif
-<<<<<<< HEAD
-      
-      Real E_added_grav = 0.;
-      Real E_added_flux = 0.;
-      Real E_added_rot = 0.;
-      Real mass_added = 0.;
-      Real eint_added = 0.;
-      Real eden_added = 0.;
-      Real xmom_added_flux = 0.;
-      Real ymom_added_flux = 0.;
-      Real zmom_added_flux = 0.;
-      Real xmom_added_grav = 0.;
-      Real ymom_added_grav = 0.;
-      Real zmom_added_grav = 0.;
-      Real xmom_added_rot  = 0.;
-      Real ymom_added_rot  = 0.;
-      Real zmom_added_rot  = 0.;
-
-      for (FillPatchIterator fpi(*this, S_new, NUM_GROW,
-				 time, State_Type, 0, NUM_STATE);
-	   fpi.isValid();
-	   ++fpi)
-        {
-	  int mfiindex = fpi.index();
-	  
-	  Box bx(fpi.UngrownBox());
-	  
-	  Box bx_g4(BoxLib::grow(bx,NUM_GROW));
-	  // Create FAB for extended grid values (including boundaries) and fill.
-	  FArrayBox &state = fpi();
-	  FArrayBox &stateout = S_new[fpi];
-	  
-	  grid_volume.resize(bx_g4,1);
-	  grid_volume.copy(levelVolume[fpi]);
-=======
 	    Real E_added_grav = 0.;
 	    Real E_added_flux = 0.;
-	    Real mass_added = 0.;
-	    Real eint_added = 0.;
-	    Real eden_added = 0.;
->>>>>>> 7a3a9c13
-	    
+	    Real E_added_rot  = 0.;
+	    Real mass_added   = 0.;
+	    Real eint_added   = 0.;
+	    Real eden_added   = 0.;
+	    Real xmom_added_flux = 0.;
+	    Real ymom_added_flux = 0.;
+	    Real zmom_added_flux = 0.;
+	    Real xmom_added_grav = 0.;
+	    Real ymom_added_grav = 0.;
+	    Real zmom_added_grav = 0.;
+	    Real xmom_added_rot  = 0.;
+	    Real ymom_added_rot  = 0.;
+	    Real zmom_added_rot  = 0.;
+
 	    BL_PROFILE_VAR("Castro::advance_hydro_ca_umdrv()", CA_UMDRV);
 	    
 #ifdef _OPENMP
@@ -678,30 +639,6 @@
 			ugdn[i].resize(BoxLib::grow(bxtmp,1),1);
 		    }
 	  
-<<<<<<< HEAD
-  BL_PROFILE_VAR("Castro::advance_hydro_ca_umdrv()", CA_UMDRV);
-	  BL_FORT_PROC_CALL(CA_UMDRV,ca_umdrv)
-	    (&is_finest_level,&time,
-	     bx.loVect(), bx.hiVect(),
-	     domain_lo, domain_hi,
-	     BL_TO_FORTRAN(state), BL_TO_FORTRAN(stateout),
-	     BL_TO_FORTRAN(u_gdnv[0][fpi]),
-#if (BL_SPACEDIM >= 2)
-	     BL_TO_FORTRAN(u_gdnv[1][fpi]),
-#endif
-#if (BL_SPACEDIM == 3)
-	     BL_TO_FORTRAN(u_gdnv[2][fpi]),
-#endif
-	     BL_TO_FORTRAN(ext_src_old[fpi]),
-	     BL_TO_FORTRAN(grav_vector[fpi]),
-	     dx, &dt,
-	     D_DECL(BL_TO_FORTRAN(flux[0]), 
-		    BL_TO_FORTRAN(flux[1]), 
-		    BL_TO_FORTRAN(flux[2])), 
-	     D_DECL(BL_TO_FORTRAN(area[0]), 
-		    BL_TO_FORTRAN(area[1]), 
-		    BL_TO_FORTRAN(area[2])), 
-=======
 		    BL_FORT_PROC_CALL(CA_UMDRV,ca_umdrv)
 			(&is_finest_level,&time,
 			 bx.loVect(), bx.hiVect(),
@@ -719,23 +656,50 @@
 			 D_DECL(BL_TO_FORTRAN(area[0]), 
 				BL_TO_FORTRAN(area[1]), 
 				BL_TO_FORTRAN(area[2])), 
->>>>>>> 7a3a9c13
 #if (BL_SPACEDIM < 3) 
 			 BL_TO_FORTRAN(dloga), 
 #endif
 			 BL_TO_FORTRAN(grid_volume), 
 			 &cflLoc, verbose, 
 			 mass_added, eint_added, eden_added, 
-			 E_added_flux, E_added_grav);
-		    
+			 xmom_added_flux, 
+#if (BL_SPACEDIM >= 2)
+                  	 ymom_added_flux, 
+#endif
+#if (BL_SPACEDIM == 3)
+	                 zmom_added_flux,
+#endif
+	                 xmom_added_grav, 
+#if (BL_SPACEDIM >= 2)
+	                 ymom_added_grav, 
+#endif
+#if (BL_SPACEDIM == 3)
+	                 zmom_added_grav,
+#endif
+#if (BL_SPACEDIM > 1)
+	                 xmom_added_rot,
+#endif
+#if (BL_SPACEDIM >= 2)
+	                 ymom_added_rot,  
+#endif
+#if (BL_SPACEDIM == 3)
+	                 zmom_added_rot,
+#endif
+#if (BL_SPACEDIM > 1)
+	                 E_added_rot, 
+#endif
+                         E_added_flux, E_added_grav);
+	    
 		    for (int i = 0; i < BL_SPACEDIM ; i++) {
 			u_gdnv[i][mfi].copy(ugdn[i],mfi.nodaltilebox(i));
 		    }
 
-		    if (do_reflux) {
-			for (int i = 0; i < BL_SPACEDIM ; i++)
-			    fluxes[i][mfi].copy(flux[i],mfi.nodaltilebox(i));
-		    }
+		    // Since we may need the fluxes later on, we'll copy them
+		    // to the fluxes MultiFAB even if we aren't on a fine grid.
+
+		    for (int i = 0; i < BL_SPACEDIM ; i++)
+		      fluxes[i][mfi].copy(flux[i],mfi.nodaltilebox(i));	  
+
 		    
 #ifdef POINTMASS
 		    if (level == finest_level)
@@ -746,179 +710,89 @@
 			     BL_TO_FORTRAN(grid_volume),
 			     geom.ProbLo(), dx, &time, &dt);
 #endif
-<<<<<<< HEAD
-	     BL_TO_FORTRAN(grid_volume), 
-	     &cflLoc, verbose, 
-	     mass_added, eint_added, eden_added, 
-	     xmom_added_flux, 
-#if (BL_SPACEDIM >= 2)
-	     ymom_added_flux, 
-#endif
-#if (BL_SPACEDIM == 3)
-	     zmom_added_flux,
-#endif
-	     xmom_added_grav, 
-#if (BL_SPACEDIM >= 2)
-	     ymom_added_grav, 
-#endif
-#if (BL_SPACEDIM == 3)
-	     zmom_added_grav,
-#endif
-#if (BL_SPACEDIM > 1)
-	     xmom_added_rot,
-#endif
-#if (BL_SPACEDIM >= 2)
-	     ymom_added_rot,  
-#endif
-#if (BL_SPACEDIM == 3)
-	     zmom_added_rot,
-#endif
-#if (BL_SPACEDIM > 1)
-	     E_added_rot, 
-#endif
-             E_added_flux, E_added_grav);
-  BL_PROFILE_VAR_STOP(CA_UMDRV);
-
-          // Since we need the fluxes for the conservative gravity, we'll copy them
-          // to the fluxes MultiFAB even if we aren't on a fine grid.
-
-          for (int i = 0; i < BL_SPACEDIM ; i++)
-            fluxes[i][mfiindex].copy(flux[i]);	  
-
-	  if (do_reflux)
-	    {
-	      if (current)
-=======
 		}
 		
 #ifdef _OPENMP
 #pragma omp critical (hydro_courno)
 #endif
->>>>>>> 7a3a9c13
 		{
 		    courno = std::max(courno,cflLoc);
-		}
-<<<<<<< HEAD
-	    }
-	  
-	  courno = std::max(courno,cflLoc);
-	  
-#ifdef POINTMASS
-	  if (level == finest_level)
-	    BL_FORT_PROC_CALL(PM_COMPUTE_DELTA_MASS,pm_compute_delta_mass)
-	      (&mass_change_at_center, bx.loVect(), bx.hiVect(),
-	       BL_TO_FORTRAN(state), BL_TO_FORTRAN(stateout),
-	       BL_TO_FORTRAN(grid_volume),
-	       geom.ProbLo(), dx, &time, &dt);
-#endif
-	  
-	}  // end for(fpi...)
-        if (print_energy_diagnostics)
-        {
-           const Real cell_vol = D_TERM(dx[0], *dx[1], *dx[2]);
-	   Real foo[15] = {mass_added, eint_added, eden_added, 
-			   E_added_flux, E_added_grav, E_added_rot,
-			   xmom_added_flux, ymom_added_flux, zmom_added_flux,
-	                   xmom_added_grav, ymom_added_grav, zmom_added_grav,
-	                   xmom_added_rot,  ymom_added_rot,  zmom_added_rot};
-	   ParallelDescriptor::ReduceRealSum(foo, 15, ParallelDescriptor::IOProcessorNumber());
-           if (ParallelDescriptor::IOProcessor()) 
-           {
-	       mass_added = foo[0];
-	       eint_added = foo[1];
-	       eden_added = foo[2];
-	       E_added_flux = foo[3];
-	       E_added_grav = foo[4];
-	       E_added_rot  = foo[5];
-	       xmom_added_flux = foo[6];
-	       ymom_added_flux = foo[7];
-	       zmom_added_flux = foo[8];
-	       xmom_added_grav = foo[9];
-	       ymom_added_grav = foo[10];
-	       zmom_added_grav = foo[11];
-	       xmom_added_rot  = foo[12];
-	       ymom_added_rot  = foo[13];
-	       zmom_added_rot  = foo[14];
-               if (std::abs(mass_added) != 0)
-               {
-                  std::cout << "   Mass added from negative density correction : " << 
-                                mass_added*cell_vol << std::endl;
-                  std::cout << "(rho e) added from negative density correction : " << 
-                                eint_added*cell_vol << std::endl;
-                  std::cout << "(rho E) added from negative density correction : " << 
-                                eden_added*cell_vol << std::endl;
-               }
-	       if (print_energy_diagnostics)
-	       {
-		  std::cout << "(rho E) added from fluxes                      : " << 
-				E_added_flux*cell_vol << std::endl;
-		  std::cout << "xmom added from fluxes                      : " << 
-				xmom_added_flux*cell_vol << std::endl;
-		  std::cout << "ymom added from fluxes                      : " << 
-				ymom_added_flux*cell_vol << std::endl;
-		  std::cout << "zmom added from fluxes                      : " << 
-				zmom_added_flux*cell_vol << std::endl;
-	       }
-#ifdef GRAVITY
-               if (do_grav && print_energy_diagnostics) 
-	       {	 
-                  std::cout << "(rho E) added from grav. source terms          : " << 
-                                E_added_grav*cell_vol << std::endl;
-		  std::cout << "xmom added from grav. source terms             : " << 
-		                xmom_added_grav*cell_vol << std::endl;
-                  std::cout << "ymom added from grav. source terms             : " << 
-                                ymom_added_grav*cell_vol << std::endl;
-                  std::cout << "zmom added from grav. source terms             : " << 
-                                zmom_added_grav*cell_vol << std::endl;
-	       }
-#endif
-#ifdef ROTATION
-               if (do_rotation && print_energy_diagnostics) 
-	       {	 
-                  std::cout << "(rho E) added from rot. source terms          : " << 
-                                E_added_rot*cell_vol << std::endl;
-		  std::cout << "xmom added from rot. source terms             : " << 
-		                xmom_added_rot*cell_vol << std::endl;
-                  std::cout << "ymom added from rot. source terms             : " << 
-                                ymom_added_rot*cell_vol << std::endl;
-                  std::cout << "zmom added from rot. source terms             : " << 
-                                zmom_added_rot*cell_vol << std::endl;
-	       }
-=======
+		}	  
 	    }  // end of omp parallel region
 
 	    BL_PROFILE_VAR_STOP(CA_UMDRV);
 
 	    if (print_energy_diagnostics)
 	    {
-		const Real cell_vol = D_TERM(dx[0], *dx[1], *dx[2]);
-		Real foo[5] = {mass_added, eint_added, eden_added, E_added_flux, E_added_grav};
-		ParallelDescriptor::ReduceRealSum(foo, 5, ParallelDescriptor::IOProcessorNumber());
-		if (ParallelDescriptor::IOProcessor()) 
-		{
-		    mass_added = foo[0];
-		    eint_added = foo[1];
-		    eden_added = foo[2];
-		    E_added_flux = foo[3];
-		    E_added_grav = foo[4];
-		    if (std::abs(mass_added) != 0)
-		    {
-			std::cout << "   Mass added from negative density correction : " << 
-			    mass_added*cell_vol << std::endl;
-			std::cout << "(rho e) added from negative density correction : " << 
-			    eint_added*cell_vol << std::endl;
-			std::cout << "(rho E) added from negative density correction : " << 
-			    eden_added*cell_vol << std::endl;
-		    }
-		    std::cout << "(rho E) added from fluxes                      : " << 
-			E_added_flux*cell_vol << std::endl;
+	       const Real cell_vol = D_TERM(dx[0], *dx[1], *dx[2]);
+	       Real foo[15] = {mass_added, eint_added, eden_added, 
+			       E_added_flux, E_added_grav, E_added_rot,
+			       xmom_added_flux, ymom_added_flux, zmom_added_flux,
+			       xmom_added_grav, ymom_added_grav, zmom_added_grav,
+			       xmom_added_rot,  ymom_added_rot,  zmom_added_rot};
+	       ParallelDescriptor::ReduceRealSum(foo, 15, ParallelDescriptor::IOProcessorNumber());
+	       if (ParallelDescriptor::IOProcessor()) 
+	       {
+		   mass_added = foo[0];
+		   eint_added = foo[1];
+		   eden_added = foo[2];
+		   E_added_flux = foo[3];
+		   E_added_grav = foo[4];
+		   E_added_rot  = foo[5];
+		   xmom_added_flux = foo[6];
+		   ymom_added_flux = foo[7];
+		   zmom_added_flux = foo[8];
+		   xmom_added_grav = foo[9];
+		   ymom_added_grav = foo[10];
+		   zmom_added_grav = foo[11];
+		   xmom_added_rot  = foo[12];
+		   ymom_added_rot  = foo[13];
+		   zmom_added_rot  = foo[14];
+		   if (std::abs(mass_added) != 0)
+		   {
+		      std::cout << "   Mass added from negative density correction : " << 
+				    mass_added*cell_vol << std::endl;
+		      std::cout << "(rho e) added from negative density correction : " << 
+				    eint_added*cell_vol << std::endl;
+		      std::cout << "(rho E) added from negative density correction : " << 
+				    eden_added*cell_vol << std::endl;
+		   }
+
+		   std::cout << "(rho E) added from fluxes                      : " << 
+				 E_added_flux*cell_vol << std::endl;
+		   std::cout << "xmom added from fluxes                      : " << 
+				 xmom_added_flux*cell_vol << std::endl;
+		   std::cout << "ymom added from fluxes                      : " << 
+				 ymom_added_flux*cell_vol << std::endl;
+		   std::cout << "zmom added from fluxes                      : " << 
+				 zmom_added_flux*cell_vol << std::endl;
 #ifdef GRAVITY
-		    if (do_grav) 
-			std::cout << "(rho E) added from grav. source terms          : " << 
-			    E_added_grav*cell_vol << std::endl;
->>>>>>> 7a3a9c13
-#endif
-		}
+		   if (do_grav) 
+		   {	 
+		      std::cout << "(rho E) added from grav. source terms          : " << 
+				    E_added_grav*cell_vol << std::endl;
+		      std::cout << "xmom added from grav. source terms             : " << 
+				    xmom_added_grav*cell_vol << std::endl;
+		      std::cout << "ymom added from grav. source terms             : " << 
+				    ymom_added_grav*cell_vol << std::endl;
+		      std::cout << "zmom added from grav. source terms             : " << 
+				    zmom_added_grav*cell_vol << std::endl;
+		   }
+#endif
+#ifdef ROTATION
+		   if (do_rotation) 
+		   {	 
+		      std::cout << "(rho E) added from rot. source terms          : " << 
+				    E_added_rot*cell_vol << std::endl;
+		      std::cout << "xmom added from rot. source terms             : " << 
+				    xmom_added_rot*cell_vol << std::endl;
+		      std::cout << "ymom added from rot. source terms             : " << 
+				    ymom_added_rot*cell_vol << std::endl;
+		      std::cout << "zmom added from rot. source terms             : " << 
+				    zmom_added_rot*cell_vol << std::endl;
+		   }
+#endif
+	       }
 	    }
 
 #ifdef RADIATION
@@ -1159,6 +1033,9 @@
 	Real xmom_added      = 0.;
 	Real ymom_added      = 0.;
 	Real zmom_added      = 0.;
+
+        FArrayBox grid_volume;
+
 #ifdef _OPENMP
 #pragma omp parallel reduction(+:E_added,xmom_added,ymom_added,zmom_added)
 #endif
@@ -1248,6 +1125,9 @@
 	Real xmom_added = 0.;
 	Real ymom_added = 0.;
 	Real zmom_added = 0.;
+
+        FArrayBox grid_volume;
+
 #ifdef _OPENMP
 #pragma omp parallel reduction(+:E_added,xmom_added,ymom_added,zmom_added)
 #endif
