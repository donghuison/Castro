
#include "Castro.H"
#include "Castro_F.H"

#ifdef RADIATION
#include "Radiation.H"
#endif

#ifdef SELF_GRAVITY
#include "Gravity.H"
#endif

#ifdef DIFFUSION
#include "Diffusion.H"
#endif

#include <cmath>

using std::string;
using namespace amrex;

Real
Castro::advance (Real time,
                 Real dt,
                 int  amr_iteration,
                 int  amr_ncycle)

  // the main driver for a single level.  This will do either the SDC
  // algorithm or the Strang-split reactions algorithm.
  //
  // arguments:
  //    time          : the current simulation time
  //    dt            : the timestep to advance (e.g., go from time to 
  //                    time + dt)
  //    amr_iteration : where we are in the current AMR subcycle.  Each
  //                    level will take a number of steps to reach the
  //                    final time of the coarser level below it.  This
  //                    counter starts at 1
  //    amr_ncycle    : the number of subcycles at this level

{
    BL_PROFILE("Castro::advance()");

    Real dt_new = dt;

    initialize_advance(time, dt, amr_iteration, amr_ncycle);

    // Do the advance.

#ifdef SDC

    for (int n = 0; n < sdc_iters; ++n) {

        if (ParallelDescriptor::IOProcessor())
	    std::cout << "\nBeginning SDC iteration " << n + 1 << " of " << sdc_iters << ".\n\n";

	// First do the non-reacting advance and construct the relevant source terms.

	dt_new = do_advance(time, dt, amr_iteration, amr_ncycle, n, sdc_iters);

#ifdef REACTIONS
	if (do_react) {

            // Do the ODE integration to capture the reaction source terms.

	    react_state(time, dt);

	    MultiFab& S_new = get_new_data(State_Type);

	    clean_state(S_new);

	    // Compute the reactive source term for use in the next iteration.

	    MultiFab& SDC_react_new = get_new_data(SDC_React_Type);
	    get_react_source_prim(SDC_react_new, dt);

	    // Check for NaN's.

	    check_for_nan(S_new);

        }
#endif

        if (ParallelDescriptor::IOProcessor())
	    std::cout << "\nEnding SDC iteration " << n + 1 << " of " << sdc_iters << ".\n\n";

    }

#else
    // no SDC

    int sub_iteration = 0;
    int sub_ncycle = 0;

    dt_new = do_advance(time, dt, amr_iteration, amr_ncycle, sub_iteration, sub_ncycle);

    // Check to see if this advance violated certain stability criteria.
    // If so, get a new timestep and do subcycled advances until we reach
    // t = time + dt.

    if (use_retry)
        dt_new = std::min(dt_new, retry_advance(time, dt, amr_iteration, amr_ncycle));
#endif

#ifdef AUX_UPDATE
    advance_aux(time, dt);
#endif

#ifdef SELF_GRAVITY
#if (BL_SPACEDIM > 1)
    // We do this again here because the solution will have changed
    if ( (level == 0) && (spherical_star == 1) ) {
       int is_new = 1;
       make_radial_data(is_new);
    }
#endif
#endif

#ifdef POINTMASS
    // Update the point mass.
    pointmass_update(time, dt);
#endif

#ifdef RADIATION
    MultiFab& S_new = get_new_data(State_Type);
    final_radiation_call(S_new, amr_iteration, amr_ncycle);
#endif

#ifdef PARTICLES
    advance_particles(amr_iteration, time, dt);
#endif

    finalize_advance(time, dt, amr_iteration, amr_ncycle);

    return dt_new;
}

Real
Castro::do_advance (Real time,
                    Real dt,
                    int  amr_iteration,
                    int  amr_ncycle,
                    int  sub_iteration,
                    int  sub_ncycle)
{

  // this routine will advance the old state data (called S_old here)
  // to the new time, for a single level.  The new data is called
  // S_new here.  The update includes reactions (if we are not doing
  // SDC), hydro, and the source terms.

    BL_PROFILE("Castro::do_advance()");

    const Real prev_time = state[State_Type].prevTime();
    const Real  cur_time = state[State_Type].curTime();

    MultiFab& S_old = get_old_data(State_Type);
    MultiFab& S_new = get_new_data(State_Type);

    // Perform initialization steps.

    initialize_do_advance(time, dt, amr_iteration, amr_ncycle, 
			  sub_iteration, sub_ncycle);

    // Check for NaN's.

    check_for_nan(S_old);

    // Since we are Strang splitting the reactions, do them now.

#ifdef REACTIONS
#ifndef SDC
    // this operates on Sborder (which is initially S_old).  The result
    // of the reactions is added directly back to Sborder.
    strang_react_first_half(prev_time, 0.5 * dt);
#endif
#endif

    // Initialize the new-time data. This copy needs to come after the
    // reactions.

    MultiFab::Copy(S_new, Sborder, 0, 0, NUM_STATE, S_new.nGrow());

    // Construct and apply the old-time source terms to S_new.

#ifdef GRAVITY
    construct_old_gravity(amr_iteration, amr_ncycle, sub_iteration, sub_ncycle, prev_time);
#endif

    do_old_sources(prev_time, dt, amr_iteration, amr_ncycle,
		   sub_iteration, sub_ncycle);

    // Do the hydro update.  We build directly off of Sborder, which
    // is the state that has already seen the burn 

    if (do_hydro)
    {
        construct_hydro_source(time, dt);
	apply_source_to_state(S_new, hydro_source, dt);
    }

    // Sync up state after old sources and hydro source.

    frac_change = clean_state(S_new, Sborder);

    // Check for NaN's.

    check_for_nan(S_new);

#ifdef SELF_GRAVITY
    // Must define new value of "center" before we call new gravity
    // solve or external source routine
    if (moving_center == 1)
        define_new_center(S_new, time);
#endif

#ifdef SELF_GRAVITY
    // We need to make the new radial data now so that we can use it when we
    // FillPatch in creating the new source.

#if (BL_SPACEDIM > 1)
    if ( (level == 0) && (spherical_star == 1) ) {
        int is_new = 1;
	make_radial_data(is_new);
    }
#endif
#endif

    // Construct and apply new-time source terms.

#ifdef GRAVITY
    construct_new_gravity(amr_iteration, amr_ncycle, sub_iteration, sub_ncycle, cur_time);
#endif

    do_new_sources(cur_time, dt, amr_iteration, amr_ncycle,
		   sub_iteration, sub_ncycle);

    // Do the second half of the reactions.

#ifdef REACTIONS
#ifndef SDC
    strang_react_second_half(cur_time - 0.5 * dt, 0.5 * dt);
#endif
#endif

    finalize_do_advance(time, dt, amr_iteration, amr_ncycle, sub_iteration, sub_ncycle);

    return dt;

}



void
Castro::initialize_do_advance(Real time, Real dt, int amr_iteration, int amr_ncycle, int sub_iteration, int sub_ncycle)
{

    // Reset the change from density resets

    frac_change = 1.e0;

    int finest_level = parent->finestLevel();

#ifdef RADIATION
    // make sure these are filled to avoid check/plot file errors:
    if (do_radiation) {
      get_old_data(Rad_Type).setBndry(0.0);
      get_new_data(Rad_Type).setBndry(0.0);
    }
    else {
      get_old_data(Rad_Type).setVal(0.0);
      get_new_data(Rad_Type).setVal(0.0);
    }
    get_old_data(State_Type).setBndry(0.0);
    get_new_data(State_Type).setBndry(0.0);
#endif

    // Reset the grid loss tracking.

    if (track_grid_losses)
      for (int i = 0; i < n_lost; i++)
	material_lost_through_boundary_temp[i] = 0.0;

#ifdef SELF_GRAVITY
    if (moving_center == 1)
        define_new_center(get_old_data(State_Type), time);

#if (BL_SPACEDIM > 1)
    if ( (level == 0) && (spherical_star == 1) ) {
       swap_outflow_data();
       int is_new = 0;
       make_radial_data(is_new);
    }
#endif
#endif

    // For the hydrodynamics update we need to have NUM_GROW ghost zones available,
    // but the state data does not carry ghost zones. So we use a FillPatch
    // using the state data to give us Sborder, which does have ghost zones.

    Sborder.define(grids, dmap, NUM_STATE, NUM_GROW);
    const Real prev_time = state[State_Type].prevTime();
    expand_state(Sborder, prev_time, NUM_GROW);

}



void
Castro::finalize_do_advance(Real time, Real dt, int amr_iteration, int amr_ncycle, int sub_iteration, int sub_ncycle)
{

#ifndef SDC
    // Update the dSdt MultiFab. Since we want (S^{n+1} - S^{n}) / dt, we
    // only need to take twice the new-time source term, since in the predictor-corrector
    // approach, the new-time source term is 1/2 * S^{n+1} - 1/2 * S^{n}. This is untrue
    // in general for the non-momentum sources, but those don't appear in the hydro anyway,
    // and for safety we'll only do this on the momentum terms.

    if (source_term_predictor == 1) {

        MultiFab& dSdt_new = get_new_data(Source_Type);

	dSdt_new.setVal(0.0, NUM_GROW);

	for (int n = 0; n < num_src; ++n) {
	    MultiFab::Add(dSdt_new, *new_sources[n], Xmom, Xmom, 3, 0);
	}

	dSdt_new.mult(2.0 / dt);

    }
#else
    // The new sources are broken into types (ext, diff, hybrid, grav,
    // ...) via an enum.  For SDC, store the sum of the new_sources
    // over these different physics types in the state data -- that's
    // what hydro really cares about.

    MultiFab& SDC_source_new = get_new_data(SDC_Source_Type);
    SDC_source_new.setVal(0.0, SDC_source_new.nGrow());
    for (int n = 0; n < num_src; ++n)
	MultiFab::Add(SDC_source_new, *new_sources[n], 0, 0, NUM_STATE, new_sources[n]->nGrow());
#endif

#ifdef RADIATION
    if (!do_hydro && Radiation::rad_hydro_combined) {
	MultiFab& Er_old = get_old_data(Rad_Type);
	MultiFab& Er_new = get_new_data(Rad_Type);
	Er_new.copy(Er_old);
    }
#endif

    Sborder.clear();

}



void
Castro::initialize_advance(Real time, Real dt, int amr_iteration, int amr_ncycle)
{
    // Pass some information about the state of the simulation to a Fortran module.

    set_amr_info(level, amr_iteration, amr_ncycle, time, dt);

    // Save the current iteration.

    iteration = amr_iteration;

    // The option of whether to do a multilevel initialization is
    // controlled within the radiation class.  This step belongs
    // before the swap.

#ifdef RADIATION
    if (do_radiation)
        radiation->pre_timestep(level);
#endif

#ifdef SELF_GRAVITY
    // If we're on level 0, update the maximum density used in the gravity solver
    // for setting the tolerances. This will be used in all level solves to follow.
    // This must be done before the swap because it relies on the new data.

    if (level == 0 && gravity->get_gravity_type() == "PoissonGrav") {
	gravity->update_max_rhs();
    }
#endif

    // Swap the new data from the last timestep into the old state
    // data.  If we're on level 0, do it for all levels above this one
    // as well.  Or, if we're on a later iteration at a finer
    // timestep, swap for all lower time levels as well.

    if (level == 0 || amr_iteration > 1) {

        for (int lev = level; lev <= parent->finestLevel(); lev++) {

	    Real dt_lev = parent->dtLevel(lev);
            for (int k = 0; k < num_state_type; k++) {

	        // The following is a hack to make sure that we only
	        // ever have new data for a few state types that only
	        // ever need new time data; by doing a swap now, we'll
	        // guarantee that allocOldData() does nothing. We do
	        // this because we never need the old data, so we
	        // don't want to allocate memory for it.

	        if (k == Source_Type)
		    getLevel(lev).state[k].swapTimeLevels(0.0);
#ifdef SDC
		else if (k == SDC_Source_Type)
		    getLevel(lev).state[k].swapTimeLevels(0.0);
#ifdef REACTIONS
		else if (k == SDC_React_Type)
		    getLevel(lev).state[k].swapTimeLevels(0.0);
#endif
#endif

	        getLevel(lev).state[k].allocOldData();
                getLevel(lev).state[k].swapTimeLevels(dt_lev);
            }

#ifdef SELF_GRAVITY
	    if (do_grav)
               gravity->swapTimeLevels(lev);
#endif

        }
    }

    // Ensure data is valid before beginning advance. This addresses
    // the fact that we may have new data on this level that was interpolated
    // from a coarser level, and the interpolation in general cannot be
    // trusted to respect the consistency between certain state variables
    // (e.g. UEINT and UEDEN) that we demand in every zone.

    clean_state(get_old_data(State_Type));

    // Make a copy of the MultiFabs in the old and new state data in case we may do a retry.

    if (use_retry) {

      // Store the old and new time levels.

      for (int k = 0; k < num_state_type; k++) {

	prev_state[k].reset(new StateData());

	StateData::Initialize(*prev_state[k], state[k]);

      }

    }

    MultiFab& S_new = get_new_data(State_Type);

    if (!(keep_sources_until_end || (do_reflux && update_sources_after_reflux))) {

	// These arrays hold all source terms that update the state.

	for (int n = 0; n < num_src; ++n) {
	    old_sources[n].reset(new MultiFab(grids, dmap, NUM_STATE, NUM_GROW));
	    new_sources[n].reset(new MultiFab(grids, dmap, NUM_STATE, get_new_data(State_Type).nGrow()));
	}

	// This array holds the hydrodynamics update.

	hydro_source.define(grids,dmap,NUM_STATE,0);

    }

    // This array holds the sum of all source terms that affect the hydrodynamics.
    // If we are doing the source term predictor, we'll also use this after the
    // hydro update to store the sum of the new-time sources, so that we can
    // compute the time derivative of the source terms.

    sources_for_hydro.define(grids,dmap,NUM_STATE,NUM_GROW);

    // Zero out the current fluxes.

    for (int dir = 0; dir < 3; ++dir)
	fluxes[dir]->setVal(0.0);

#if (BL_SPACEDIM <= 2)
    if (!Geometry::IsCartesian())
	P_radial.setVal(0.0);
#endif

#ifdef RADIATION
    if (Radiation::rad_hydro_combined)
	for (int dir = 0; dir < BL_SPACEDIM; ++dir)
	    rad_fluxes[dir]->setVal(0.0);
#endif

}



void
Castro::finalize_advance(Real time, Real dt, int amr_iteration, int amr_ncycle)
{

    // Add the material lost in this timestep to the cumulative losses.

    if (track_grid_losses) {

      ParallelDescriptor::ReduceRealSum(material_lost_through_boundary_temp, n_lost);

      for (int i = 0; i < n_lost; i++)
	material_lost_through_boundary_cumulative[i] += material_lost_through_boundary_temp[i];

    }

    // Store the fluxes in the flux registers. In the old method,
    // we just store the current level's fluxes; in the new method,
    // we need to add the contribution from all coarser levels.
    // Note that in the new method we only want to update the flux
    // registers on the finest level for consistency purposes,
    // so we'll skip the loop on coarser levels.

    if (do_reflux && level > 0) {

	int fine_level = level;
	int crse_level = level - 1;

	if (reflux_strategy == 1) {
	    if (level == parent->finestLevel())
		crse_level = 0;
	    else
		crse_level = fine_level+1;
	}

	FluxRegister* reg;

	// For all of the following, we only add the coarse fluxes in the first
	// subcycled timestep. This is mainly so we can update the coarse fluxes
	// MultiFab in later subcycles without affecting what happens here.

	for (int lev = fine_level; lev > crse_level; --lev) {

	    reg = &getLevel(lev).flux_reg;

	    Castro& crse_lev = getLevel(lev-1);
	    Castro& fine_lev = getLevel(lev);

	    bool update_coarse_fluxes;

	    update_coarse_fluxes = true;
	    for (int temp_lev = lev; temp_lev <= fine_level; ++temp_lev)
		if (getLevel(temp_lev).iteration > 1)
		    update_coarse_fluxes = false;

	    for (int i = 0; i < BL_SPACEDIM; ++i) {
<<<<<<< HEAD
		if (!(reflux_strategy == 2 && amr_iteration > 1))
		    reg->CrseInit(*crse_lev.fluxes[i], i, 0, 0, NUM_STATE, getLevel(lev).flux_crse_scale);
		reg->FineAdd(*fine_lev.fluxes[i], i, 0, 0, NUM_STATE, getLevel(lev).flux_fine_scale);
=======
		if (update_coarse_fluxes)
		    reg->CrseInit(crse_lev.fluxes[i], i, 0, 0, NUM_STATE, getLevel(lev).flux_crse_scale);
		reg->FineAdd(fine_lev.fluxes[i], i, 0, 0, NUM_STATE, getLevel(lev).flux_fine_scale);
>>>>>>> c7c0a52e
	    }

#if (BL_SPACEDIM <= 2)
	    if (!Geometry::IsCartesian()) {

		reg = &getLevel(lev).pres_reg;

		if (update_coarse_fluxes)
		    reg->CrseInit(crse_lev.P_radial, 0, 0, 0, 1, getLevel(lev).pres_crse_scale);
		reg->FineAdd(fine_lev.P_radial, 0, 0, 0, 1, getLevel(lev).pres_fine_scale);

	    }
#endif

#ifdef RADIATION
	    if (Radiation::rad_hydro_combined) {

		reg = &getLevel(lev).rad_flux_reg;

		for (int i = 0; i < BL_SPACEDIM; ++i) {
<<<<<<< HEAD
		    if (!(reflux_strategy == 2 && amr_iteration > 1))
			reg->CrseInit(*crse_lev.rad_fluxes[i], i, 0, 0, Radiation::nGroups, getLevel(lev).flux_crse_scale);
		    reg->FineAdd(*fine_lev.rad_fluxes[i], i, 0, 0, Radiation::nGroups, getLevel(lev).flux_fine_scale);
=======
		    if (update_coarse_fluxes)
			reg->CrseInit(crse_lev.rad_fluxes[i], i, 0, 0, Radiation::nGroups, getLevel(lev).flux_crse_scale);
		    reg->FineAdd(fine_lev.rad_fluxes[i], i, 0, 0, Radiation::nGroups, getLevel(lev).flux_fine_scale);
>>>>>>> c7c0a52e
		}

	    }
#endif

	}

    }

    Real cur_time = state[State_Type].curTime();
    set_special_tagging_flag(cur_time);

    if (!(keep_sources_until_end || (do_reflux && update_sources_after_reflux))) {

	amrex::FillNull(old_sources);
	amrex::FillNull(new_sources);
	hydro_source.clear();

    }

    sources_for_hydro.clear();

    amrex::FillNull(prev_state);

}



Real
Castro::retry_advance(Real time, Real dt, int amr_iteration, int amr_ncycle)
{

    Real dt_new = 1.e200;
    Real dt_subcycle = 1.e200;

    MultiFab& S_old = get_old_data(State_Type);
    MultiFab& S_new = get_new_data(State_Type);

#ifdef REACTIONS
    MultiFab& R_old = get_old_data(Reactions_Type);
    MultiFab& R_new = get_new_data(Reactions_Type);
#endif

    const Real* dx = geom.CellSize();

#ifdef _OPENMP
#pragma omp parallel reduction(min:dt_subcycle)
#endif
    for (MFIter mfi(S_new, true); mfi.isValid(); ++mfi) {

        const Box& bx = mfi.tilebox();

	const int* lo = bx.loVect();
	const int* hi = bx.hiVect();

	ca_check_timestep(BL_TO_FORTRAN_3D(S_old[mfi]),
			  BL_TO_FORTRAN_3D(S_new[mfi]),
#ifdef REACTIONS
			  BL_TO_FORTRAN_3D(R_old[mfi]),
			  BL_TO_FORTRAN_3D(R_new[mfi]),
#endif
			  ARLIM_3D(lo), ARLIM_3D(hi), ZFILL(dx),
			  &dt, &dt_subcycle);

    }

    if (retry_neg_dens_factor > 0.0) {

        // Negative density criterion
	// Reset so that the desired maximum fractional change in density
	// is not larger than retry_neg_dens_factor.

        ParallelDescriptor::ReduceRealMin(frac_change);

	if (frac_change < 0.0)
	  dt_subcycle = std::min(dt_subcycle, dt * -(retry_neg_dens_factor / frac_change));

    }

    ParallelDescriptor::ReduceRealMin(dt_subcycle);

    if (dt_subcycle < dt) {

        int sub_ncycle = ceil(dt / dt_subcycle);

	if (verbose && ParallelDescriptor::IOProcessor()) {
	  std::cout << std::endl;
	  std::cout << "  Timestep " << dt << " rejected at level " << level << "." << std::endl;
	  std::cout << "  Performing a retry, with " << sub_ncycle
		    << " subcycled timesteps of maximum length dt = " << dt_subcycle << std::endl;
	  std::cout << std::endl;
	}

	Real subcycle_time = time;
	int sub_iteration = 1;
	Real dt_advance = dt / sub_ncycle;

	// Restore the original values of the state data.

	for (int k = 0; k < num_state_type; k++) {

	  if (prev_state[k]->hasOldData())
	      state[k].copyOld(*prev_state[k]);

	  if (prev_state[k]->hasNewData())
	      state[k].copyNew(*prev_state[k]);

	  // Anticipate the swapTimeLevels to come.

	  if (k == Source_Type)
	      state[k].swapTimeLevels(0.0);
#ifdef SDC
	  else if (k == SDC_Source_Type)
	      state[k].swapTimeLevels(0.0);
#ifdef REACTIONS
	  else if (k == SDC_React_Type)
	      state[k].swapTimeLevels(0.0);
#endif
#endif

	  state[k].swapTimeLevels(0.0);

	  state[k].setTimeLevel(time, 0.0, 0.0);

	}

	if (track_grid_losses)
	  for (int i = 0; i < n_lost; i++)
	    material_lost_through_boundary_temp[i] = 0.0;

	// Subcycle until we've reached the target time.

	while (subcycle_time < time + dt) {

	    // Shorten the last timestep so that we don't overshoot
	    // the ending time. We want to protect against taking
	    // a very small last timestep due to precision issues,
	    // so subtract a small number from that time.

	    Real eps = 1.0e-10 * dt;

	    if (subcycle_time + dt_advance > time + dt - eps)
	        dt_advance = (time + dt) - subcycle_time;

	    if (verbose && ParallelDescriptor::IOProcessor()) {
	        std::cout << "  Beginning retry subcycle " << sub_iteration << " of " << sub_ncycle
		          << ", starting at time " << subcycle_time
		         << " with dt = " << dt_advance << std::endl << std::endl;
	    }

	    for (int k = 0; k < num_state_type; k++) {

	        if (k == Source_Type)
		    state[k].swapTimeLevels(0.0);
#ifdef SDC
		else if (k == SDC_Source_Type)
		    state[k].swapTimeLevels(0.0);
#ifdef REACTIONS
		else if (k == SDC_React_Type)
		    state[k].swapTimeLevels(0.0);
#endif
#endif

		state[k].swapTimeLevels(dt_advance);

	    }

#ifdef SELF_GRAVITY
	    if (do_grav)
	        gravity->swapTimeLevels(level);
#endif

	    do_advance(subcycle_time,dt_advance,amr_iteration,amr_ncycle,sub_iteration,sub_ncycle);

	    if (verbose && ParallelDescriptor::IOProcessor()) {
	        std::cout << std::endl;
	        std::cout << "  Retry subcycle " << sub_iteration << " of " << sub_ncycle << " completed" << std::endl;
	        std::cout << std::endl;
	    }

	  subcycle_time += dt_advance;
	  sub_iteration += 1;

	}

	// We want to return this subcycled timestep as a suggestion,
	// if it is smaller than what the hydro estimates.

	dt_new = std::min(dt_new, dt_subcycle);

	if (verbose && ParallelDescriptor::IOProcessor())
            std::cout << "  Retry subcycling complete" << std::endl << std::endl;

	// Finally, copy the original data back to the old state
	// data so that externally it appears like we took only
	// a single timestep.

	for (int k = 0; k < num_state_type; k++) {

           if (prev_state[k]->hasOldData())
	      state[k].copyOld(*prev_state[k]);

	   state[k].setTimeLevel(time + dt, dt, 0.0);

	}

    }

    return dt_new;

}<|MERGE_RESOLUTION|>--- conflicted
+++ resolved
@@ -551,15 +551,9 @@
 		    update_coarse_fluxes = false;
 
 	    for (int i = 0; i < BL_SPACEDIM; ++i) {
-<<<<<<< HEAD
-		if (!(reflux_strategy == 2 && amr_iteration > 1))
+		if (update_coarse_fluxes)
 		    reg->CrseInit(*crse_lev.fluxes[i], i, 0, 0, NUM_STATE, getLevel(lev).flux_crse_scale);
 		reg->FineAdd(*fine_lev.fluxes[i], i, 0, 0, NUM_STATE, getLevel(lev).flux_fine_scale);
-=======
-		if (update_coarse_fluxes)
-		    reg->CrseInit(crse_lev.fluxes[i], i, 0, 0, NUM_STATE, getLevel(lev).flux_crse_scale);
-		reg->FineAdd(fine_lev.fluxes[i], i, 0, 0, NUM_STATE, getLevel(lev).flux_fine_scale);
->>>>>>> c7c0a52e
 	    }
 
 #if (BL_SPACEDIM <= 2)
@@ -580,15 +574,9 @@
 		reg = &getLevel(lev).rad_flux_reg;
 
 		for (int i = 0; i < BL_SPACEDIM; ++i) {
-<<<<<<< HEAD
-		    if (!(reflux_strategy == 2 && amr_iteration > 1))
+		    if (update_coarse_fluxes)
 			reg->CrseInit(*crse_lev.rad_fluxes[i], i, 0, 0, Radiation::nGroups, getLevel(lev).flux_crse_scale);
 		    reg->FineAdd(*fine_lev.rad_fluxes[i], i, 0, 0, Radiation::nGroups, getLevel(lev).flux_fine_scale);
-=======
-		    if (update_coarse_fluxes)
-			reg->CrseInit(crse_lev.rad_fluxes[i], i, 0, 0, Radiation::nGroups, getLevel(lev).flux_crse_scale);
-		    reg->FineAdd(fine_lev.rad_fluxes[i], i, 0, 0, Radiation::nGroups, getLevel(lev).flux_fine_scale);
->>>>>>> c7c0a52e
 		}
 
 	    }
