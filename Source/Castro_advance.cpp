--- conflicted
+++ resolved
@@ -542,13 +542,6 @@
 	rad_fluxes[dir].setVal(0.0);
 #endif
 
-<<<<<<< HEAD
-    for (int dir = 0; dir < BL_SPACEDIM; ++dir)
-	u_gdnv.set(dir, new MultiFab(getEdgeBoxArray(dir),1,1,Fab_allocate));
-
-
-=======
->>>>>>> bc283208
 #ifdef DIFFUSION
     OldTempDiffTerm.define(grids, 1, 1, Fab_allocate);
     OldSpecDiffTerm.define(grids, NumSpec, 1, Fab_allocate);
