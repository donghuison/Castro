#include <winstd.H>

#include "Castro.H"
#include "Castro_F.H"

#ifdef RADIATION
#include "Radiation.H"
#endif

#ifdef PARTICLES
#include <Particles_F.H>
#endif

#ifdef GRAVITY
#include "Gravity.H"
#endif

#ifdef DIFFUSION
#include "Diffusion.H"
#endif

#ifdef LEVELSET
#include "LevelSet_F.H"
#endif

#ifdef ROTATION
#include "Rotation.H"
#endif

#include <cmath>

using std::string;

Real
Castro::advance (Real time,
                 Real dt,
                 int  iteration,
                 int  ncycle)
{
    BL_PROFILE("Castro::advance()");

   Real dt_new = dt;

    if (do_hydro) 
    {
        dt_new = advance_hydro(time,dt,iteration,ncycle);
    } 
    else 
    {
#ifdef SGS
        BoxLib::Abort("Castro::advance -- doesn't make sense to have SGS defined but not do_hydro");
        return 0.;
#else
        dt_new = advance_no_hydro(time,dt,iteration,ncycle);
#endif
    } 
 
    Real cur_time = state[State_Type].curTime();
    set_special_tagging_flag(cur_time);
 
#ifdef AUX_UPDATE
    advance_aux(time,dt);
#endif
 
#ifdef LEVELSET
    advance_levelset(time,dt);
#endif

#if (BL_SPACEDIM > 1)
    // We do this again here because the solution will have changed
    if ( (level == 0) && (spherical_star == 1) ) {
       int is_new = 1;
       make_radial_data(is_new);
    }
#endif
    
#ifdef RADIATION
    MultiFab& S_new = get_new_data(State_Type);
    final_radiation_call(S_new,iteration,ncycle);
#endif

    return dt_new;
}

Real
Castro::advance_hydro (Real time,
                       Real dt,
                       int  iteration,
                       int  ncycle)
{
    BL_PROFILE("Castro::advance_hydro()");

    if (!do_hydro)  
       BoxLib::Abort("In advance_hydro but do_hydro not true");

#ifdef RADIATION
    if (do_radiation) {
        // The option of whether to do a multilevel initialization is
        // controlled within the radiation class.  This step belongs
        // before the swap.

        radiation->pre_timestep(level);
    } 
#endif

    u_gdnv = new MultiFab[BL_SPACEDIM];
    for (int dir = 0; dir < BL_SPACEDIM; dir++)
    {
	u_gdnv[dir].define(getEdgeBoxArray(dir),1,1,Fab_allocate);
	u_gdnv[dir].setVal(1.e40,1);
    }
    
    int finest_level = parent->finestLevel();

    if (do_reflux && level < finest_level) {
        //
        // Set reflux registers to zero.
        //
        getFluxReg(level+1).setVal(0.0);
#ifdef SGS
        getSGSFluxReg(level+1).setVal(0.0);
#endif
#ifdef RADIATION
	if (Radiation::rad_hydro_combined) {
	  getRADFluxReg(level+1).setVal(0.0);
	}
#endif
    }

    // Swap the new data from the last timestep into the old state data.
    // If we're on level 0, do it for all levels below this one as well.
    // Or, if we're on a later iteration at a finer timestep, swap for all
    // lower time levels as well.

    if (level == 0 || iteration > 1) {
        for (int lev = level; lev <= finest_level; lev++) {
            Real dt_lev = parent->dtLevel(lev);
            for (int k = 0; k < NUM_STATE_TYPE; k++) {

	        // The following is a hack to make sure that
	        // we only ever have new data for the Source_Type;
	        // by doing a swap now, we'll guarantee that
	        // allocOldData() does nothing. We do this because
	        // we never need the old data, so we don't wnat to
	        // allocate memory for it.
	      
	        if (k == Source_Type) {
		  getLevel(lev).state[k].swapTimeLevels(dt_lev);
		}
		
	        getLevel(lev).state[k].allocOldData();
                getLevel(lev).state[k].swapTimeLevels(dt_lev);
            }
        } 
    }

#ifdef SGS
    // Make sure this is zero in case we turn off source terms
    MultiFab& SGS_new = get_new_data(SGS_Type);
    SGS_new.setVal(0.);
#endif

    const Real prev_time = state[State_Type].prevTime();
    const Real  cur_time = state[State_Type].curTime();

    MultiFab& S_old = get_old_data(State_Type);
    MultiFab& S_new = get_new_data(State_Type);

    if (S_old.contains_nan(Density,S_old.nComp(),0,true))
    {
        for (int i = 0; i < S_old.nComp(); i++)
        {
            if (S_old.contains_nan(Density+i,1,0,true))
            {
                std::cout << "Testing component i for NaNs: " << i << std::endl;
                BoxLib::Abort("S_old has NaNs in this component::advance_hydro()");
            }
        }
    }

#ifdef GRAVITY
    if (moving_center == 1)
       define_new_center(S_old,time);
#endif

#ifdef RADIATION
    // make sure these are filled to avoid check/plot file errors:
    if (do_radiation) {
      get_old_data(Rad_Type).setBndry(0.0);
      get_new_data(Rad_Type).setBndry(0.0);      
    }
    else {
      get_old_data(Rad_Type).setVal(0.0);
      get_new_data(Rad_Type).setVal(0.0);
    }
    S_old.setBndry(0.0);
    S_new.setBndry(0.0);
#endif

#if (BL_SPACEDIM > 1)
    if ( (level == 0) && (spherical_star == 1) ) {
       BL_FORT_PROC_CALL(SWAP_OUTFLOW_DATA,swap_outflow_data)();
       int is_new = 0;
       make_radial_data(is_new);
    }
#endif

    MultiFab grav_vec_old;

#ifdef GRAVITY
    // Old and new gravitational potential.
       
    MultiFab& phi_old = get_old_data(PhiGrav_Type);
    MultiFab& phi_new = get_new_data(PhiGrav_Type);
    
    if (do_grav) {

       // Swap the old and new data at this level and all finer levels,
       // and zero out the flux registers. 

       if (level == 0 || iteration > 1) {
	   for (int lev = level; lev < finest_level; lev++) {
               if (do_reflux && gravity->get_gravity_type() == "PoissonGrav")
                   gravity->zeroPhiFluxReg(lev+1);
           }

           for (int lev = level; lev <= finest_level; lev++)
               gravity->swapTimeLevels(lev);
       }

       grav_vec_old.define(grids,3,NUM_GROW,Fab_allocate); 
       
       // Define the old gravity vector (aka grad_phi on cell centers)
       //   Note that this is based on the multilevel solve when doing "PoissonGrav".

       gravity->get_old_grav_vector(level,grav_vec_old,time);
       
       if (gravity->get_gravity_type() == "PoissonGrav" &&
           gravity->test_results_of_solves() == 1)
          gravity->test_level_grad_phi_prev(level);
    }
    else
    {
       MultiFab& new_grav_mf = get_new_data(Gravity_Type);
       new_grav_mf.setVal(0.0);
       phi_new.setVal(0.0);
    }
#endif

#ifdef REACTIONS
    MultiFab& reactions_old = get_old_data(Reactions_Type);
    MultiFab& reactions_new = get_new_data(Reactions_Type);
#endif
    
    // It's possible for interpolation to create very small negative values for
    //   species so we make sure here that all species are non-negative after this point
    enforce_nonnegative_species(S_old);

#ifdef DIFFUSION
#ifdef TAU
    MultiFab tau_diff(grids,1,NUM_GROW);
    tau_diff.setVal(0.);
    define_tau(tau_diff,grav_vec_old,time);
#endif
#endif

#ifdef GRAVITY
    MultiFab comp_minus_level_phi;
    PArray<MultiFab> comp_minus_level_grad_phi(BL_SPACEDIM,PArrayManage);

    // Do level solve at beginning of time step in order to compute the
    //   difference between the multilevel and the single level solutions.
    if (do_grav && gravity->get_gravity_type() == "PoissonGrav")
    {
        if (gravity->NoComposite() != 1 && level < parent->finestLevel()) {
	    comp_minus_level_phi.define(grids,1,0,Fab_allocate);
	    for (int n=0; n<BL_SPACEDIM; ++n) {
		  comp_minus_level_grad_phi.set(n, new MultiFab(getEdgeBoxArray(n),1,0));
	    }
	    gravity->create_comp_minus_level_grad_phi(level,
                            comp_minus_level_phi,comp_minus_level_grad_phi);
        } else {
           if (verbose && ParallelDescriptor::IOProcessor()) {
              std::cout << " " << '\n';
              std::cout << "... old-time level solve at level " << level << '\n';
           }
	   int is_new = 0;
           gravity->solve_for_phi(level, 
				  phi_old,
				  gravity->get_grad_phi_prev(level),
				  is_new);
        }
    }
#endif

    //
    // Get pointers to Flux registers, or set pointer to zero if not there.
    //
    FluxRegister *fine    = 0;
    FluxRegister *current = 0;
    
    if (do_reflux && level < finest_level)
      fine = &getFluxReg(level+1);
    if (do_reflux && level > 0)
      current = &getFluxReg(level);
    
#ifdef SGS
    FluxRegister *sgs_fine    = 0;
    FluxRegister *sgs_current = 0;
    if (do_reflux && level < finest_level)
      sgs_fine = &getSGSFluxReg(level+1);
    if (do_reflux && level > 0)
      sgs_current = &getSGSFluxReg(level);
#endif
    
#ifdef RADIATION
    FluxRegister *rad_fine    = 0;
    FluxRegister *rad_current = 0;
    if (Radiation::rad_hydro_combined && do_reflux && level < finest_level)
      rad_fine = &getRADFluxReg(level+1);
    if (Radiation::rad_hydro_combined && do_reflux && level > 0)
      rad_current = &getRADFluxReg(level);
#endif
    
    const Real *dx = geom.CellSize();
    Real courno    = -1.0e+200;
    
    MultiFab fluxes[3];

    // We want to define this on every grid, because we may need the fluxes
    // when computing the source terms later.

    for (int j = 0; j < BL_SPACEDIM; j++)
       {
         fluxes[j].define(getEdgeBoxArray(j), NUM_STATE, 0, Fab_allocate);
         fluxes[j].setVal(0.0);
       }

    for (int j = BL_SPACEDIM; j < 3; j++)
      {
	BoxArray ba = S_new.boxArray();
	fluxes[j].define(ba, NUM_STATE, 0, Fab_allocate);
	fluxes[j].setVal(0.0);
      }

#ifdef SGS
    // We need these even if we are single-level because they are used in the source construction.
    MultiFab sgs_fluxes[BL_SPACEDIM];
    for (int dir = 0; dir < BL_SPACEDIM; dir++)
      {
	sgs_fluxes[dir].define(getEdgeBoxArray(dir), NUM_STATE, 0, Fab_allocate);
      }
#endif
    
#ifdef RADIATION
    MultiFab& Er_new = get_new_data(Rad_Type);
    MultiFab rad_fluxes[BL_SPACEDIM];
    if (Radiation::rad_hydro_combined) {
      for (int dir = 0; dir < BL_SPACEDIM; dir++) {
	rad_fluxes[dir].define(getEdgeBoxArray(dir), Radiation::nGroups, 0, Fab_allocate);
      }
    }
#endif


    
    // For the hydrodynamics update we need to have NUM_GROW ghost zones available,
    // but the state data does not carry ghost zones. So we use a FillPatchIterator
    // on S_new (which currently is equal to the old time data) to give us Sborder,
    // which does have ghost zones. 
    FillPatchIterator state_fpi(*this, S_new, NUM_GROW, time, State_Type, 0, NUM_STATE);
    MultiFab& Sborder = state_fpi.get_mf();    


    // This array will hold the source terms that go into the hydro update through umdrv.
    
    MultiFab hydro_sources(grids,NUM_STATE,NUM_GROW,Fab_allocate);
    hydro_sources.setVal(0.0);

    // These arrays hold the sum of the sources at the old and new times.
    // We need these separately from hydro_sources because if we're using
    // the source term predictor, hydro_sources will not simply be the old data.
    
    MultiFab sources_old(grids,NUM_STATE,NUM_GROW,Fab_allocate);
    sources_old.setVal(0.0);
    
    MultiFab sources_new(grids,NUM_STATE,NUM_GROW,Fab_allocate);
    sources_new.setVal(0.0);
    
    // Set up external source terms
    
    MultiFab ext_src_old(grids,NUM_STATE,NUM_GROW,Fab_allocate);
    ext_src_old.setVal(0.0);

    MultiFab ext_src_new(grids,NUM_STATE,0,Fab_allocate);
    ext_src_new.setVal(0.0);

#ifdef SGS
    if (add_ext_src) {
      reset_old_sgs(dt);
      MultiFab& sgs_old = get_old_data(SGS_Type);
      getSource(prev_time,dt,Sborder,ext_src_old,sgs_old,sgs_fluxes);
    }
#else
    if (add_ext_src)
      getSource(prev_time,dt,Sborder,Sborder,ext_src_old,NUM_GROW);
#endif
    
#ifdef DIFFUSION
    MultiFab OldTempDiffTerm(grids,1,1);
#ifdef TAU
    add_diffusion_to_source(ext_src_old,OldTempDiffTerm,prev_time,tau_diff);
#else
    add_diffusion_to_source(ext_src_old,OldTempDiffTerm,prev_time);
#endif
#endif

    BoxLib::fill_boundary(ext_src_old, geom);    

    MultiFab::Add(sources_old,ext_src_old,0,0,NUM_STATE,NUM_GROW);    

    // Define the gravity vector, which we will add to the hydro source terms.
    MultiFab grav_vector(grids,3,NUM_GROW);
    grav_vector.setVal(0.);
    
#ifdef GRAVITY
    if (do_grav) {
      MultiFab::Copy(grav_vector,grav_vec_old,0,0,3,NUM_GROW);
    }
#endif

    for (int i = 0; i < 3; i++) {

      // Multiply gravity by the density to put it in conservative form.      
      
      MultiFab::Multiply(grav_vector,Sborder,Density,i,1,NUM_GROW);
      MultiFab::Add(sources_old,grav_vector,i,Xmom+i,1,NUM_GROW);
      
      // Add corresponding energy source term (v . src).
      
      MultiFab::Multiply(grav_vector,Sborder,Xmom+i,i,1,NUM_GROW);
      MultiFab::Divide(grav_vector,Sborder,Density,i,1,NUM_GROW);
      MultiFab::Add(sources_old,grav_vector,i,Eden,1,NUM_GROW);
      
    }
    
    // Define the rotation vector so we can pass this to ca_umdrv.
    MultiFab rot_vector(grids,3,NUM_GROW);
    rot_vector.setVal(0.);

#ifdef ROTATION
    MultiFab& phirot_old = get_old_data(PhiRot_Type);
    MultiFab& rot_vec_old = get_old_data(Rotation_Type);
    MultiFab& phirot_new = get_new_data(PhiRot_Type);
    MultiFab& rot_vec_new = get_new_data(Rotation_Type);

    if (do_rotation) {

      // This fills the old state data.

      fill_rotation_field(phirot_old, rot_vec_old, S_old, prev_time);

      AmrLevel* amrlev = &parent->getLevel(level);
      
      AmrLevel::FillPatch(*amrlev,rot_vector,NUM_GROW,prev_time,Rotation_Type,0,3);       

    } else {
      phirot_old.setVal(0.);
      rot_vec_old.setVal(0.);
    } 
#endif

    for (int i = 0; i < 3; i++) {

      // Multiply rotation by the density to put it in conservative form.      
      
      MultiFab::Multiply(rot_vector,Sborder,Density,i,1,NUM_GROW);
      MultiFab::Add(sources_old,rot_vector,i,Xmom+i,1,NUM_GROW);
      
      // Add corresponding energy source term (v . src).
      
      MultiFab::Multiply(rot_vector,Sborder,Xmom+i,i,1,NUM_GROW);
      MultiFab::Divide(rot_vector,Sborder,Density,i,1,NUM_GROW);
      MultiFab::Add(sources_old,rot_vector,i,Eden,1,NUM_GROW);
      
    }    
    
#ifdef POINTMASS
    Real mass_change_at_center = 0.;
#endif

<<<<<<< HEAD
    // Copy in the source data into the array going into Fortran.

    MultiFab::Copy(hydro_sources,sources_old,0,0,NUM_STATE,NUM_GROW);

    // Optionally we can predict the source terms to  t + dt/2,
    // which is the time-level n+1/2 value, To do this we use a
    // lagged predictor estimate: dS/dt_n = (S_n - S_{n-1}) / dt, so 
    // S_{n+1/2} = S_n + (dt / 2) * dS/dt_n.
      
    if (source_term_predictor == 1) {
=======
#ifdef SGS
    if (add_ext_src) {
      reset_old_sgs(dt);
      getOldSource(prev_time,dt,ext_src_old,sgs_fluxes);
    }
#else
    if (add_ext_src)
      getOldSource(prev_time,dt,ext_src_old);
#endif

    // Permit the user to update the sponge parameters as a function of time.
    
    BL_FORT_PROC_CALL(UPDATE_SPONGE_PARAMS,update_sponge_params)(&time);
    
#ifdef DIFFUSION
    MultiFab OldTempDiffTerm(grids,1,1);
#ifdef TAU
    add_diffusion_to_source(ext_src_old,OldTempDiffTerm,prev_time,tau_diff);
#else
    add_diffusion_to_source(ext_src_old,OldTempDiffTerm,prev_time);
#endif
#endif
>>>>>>> 3a341417

      // We need to make a temporary MultiFab so
      // that we can fill the ghost cells with the
      // right values of the time derivative.

      MultiFab dSdt(grids,NUM_STATE,NUM_GROW,Fab_allocate);

      AmrLevel* amrlev = &parent->getLevel(level);
      
      AmrLevel::FillPatch(*amrlev,dSdt,NUM_GROW,cur_time,Source_Type,0,NUM_STATE);       
      
      dSdt.mult( dt / 2.0 );

      MultiFab::Add(hydro_sources,dSdt,0,0,NUM_STATE,NUM_GROW);

    }
      
    {

      // Note that we do the react_half_dt on Sborder because of our Strang
      // splitting approach -- the "old" data sent to the hydro,
      // which Sborder represents, has already had a half-timestep of burning.      
      
#ifdef REACTIONS
#ifdef TAU
	react_half_dt(Sborder,reactions_old,tau_diff,time,dt,NUM_GROW);
#else
	react_half_dt(Sborder,reactions_old,time,dt,NUM_GROW);
#endif
#endif

#ifdef RADIATION
	if (Radiation::rad_hydro_combined) {

	    FillPatchIterator fpi_rad(*this, Er_new, NUM_GROW, time, Rad_Type, 0, Radiation::nGroups);
	    MultiFab& Erborder = fpi_rad.get_mf();
	    
	    MultiFab lamborder(grids, Radiation::nGroups, NUM_GROW);
	    MultiFab kappa_s;
	    if (radiation->do_inelastic_scattering) {
		kappa_s.define(grids, 1, NUM_GROW, Fab_allocate);
		kappa_s.setVal(0.0, NUM_GROW);
	    }
	    if (radiation->pure_hydro) {
		lamborder.setVal(0.0, NUM_GROW);
	    }
	    else {
		radiation->compute_limiter(level, grids, Sborder, Erborder, lamborder, kappa_s);
	    }

	    int nstep_fsp = -1;

	    BL_PROFILE_VAR("Castro::advance_hydro_ca_umdrv_rad()", CA_UMDRV_RAD);

#ifdef _OPENMP
#ifdef POINTMASS
#pragma omp parallel reduction(+:mass_change_at_center)
#else
#pragma omp parallel
#endif
#endif
	    {
		FArrayBox flux[BL_SPACEDIM], ugdn[BL_SPACEDIM], rad_flux[BL_SPACEDIM];
	    
		int priv_nstep_fsp = -1;
		Real cflLoc = -1.0e+200;
		int is_finest_level = (level == finest_level) ? 1 : 0;
		const int*  domain_lo = geom.Domain().loVect();
		const int*  domain_hi = geom.Domain().hiVect();
	    
		for (MFIter mfi(S_new,hydro_tile_size); mfi.isValid(); ++mfi) 
		{
		    const Box &bx    = mfi.tilebox();

		    FArrayBox &state = Sborder[mfi];
		    FArrayBox &stateout = S_new[mfi];
		
		    FArrayBox &Er = Erborder[mfi];
		    FArrayBox &lam = lamborder[mfi];
		    FArrayBox &Erout = Er_new[mfi];
		
		    // Allocate fabs for fluxes and Godunov velocities.
		    for (int i = 0; i < BL_SPACEDIM ; i++)  {
			const Box& bxtmp = BoxLib::surroundingNodes(bx,i);
			flux[i].resize(BoxLib::surroundingNodes(bx,i),NUM_STATE);
			rad_flux[i].resize(BoxLib::surroundingNodes(bx,i),Radiation::nGroups);
			ugdn[i].resize(BoxLib::grow(bxtmp,1),1);
		    }
		
		    BL_FORT_PROC_CALL(CA_UMDRV_RAD,ca_umdrv_rad)
			(&is_finest_level,&time,
			 bx.loVect(), bx.hiVect(),
			 domain_lo, domain_hi,
			 BL_TO_FORTRAN(state), BL_TO_FORTRAN(stateout),
			 BL_TO_FORTRAN(Er), BL_TO_FORTRAN(lam),
			 BL_TO_FORTRAN(Erout),
			 D_DECL(BL_TO_FORTRAN(ugdn[0]), 
				BL_TO_FORTRAN(ugdn[1]), 
				BL_TO_FORTRAN(ugdn[2])), 
			 BL_TO_FORTRAN(ext_src_old[mfi]),
			 BL_TO_FORTRAN(grav_vector[mfi]), 
			 dx, &dt,
			 D_DECL(BL_TO_FORTRAN(flux[0]), 
				BL_TO_FORTRAN(flux[1]), 
				BL_TO_FORTRAN(flux[2])), 
			 D_DECL(BL_TO_FORTRAN(rad_flux[0]), 
				BL_TO_FORTRAN(rad_flux[1]), 
				BL_TO_FORTRAN(rad_flux[2])), 
			 D_DECL(BL_TO_FORTRAN(area[0][mfi]), 
				BL_TO_FORTRAN(area[1][mfi]), 
				BL_TO_FORTRAN(area[2][mfi])), 
#if (BL_SPACEDIM < 3) 
			 BL_TO_FORTRAN(dLogArea[0][mfi]), 
#endif
			 BL_TO_FORTRAN(volume[mfi]), 
			 &cflLoc, verbose, &priv_nstep_fsp);

		    if (radiation->do_inelastic_scattering) {
			BL_FORT_PROC_CALL(CA_INELASTIC_SCT, ca_inelastic_sct)
			    (ARLIM_3D(bx.loVect()), ARLIM_3D(bx.hiVect()),
			     BL_TO_FORTRAN_3D(stateout),
			     BL_TO_FORTRAN_3D(Erout),
			     BL_TO_FORTRAN_3D(kappa_s[mfi]),
			     dt);
		    }

		    for (int i = 0; i < BL_SPACEDIM ; i++) {
			u_gdnv[i][mfi].copy(ugdn[i],mfi.nodaltilebox(i));
		    }
		    
		    if (do_reflux) {
			for (int i = 0; i < BL_SPACEDIM ; i++) {
			    fluxes    [i][mfi].copy(    flux[i],mfi.nodaltilebox(i));
			    rad_fluxes[i][mfi].copy(rad_flux[i],mfi.nodaltilebox(i));
			}
		    }

#ifdef POINTMASS
		    if (level == finest_level)
			BL_FORT_PROC_CALL(PM_COMPUTE_DELTA_MASS,pm_compute_delta_mass)
			    (&mass_change_at_center,
			     bx.loVect(), bx.hiVect(),
			     BL_TO_FORTRAN(state), BL_TO_FORTRAN(stateout),
			     BL_TO_FORTRAN(volume[mfi]),
			     geom.ProbLo(), dx, &time, &dt);
#endif	
		}

#ifdef _OPENMP
#pragma omp critical (radhydro_courno)
#endif
		{
		    courno = std::max(courno,cflLoc);
		    nstep_fsp = std::max(nstep_fsp, priv_nstep_fsp);
		}
	    }  // end of omp parallel region

	    BL_PROFILE_VAR_STOP(CA_UMDRV_RAD);

	    if (radiation->verbose>=1) {
#ifdef BL_LAZY
	        Lazy::QueueReduction( [=] () mutable {
#endif
		ParallelDescriptor::ReduceIntMax(nstep_fsp, ParallelDescriptor::IOProcessorNumber());
		if (ParallelDescriptor::IOProcessor() && nstep_fsp > 0) {
		    std::cout << "Radiation f-space advection on level " << level 
			      << " takes as many as " << nstep_fsp;
		    if (nstep_fsp == 1) {
			std::cout<< " substep.\n";
		    }
		    else {
			std::cout<< " substeps.\n";
		    }
		}
#ifdef BL_LAZY
	        });
#endif
	    }
	    
	}
	else {
#endif
	    Real E_added_grav    = 0.;
	    Real E_added_flux    = 0.;
	    Real E_added_rot     = 0.;
	    Real E_added_sponge  = 0.;
	    Real mass_added      = 0.;
	    Real eint_added      = 0.;
	    Real eden_added      = 0.;
	    Real xmom_added_flux = 0.;
	    Real ymom_added_flux = 0.;
	    Real zmom_added_flux = 0.;
	    Real xmom_added_grav = 0.;
	    Real ymom_added_grav = 0.;
	    Real zmom_added_grav = 0.;
	    Real xmom_added_rot  = 0.;
	    Real ymom_added_rot  = 0.;
	    Real zmom_added_rot  = 0.;
	    Real xmom_added_sponge = 0.;
	    Real ymom_added_sponge = 0.;
	    Real zmom_added_sponge = 0.;

	    BL_PROFILE_VAR("Castro::advance_hydro_ca_umdrv()", CA_UMDRV);
	    
#ifdef _OPENMP
#ifdef POINTMASS
#pragma omp parallel reduction(+:E_added_grav,E_added_flux,E_added_rot,E_added_sponge) \
                     reduction(+:mass_added,eint_added,eden_added) \
                     reduction(+:xmom_added_flux,ymom_added_flux,zmom_added_flux) \
                     reduction(+:xmom_added_grav,ymom_added_grav,zmom_added_grav) \
                     reduction(+:xmom_added_rot,ymom_added_rot,zmom_added_rot) \
                     reduction(+:xmom_added_sponge,ymom_added_sponge,zmom_added_sponge) \
                     reduction(+:mass_change_at_center)
#else
#pragma omp parallel reduction(+:E_added_grav,E_added_flux,E_added_rot,E_added_sponge) \
                     reduction(+:mass_added,eint_added,eden_added) \
                     reduction(+:xmom_added_flux,ymom_added_flux,zmom_added_flux) \
                     reduction(+:xmom_added_grav,ymom_added_grav,zmom_added_grav) \
                     reduction(+:xmom_added_rot,ymom_added_rot,zmom_added_rot) \
                     reduction(+:xmom_added_sponge,ymom_added_sponge,zmom_added_sponge)
#endif
#endif
	    {
		FArrayBox flux[BL_SPACEDIM], ugdn[BL_SPACEDIM];
		
		Real cflLoc = -1.0e+200;
		int is_finest_level = (level == finest_level) ? 1 : 0;
		const int*  domain_lo = geom.Domain().loVect();
		const int*  domain_hi = geom.Domain().hiVect();
		
		for (MFIter mfi(S_new,hydro_tile_size); mfi.isValid(); ++mfi)
		{
		    const Box& bx  = mfi.tilebox();
		    
		    FArrayBox &state = Sborder[mfi];
		    FArrayBox &stateout = S_new[mfi];
		    
		    // Allocate fabs for fluxes and Godunov velocities.
		    for (int i = 0; i < BL_SPACEDIM ; i++) {
			const Box& bxtmp = BoxLib::surroundingNodes(bx,i);
			flux[i].resize(bxtmp,NUM_STATE);
			ugdn[i].resize(BoxLib::grow(bxtmp,1),1);
		    }
	  
		    BL_FORT_PROC_CALL(CA_UMDRV,ca_umdrv)
			(&is_finest_level,&time,
			 bx.loVect(), bx.hiVect(),
			 domain_lo, domain_hi,
			 BL_TO_FORTRAN(state), BL_TO_FORTRAN(stateout),
			 D_DECL(BL_TO_FORTRAN(ugdn[0]), 
				BL_TO_FORTRAN(ugdn[1]), 
				BL_TO_FORTRAN(ugdn[2])), 
			 BL_TO_FORTRAN(hydro_sources[mfi]),
			 dx, &dt,
			 D_DECL(BL_TO_FORTRAN(flux[0]), 
				BL_TO_FORTRAN(flux[1]), 
				BL_TO_FORTRAN(flux[2])), 
			 D_DECL(BL_TO_FORTRAN(area[0][mfi]), 
				BL_TO_FORTRAN(area[1][mfi]), 
				BL_TO_FORTRAN(area[2][mfi])), 
#if (BL_SPACEDIM < 3) 
			 BL_TO_FORTRAN(dLogArea[0][mfi]), 
#endif
			 BL_TO_FORTRAN(volume[mfi]), 
			 &cflLoc, verbose, 
			 mass_added, eint_added, eden_added, 
			 xmom_added_flux, 
#if (BL_SPACEDIM >= 2)
                  	 ymom_added_flux, 
#endif
#if (BL_SPACEDIM == 3)
	                 zmom_added_flux,
#endif
                         E_added_flux);

		    // Add dt * old-time external source terms

		    stateout.saxpy(dt,ext_src_old[mfi]);

		    // Copy the normal velocities from the Riemann solver
		    
		    for (int i = 0; i < BL_SPACEDIM ; i++) {
			u_gdnv[i][mfi].copy(ugdn[i],mfi.nodaltilebox(i));
		    }

		    // Since we may need the fluxes later on, we'll copy them
		    // to the fluxes MultiFAB even if we aren't on a fine grid.

		    for (int i = 0; i < BL_SPACEDIM ; i++)
		      fluxes[i][mfi].copy(flux[i],mfi.nodaltilebox(i));	  

		    // Gravitational source term for the time-level n data.

		    Real mom_added[3] = { 0.0 };

#ifdef GRAVITY
		    if (do_grav)
		      BL_FORT_PROC_CALL(CA_GSRC,ca_gsrc)
			(ARLIM_3D(bx.loVect()), ARLIM_3D(bx.hiVect()),
			 BL_TO_FORTRAN_3D(phi_old[mfi]),
			 BL_TO_FORTRAN_3D(grav_vec_old[mfi]),
			 BL_TO_FORTRAN_3D(S_old[mfi]),
			 BL_TO_FORTRAN_3D(S_new[mfi]),
			 ZFILL(dx),dt,&time,
			 E_added_grav,mom_added);
#endif

		    xmom_added_grav += mom_added[0];
		    ymom_added_grav += mom_added[1];
		    zmom_added_grav += mom_added[2];

		    for (int dir = 0; dir < 3; dir++)
			 mom_added[dir] = 0.0;

		    // Rotational source term for the time-level n data.

#ifdef ROTATION
		    if (do_rotation)
		      BL_FORT_PROC_CALL(CA_RSRC,ca_rsrc)
			(ARLIM_3D(bx.loVect()), ARLIM_3D(bx.hiVect()),
			 BL_TO_FORTRAN_3D(phirot_old[mfi]),
			 BL_TO_FORTRAN_3D(rot_vec_old[mfi]),
			 BL_TO_FORTRAN_3D(S_old[mfi]),
			 BL_TO_FORTRAN_3D(S_new[mfi]),
			 ZFILL(dx),dt,&time,
			 E_added_rot,mom_added);

#endif

		    xmom_added_rot += mom_added[0];
		    ymom_added_rot += mom_added[1];
		    zmom_added_rot += mom_added[2];

		    for (int dir = 0; dir < 3; dir++)
			 mom_added[dir] = 0.0;

		    if (do_sponge)
		      BL_FORT_PROC_CALL(CA_SPONGE,ca_sponge)
			(ARLIM_3D(bx.loVect()), ARLIM_3D(bx.hiVect()),
			 BL_TO_FORTRAN_3D(S_new[mfi]), ZFILL(dx), dt, &time,
			 E_added_sponge,mom_added);

		    xmom_added_sponge += mom_added[0];
		    ymom_added_sponge += mom_added[1];
		    zmom_added_sponge += mom_added[2];
			 
		    
#ifdef POINTMASS
		    if (level == finest_level)
			BL_FORT_PROC_CALL(PM_COMPUTE_DELTA_MASS,pm_compute_delta_mass)
			    (&mass_change_at_center, 
			     bx.loVect(), bx.hiVect(),
			     BL_TO_FORTRAN(state), BL_TO_FORTRAN(stateout),
			     BL_TO_FORTRAN(volume[mfi]),
			     geom.ProbLo(), dx, &time, &dt);
#endif
		}

#ifdef _OPENMP
#pragma omp critical (hydro_courno)
#endif
		{
		    courno = std::max(courno,cflLoc);
		}	  
	    }  // end of omp parallel region

	    BL_PROFILE_VAR_STOP(CA_UMDRV);

	    if (print_energy_diagnostics)
	    {
	       const Real cell_vol = D_TERM(dx[0], *dx[1], *dx[2]);
	       Real foo[19] = {mass_added, eint_added, eden_added, 
			       E_added_flux, E_added_grav, E_added_rot, E_added_sponge,
			       xmom_added_flux, ymom_added_flux, zmom_added_flux,
			       xmom_added_grav, ymom_added_grav, zmom_added_grav,
			       xmom_added_rot,  ymom_added_rot,  zmom_added_rot,
                               xmom_added_sponge, ymom_added_sponge, zmom_added_sponge};
#ifdef BL_LAZY
	       Lazy::QueueReduction( [=] () mutable {
#endif
	       ParallelDescriptor::ReduceRealSum(foo, 19, ParallelDescriptor::IOProcessorNumber());
	       if (ParallelDescriptor::IOProcessor()) 
	       {
		   mass_added = foo[0];
		   eint_added = foo[1];
		   eden_added = foo[2];
		   E_added_flux = foo[3];
		   E_added_grav = foo[4];
		   E_added_rot  = foo[5];
		   E_added_sponge = foo[6];
		   xmom_added_flux = foo[7];
		   ymom_added_flux = foo[8];
		   zmom_added_flux = foo[9];
		   xmom_added_grav = foo[10];
		   ymom_added_grav = foo[11];
		   zmom_added_grav = foo[12];
		   xmom_added_rot  = foo[13];
		   ymom_added_rot  = foo[14];
		   zmom_added_rot  = foo[15];
		   xmom_added_sponge  = foo[16];
		   ymom_added_sponge  = foo[17];
		   zmom_added_sponge  = foo[18];		   
		   if (std::abs(mass_added) != 0)
		   {
		      std::cout << "   Mass added from negative density correction : " << 
				    mass_added*cell_vol << std::endl;
		      std::cout << "(rho e) added from negative density correction : " << 
				    eint_added*cell_vol << std::endl;
		      std::cout << "(rho E) added from negative density correction : " << 
				    eden_added*cell_vol << std::endl;
		   }

		   std::cout << "(rho E) added from fluxes                      : " << 
				 E_added_flux*cell_vol << std::endl;
		   std::cout << "xmom added from fluxes                      : " << 
				 xmom_added_flux*cell_vol << std::endl;
		   std::cout << "ymom added from fluxes                      : " << 
				 ymom_added_flux*cell_vol << std::endl;
		   std::cout << "zmom added from fluxes                      : " << 
				 zmom_added_flux*cell_vol << std::endl;
#ifdef GRAVITY
		   if (do_grav) 
		   {	 
		      std::cout << "(rho E) added from grav. source terms          : " << 
				    E_added_grav*cell_vol << std::endl;
		      std::cout << "xmom added from grav. source terms             : " << 
				    xmom_added_grav*cell_vol << std::endl;
		      std::cout << "ymom added from grav. source terms             : " << 
				    ymom_added_grav*cell_vol << std::endl;
		      std::cout << "zmom added from grav. source terms             : " << 
				    zmom_added_grav*cell_vol << std::endl;
		   }
#endif
#ifdef ROTATION
		   if (do_rotation) 
		   {	 
		      std::cout << "(rho E) added from rot. source terms          : " << 
				    E_added_rot*cell_vol << std::endl;
		      std::cout << "xmom added from rot. source terms             : " << 
				    xmom_added_rot*cell_vol << std::endl;
		      std::cout << "ymom added from rot. source terms             : " << 
				    ymom_added_rot*cell_vol << std::endl;
		      std::cout << "zmom added from rot. source terms             : " << 
				    zmom_added_rot*cell_vol << std::endl;
		   }
#endif

		   if (do_sponge) 
		   {	 
		      std::cout << "(rho E) added from sponge                     : " << 
				    E_added_sponge*cell_vol << std::endl;
		      std::cout << "xmom added from sponge                        : " << 
				    xmom_added_sponge*cell_vol << std::endl;
		      std::cout << "ymom added from sponge                        : " << 
				    ymom_added_sponge*cell_vol << std::endl;
		      std::cout << "zmom added from sponge                        : " << 
				    zmom_added_sponge*cell_vol << std::endl;
		   }
	       }
#ifdef BL_LAZY
	       });
#endif
	    }

#ifdef RADIATION
	}
#endif
    }

#ifdef PARTICLES
    if (do_dm_particles && particle_move_type == "Gravitational")
    {
	BL_ASSERT(level == 0);
	Castro::theDMPC()->movePredict(grav_vector, level, dt);
    }
#endif
    
#ifdef POINTMASS
    if (level == finest_level)
    {
          ParallelDescriptor::ReduceRealSum(mass_change_at_center);
  	  if (mass_change_at_center > 0.)
          {
	     point_mass += mass_change_at_center;
	     for (MFIter mfi(S_old); mfi.isValid(); ++mfi)
             {
		const Box& bx = mfi.validbox();
		BL_FORT_PROC_CALL(PM_FIX_SOLUTION,pm_fix_solution)
		  (bx.loVect(), bx.hiVect(),
		   BL_TO_FORTRAN(S_old[mfi]), BL_TO_FORTRAN(S_new[mfi]),
		   geom.ProbLo(), dx, &time, &dt);
             }
          }
    }
#endif

    if (do_reflux) {
	if (current) {
	    for (int i = 0; i < BL_SPACEDIM ; i++)
		current->FineAdd(fluxes[i],i,0,0,NUM_STATE,1.);
	}
	if (fine) {
	    for (int i = 0; i < BL_SPACEDIM ; i++)
		fine->CrseInit(fluxes[i],i,0,0,NUM_STATE,-1.);
	}
#ifdef RADIATION
	if (rad_current) {
	    for (int i = 0; i < BL_SPACEDIM ; i++)
		rad_current->FineAdd(rad_fluxes[i],i,0,0,Radiation::nGroups,1.);
	}
	if (rad_fine) {
	    for (int i = 0; i < BL_SPACEDIM ; i++)
	        rad_fine->CrseInit(rad_fluxes[i],i,0,0,Radiation::nGroups,-1.);
        }
#endif
    }

    if (courno > 1.0) {
	std::cout << "WARNING -- EFFECTIVE CFL AT THIS LEVEL " << level << " IS " << courno << '\n';
	if (hard_cfl_limit == 1)
	  BoxLib::Abort("CFL is too high at this level -- go back to a checkpoint and restart with lower cfl number");
    }

    if (S_new.contains_nan(Density,S_new.nComp(),0,true))
    {
        for (int i = 0; i < S_new.nComp(); i++)
        {
	if (S_new.contains_nan(Density + i, 1, 0,true))
            {
                std::cout << "Testing component i for NaNs: " << i << std::endl;
                BoxLib::Abort("S_new has NaNs in this component::advance_hydro()");
            }
        }
    }

#ifdef GRAVITY
    // Must define new value of "center" before we call new gravity solve or external source routine
    if (moving_center == 1)
       define_new_center(S_new,cur_time);
#endif

    if (add_ext_src)
      {

#ifdef SGS
           // Re-compute source at old time because we may have added something to ext_src_old
	reset_old_sgs(dt);
	getOldSource(prev_time,dt,ext_src_old,sgs_fluxes);
	
	// Add half of old fluxes to the flux register
	if (do_reflux)
	  {
	    if (finest_level > 0) 
	      {
		for (int dir = 0; dir < BL_SPACEDIM ; dir++)
		  sgs_fluxes[dir].mult(0.5);
		if (sgs_current)
                  {
		    for (int dir = 0; dir < BL_SPACEDIM ; dir++)
		      sgs_current->FineAdd(sgs_fluxes[dir],area[dir],dir,0,0,NUM_STATE,dt);
                  }
		
		if (sgs_fine)
                  {
		    for (int dir = 0; dir < BL_SPACEDIM ; dir++)
		      sgs_fine->CrseInit(sgs_fluxes[dir],area[dir],dir,0,0,NUM_STATE,-dt);
                  }
              }
	  }
#endif
	// Must compute new temperature in case it is needed in the source term evaluation
	computeTemp(S_new);

	// Compute source at new time (no ghost cells needed)
	
#if (BL_SPACEDIM > 1)
	// We need to make the new radial data now so that we can use it when we
	//   FillPatch in creating the new source
	if ( (level == 0) && (spherical_star == 1) ) {
	  int is_new = 1;
	  make_radial_data(is_new);
	}
#endif

#ifdef SGS
           // Need to put this line here so that the state going into the source calculation
           //  satisfies K > energy_sgs_min
	reset_new_sgs(dt);

	sgs_new = get_new_data(SGS_Type);
	
	getSource(cur_time,dt,S_new,ext_src_new,sgs_new,sgs_fluxes);

	// Add half of new fluxes to the flux register
	if (do_reflux)
	  {
	    if (finest_level > 0) 
	      {
		for (int dir = 0; dir < BL_SPACEDIM ; dir++)
		  sgs_fluxes[dir].mult(0.5);
		
		if (sgs_current)
                  {
		    for (int dir = 0; dir < BL_SPACEDIM ; dir++)
		      sgs_current->FineAdd(sgs_fluxes[dir],area[dir],dir,0,0,NUM_STATE,dt);
                  }
		
		if (sgs_fine)
                  {
		    for (int dir = 0; dir < BL_SPACEDIM ; dir++)
		      sgs_fine->CrseInit(sgs_fluxes[dir],area[dir],dir,0,0,NUM_STATE,-dt);
                  }
	      }
	  }
#else
	ext_src_new.setVal(0.0);	
	getSource(cur_time,dt,S_old,S_new,ext_src_new,0);
#endif
      }

#ifdef SGS
// old way: time-centering for ext_src, diffusion are separated.
    if (add_ext_src) {
	time_center_source_terms(S_new,ext_src_old,ext_src_new,dt);
	reset_new_sgs(dt);
	computeTemp(S_new);
    }
 #else
// New way for non-SGS: time-centering for ext_src, diffusion are merged.
#ifdef DIFFUSION
    MultiFab& NewTempDiffTerm = OldTempDiffTerm;
#ifdef TAU
    add_diffusion_to_source(ext_src_new,NewTempDiffTerm,cur_time,tau_diff);
#else
    add_diffusion_to_source(ext_src_new,NewTempDiffTerm,cur_time);
#endif
#endif

#endif

    time_center_source_terms(S_new,ext_src_old,ext_src_new,dt);
    computeTemp(S_new);

    MultiFab::Add(sources_new,ext_src_new,0,0,NUM_STATE,0);

#ifdef GRAVITY
    if (do_grav)
      {
	if (gravity->get_gravity_type() == "PoissonGrav")
	  {
            if (verbose && ParallelDescriptor::IOProcessor()) {
	      std::cout << " " << '\n';
	      std::cout << "... new-time level solve at level " << level << '\n';
            }
	    
            // Here we use the "old" phi from the current time step as a guess for this solve
	    MultiFab::Copy(phi_new,phi_old,0,0,1,0);
            if ( level < parent->finestLevel() && (gravity->NoComposite() != 1) ) {
		phi_new.minus(comp_minus_level_phi, 0, 1, 0);
	    }
            int is_new = 1;
            gravity->solve_for_phi(level,
				   phi_new,
				   gravity->get_grad_phi_curr(level),
				   is_new);
	    
            if (gravity->test_results_of_solves() == 1)
	      {
		if (verbose && ParallelDescriptor::IOProcessor()) 
		  {
		    std::cout << " " << '\n';
		    std::cout << "... testing grad_phi_curr before adding comp_minus_level_grad_phi " << '\n';
		  }
		gravity->test_level_grad_phi_curr(level);
	      }
	    
            if ( level < parent->finestLevel() && (gravity->NoComposite() != 1) ) {
	      phi_new.plus(comp_minus_level_phi, 0, 1, 0);
	      gravity->plus_grad_phi_curr(level,comp_minus_level_grad_phi);
            }
	    
            if (gravity->test_results_of_solves() == 1) {
	      if (level < parent->finestLevel()) {
		if (verbose && ParallelDescriptor::IOProcessor()) {
		  std::cout << " " << '\n';
		  std::cout << "... testing grad_phi_curr after adding comp_minus_level_grad_phi " << '\n';
		}
		gravity->test_level_grad_phi_curr(level);
	      }
            }
	    
            if (do_reflux)  gravity->add_to_fluxes(level,iteration,ncycle);
	  }
	else {
	    phi_new.setVal(0.0);  // so that plotfiles do not contain nans
	}

	// Now do corrector part of source term update
	MultiFab grav_vec_new(grids,3,1,Fab_allocate);
	gravity->get_new_grav_vector(level,grav_vec_new,cur_time);

        Real E_added    = 0.;
	Real xmom_added = 0.;
	Real ymom_added = 0.;
	Real zmom_added = 0.;

#ifdef _OPENMP
#pragma omp parallel reduction(+:E_added,xmom_added,ymom_added,zmom_added)
#endif
	{
	    for (MFIter mfi(S_new,true); mfi.isValid(); ++mfi)
	    {
		const Box& bx = mfi.tilebox();

		Real mom_added[3] = { 0.0 };

		BL_FORT_PROC_CALL(CA_CORRGSRC,ca_corrgsrc)
		    (ARLIM_3D(bx.loVect()), ARLIM_3D(bx.hiVect()),
		     BL_TO_FORTRAN_3D(phi_old[mfi]),
		     BL_TO_FORTRAN_3D(phi_new[mfi]),
		     BL_TO_FORTRAN_3D(grav_vec_old[mfi]),
		     BL_TO_FORTRAN_3D(grav_vec_new[mfi]),
		     BL_TO_FORTRAN_3D(S_old[mfi]),
		     BL_TO_FORTRAN_3D(S_new[mfi]),
		     BL_TO_FORTRAN_3D(fluxes[0][mfi]),
		     BL_TO_FORTRAN_3D(fluxes[1][mfi]),
		     BL_TO_FORTRAN_3D(fluxes[2][mfi]),
		     ZFILL(dx),dt,&cur_time,
		     BL_TO_FORTRAN_3D(volume[mfi]),
		     E_added, mom_added);

		xmom_added += mom_added[0];
		ymom_added += mom_added[1];
		zmom_added += mom_added[2];
	    }
	}

        if (print_energy_diagnostics)
        {
	    const Real cell_vol = D_TERM(dx[0], *dx[1], *dx[2]);
	    Real foo[1+BL_SPACEDIM] = {E_added, D_DECL(xmom_added, ymom_added, zmom_added)};
#ifdef BL_LAZY
            Lazy::QueueReduction( [=] () mutable {
#endif
	    ParallelDescriptor::ReduceRealSum(foo, 1+BL_SPACEDIM, ParallelDescriptor::IOProcessorNumber());
	    if (ParallelDescriptor::IOProcessor()) {
		E_added = foo[0];
		D_EXPR(xmom_added = foo[1],
		       ymom_added = foo[2],
		       zmom_added = foo[3]);

		std::cout << "(rho E) added from grav. corr.  terms          : " << E_added*cell_vol << std::endl;
		std::cout << "xmom added from grav. corr. terms              : " << xmom_added*cell_vol << std::endl;
#if (BL_SPACEDIM >= 2)
		std::cout << "ymom added from grav. corr. terms              : " << ymom_added*cell_vol << std::endl;
#endif
#if (BL_SPACEDIM == 3)
		std::cout << "zmom added from grav. corr. terms              : " << zmom_added*cell_vol << std::endl;
#endif
	    }
#ifdef BL_LAZY
	    });
#endif
        }	

	MultiFab::Add(sources_new,grav_vec_new,0,Xmom,3,0);	
	
	computeTemp(S_new);
      }
#endif

#ifdef SGS  // for non-SGS, diffusion has been time-centered.
#ifdef DIFFUSION
#ifdef TAU
    time_center_diffusion(S_new, OldTempDiffTerm, cur_time, dt, tau_diff);
#else
    time_center_diffusion(S_new, OldTempDiffTerm, cur_time, dt);
#endif
#endif
#endif

#ifdef ROTATION
    if (do_rotation) {

        // Fill the new state data.
      
      fill_rotation_field(phirot_new, rot_vec_new, S_new, cur_time);

	// Now do corrector part of rotation source term update

        Real E_added    = 0.;
	Real xmom_added = 0.;
	Real ymom_added = 0.;
	Real zmom_added = 0.;

#ifdef _OPENMP
#pragma omp parallel reduction(+:E_added,xmom_added,ymom_added,zmom_added)
#endif
	{
	    for (MFIter mfi(S_new,true); mfi.isValid(); ++mfi)
	    {
		const Box& bx = mfi.tilebox();

		Real mom_added[3] = { 0.0 };

		BL_FORT_PROC_CALL(CA_CORRRSRC,ca_corrrsrc)
		    (ARLIM_3D(bx.loVect()), ARLIM_3D(bx.hiVect()),
		     BL_TO_FORTRAN_3D(phirot_old[mfi]),
		     BL_TO_FORTRAN_3D(phirot_new[mfi]),
		     BL_TO_FORTRAN_3D(rot_vec_old[mfi]),
		     BL_TO_FORTRAN_3D(rot_vec_new[mfi]),
		     BL_TO_FORTRAN_3D(S_old[mfi]),
		     BL_TO_FORTRAN_3D(S_new[mfi]),
		     BL_TO_FORTRAN_3D(fluxes[0][mfi]),
		     BL_TO_FORTRAN_3D(fluxes[1][mfi]),
		     BL_TO_FORTRAN_3D(fluxes[2][mfi]),
		     ZFILL(dx),dt,&cur_time,
		     BL_TO_FORTRAN_3D(volume[mfi]),
		     E_added,mom_added);

		xmom_added += mom_added[0];
		ymom_added += mom_added[1];
		zmom_added += mom_added[2];
	    }
	} 

        if (print_energy_diagnostics)
        {
	    const Real cell_vol = D_TERM(dx[0], *dx[1], *dx[2]);
	    Real foo[4] = {E_added, xmom_added, ymom_added, zmom_added};
#ifdef BL_LAZY
            Lazy::QueueReduction( [=] () mutable {
#endif
	    ParallelDescriptor::ReduceRealSum(foo, 4, ParallelDescriptor::IOProcessorNumber());
	    if (ParallelDescriptor::IOProcessor()) {
		E_added = foo[0];
		xmom_added = foo[1],
		ymom_added = foo[2],
		zmom_added = foo[3];

		std::cout << "(rho E) added from rot. corr.  terms          : " << E_added*cell_vol << std::endl;
		std::cout << "xmom added from rot. corr. terms              : " << xmom_added*cell_vol << std::endl;
		std::cout << "ymom added from rot. corr. terms              : " << ymom_added*cell_vol << std::endl;
		std::cout << "zmom added from rot. corr. terms              : " << zmom_added*cell_vol << std::endl;
	    }
#ifdef BL_LAZY
	    });
#endif
        }

	computeTemp(S_new);

    } else {

        phirot_new.setVal(0.0);
        rot_vec_new.setVal(0.0);

    }

    MultiFab::Add(sources_new,rot_vec_new,0,Xmom,3,0);    
        
#endif

    reset_internal_energy(S_new);

    MultiFab& dSdt = get_new_data(Source_Type);    
    dSdt.setVal(0.0);      
    
    if (source_term_predictor == 1) {
    
      // Calculate the time derivative of the source terms.

      MultiFab::Add(dSdt,sources_new,0,0,NUM_STATE,0);
      MultiFab::Subtract(dSdt,sources_old,0,0,NUM_STATE,0);
      
      dSdt.mult(1.0/dt);

    } 
    
#ifdef REACTIONS
#ifdef TAU
    react_half_dt(S_new,reactions_new,tau_diff,cur_time,dt);
#else
    react_half_dt(S_new,reactions_new,cur_time,dt);
#endif
#endif

#ifndef LEVELSET
    delete [] u_gdnv;
#endif

    return dt;
}

#ifndef SGS
Real
Castro::advance_no_hydro (Real time,
                          Real dt,
                          int  iteration,
                          int  ncycle)
{
    BL_PROFILE("Castro::advance_no_hydro()");

    if (do_hydro)  
       BoxLib::Abort("In advance_no_hydro but do_hydro is true");
    
#ifdef SGS
    BoxLib::Abort("In advance_no_hydro but SGS is defined");
#endif

#ifdef RADIATION
    if (do_radiation) {
        // The option of whether to do a multilevel initialization is
        // controlled within the radiation class.  This step belongs
        // before the swap.
        radiation->pre_timestep(level);
    }
#endif
    
    int finest_level = parent->finestLevel();

    if (do_reflux && level < finest_level) {
        //
        // Set reflux registers to zero.
        //
        getFluxReg(level+1).setVal(0.0);
    }

    for (int k = 0; k < NUM_STATE_TYPE; k++) {
        state[k].allocOldData();
        state[k].swapTimeLevels(dt);
    }

    MultiFab& S_old = get_old_data(State_Type);
    MultiFab& S_new = get_new_data(State_Type);

#ifdef RADIATION
    // Make sure these are filled to avoid check/plot file errors:
    if (do_radiation) {
      get_old_data(Rad_Type).setBndry(0.0);
      get_new_data(Rad_Type).setBndry(0.0);      
    }
    else {
      get_old_data(Rad_Type).setVal(0.0);
      get_new_data(Rad_Type).setVal(0.0);
    }
    S_old.setBndry(0.0);
    S_new.setBndry(0.0);
#endif

#if (BL_SPACEDIM > 1)
    if ( (level == 0) && (spherical_star == 1) ) {
       BL_FORT_PROC_CALL(SWAP_OUTFLOW_DATA,swap_outflow_data)();
       int is_new = 0;
       make_radial_data(is_new);
    }
#endif

    MultiFab grav_vec_old;

#ifdef GRAVITY
    // Old and new gravitational potential.
       
    MultiFab& phi_old = get_old_data(PhiGrav_Type);
    MultiFab& phi_new = get_new_data(PhiGrav_Type);
    
    if (do_grav) {
       if (do_reflux && level < finest_level && gravity->get_gravity_type() == "PoissonGrav")
           gravity->zeroPhiFluxReg(level+1);

       gravity->swapTimeLevels(level);

       grav_vec_old.define(grids,BL_SPACEDIM,NUM_GROW,Fab_allocate); 

       // Define the old gravity vector (aka grad_phi on cell centers)
       //   Note that this is based on the multilevel solve when doing "PoissonGrav".

       gravity->get_old_grav_vector(level,grav_vec_old,time);

       if (gravity->get_gravity_type() == "PoissonGrav" &&
           gravity->test_results_of_solves() == 1)
          gravity->test_level_grad_phi_prev(level);
    }
    else
    {
       MultiFab& new_grav_mf = get_new_data(Gravity_Type);
       new_grav_mf.setVal(0.0);
       phi_new.setVal(0.0);
    }
#endif 

#ifdef REACTIONS
    MultiFab& reactions_old = get_old_data(Reactions_Type);
    MultiFab& reactions_new = get_new_data(Reactions_Type);
#endif    
    
#ifdef DIFFUSION
#ifdef TAU
    MultiFab tau_diff(grids,1,1);
    tau_diff.setVal(0.);
    define_tau(tau_diff,grav_vec_old,time);
#endif
#endif

    const Real prev_time = state[State_Type].prevTime();

    // It's possible for interpolation to create very small negative values for
    //   species so we make sure here that all species are non-negative after this point
    enforce_nonnegative_species(S_old);

#ifdef REACTIONS
#ifdef TAU
    react_half_dt(S_old,reactions_old,tau_diff,time,dt);
#else
    react_half_dt(S_old,reactions_old,time,dt);
#endif
#endif
 
#ifdef GRAVITY
    MultiFab comp_minus_level_phi;
    PArray<MultiFab> comp_minus_level_grad_phi(BL_SPACEDIM,PArrayManage);

    // Do level solve at beginning of time step in order to compute the
    //   difference between the multilevel and the single level solutions.
    if (do_grav && gravity->get_gravity_type() == "PoissonGrav")
    {
        if (gravity->NoComposite() != 1 && level < parent->finestLevel()) {
	    comp_minus_level_phi.define(grids,1,0,Fab_allocate);
	    for (int n=0; n<BL_SPACEDIM; ++n) {
		comp_minus_level_grad_phi.set(n, new MultiFab(getEdgeBoxArray(n),1,0));
	    }
	    gravity->create_comp_minus_level_grad_phi(level,
                            comp_minus_level_phi,comp_minus_level_grad_phi);
        } else {
           if (verbose && ParallelDescriptor::IOProcessor()) {
              std::cout << " " << '\n';
              std::cout << "... old-time level solve at level " << level << '\n';
           }
           int is_new = 0;
           gravity->solve_for_phi(level,
				  phi_old,
				  gravity->get_grad_phi_prev(level),
				  is_new);
        }
    }
#endif

    Real cur_time = state[State_Type].curTime();
        
    // Copy old data into new data.
    MultiFab::Copy(S_new, S_old, 0, 0, NUM_STATE, S_new.nGrow());
        
    if (add_ext_src) {
           MultiFab ext_src_old(grids,NUM_STATE,0,Fab_allocate);
           getSource(prev_time,dt,S_old,S_old,ext_src_old,0);
           ext_src_old.mult(dt);
           MultiFab::Add(S_new,ext_src_old,0,0,NUM_STATE,0);

           // Must compute new temperature in case it is needed in the source term evaluation
           computeTemp(S_new);

           // Compute source at new time
           MultiFab ext_src_new(grids,NUM_STATE,0,Fab_allocate);
           getSource(cur_time,dt,S_old,S_new,ext_src_new,0);

           ext_src_old.mult(-0.5);
           ext_src_new.mult( 0.5*dt);

           // Subtract off half of the old source term, and add half of the new.
           MultiFab::Add(S_new,ext_src_old,0,0,S_new.nComp(),0);
           MultiFab::Add(S_new,ext_src_new,0,0,S_new.nComp(),0);
    }

    computeTemp(S_new);

#ifdef GRAVITY
    MultiFab::Copy(phi_new, phi_old, 0, 0, 1, phi_new.nGrow());
#endif

    // ******************
    //  Note: If add_ext_src changed the density, 
    //        we need to update gravity and the associated source terms and
    //        state variables here
    // ******************

#ifdef DIFFUSION
#ifdef TAU
        full_diffusion_update(S_new,prev_time,cur_time,dt,tau_diff);
#else
        full_diffusion_update(S_new,prev_time,cur_time,dt);
#endif
#endif
        
#ifdef REACTIONS
#ifdef TAU
       react_half_dt(S_new,reactions_new,tau_diff,cur_time,dt);
#else
       react_half_dt(S_new,reactions_new,cur_time,dt);
#endif
#endif

#ifdef RADIATION
    if (Radiation::rad_hydro_combined) {
      MultiFab& Er_old = get_old_data(Rad_Type);
      MultiFab& Er_new = get_new_data(Rad_Type);
      Er_new.copy(Er_old);
    }
#endif

    return dt;
}
#endif<|MERGE_RESOLUTION|>--- conflicted
+++ resolved
@@ -489,7 +489,29 @@
     Real mass_change_at_center = 0.;
 #endif
 
-<<<<<<< HEAD
+#ifdef SGS
+    if (add_ext_src) {
+      reset_old_sgs(dt);
+      getOldSource(prev_time,dt,ext_src_old,sgs_fluxes);
+    }
+#else
+    if (add_ext_src)
+      getOldSource(prev_time,dt,ext_src_old);
+#endif
+
+    // Permit the user to update the sponge parameters as a function of time.
+    
+    BL_FORT_PROC_CALL(UPDATE_SPONGE_PARAMS,update_sponge_params)(&time);
+    
+#ifdef DIFFUSION
+    MultiFab OldTempDiffTerm(grids,1,1);
+#ifdef TAU
+    add_diffusion_to_source(ext_src_old,OldTempDiffTerm,prev_time,tau_diff);
+#else
+    add_diffusion_to_source(ext_src_old,OldTempDiffTerm,prev_time);
+#endif
+#endif
+
     // Copy in the source data into the array going into Fortran.
 
     MultiFab::Copy(hydro_sources,sources_old,0,0,NUM_STATE,NUM_GROW);
@@ -500,30 +522,6 @@
     // S_{n+1/2} = S_n + (dt / 2) * dS/dt_n.
       
     if (source_term_predictor == 1) {
-=======
-#ifdef SGS
-    if (add_ext_src) {
-      reset_old_sgs(dt);
-      getOldSource(prev_time,dt,ext_src_old,sgs_fluxes);
-    }
-#else
-    if (add_ext_src)
-      getOldSource(prev_time,dt,ext_src_old);
-#endif
-
-    // Permit the user to update the sponge parameters as a function of time.
-    
-    BL_FORT_PROC_CALL(UPDATE_SPONGE_PARAMS,update_sponge_params)(&time);
-    
-#ifdef DIFFUSION
-    MultiFab OldTempDiffTerm(grids,1,1);
-#ifdef TAU
-    add_diffusion_to_source(ext_src_old,OldTempDiffTerm,prev_time,tau_diff);
-#else
-    add_diffusion_to_source(ext_src_old,OldTempDiffTerm,prev_time);
-#endif
-#endif
->>>>>>> 3a341417
 
       // We need to make a temporary MultiFab so
       // that we can fill the ghost cells with the
