--- conflicted
+++ resolved
@@ -393,16 +393,21 @@
     if (add_ext_src)
       getSource(prev_time,dt,Sborder,Sborder,ext_src_old,NUM_GROW);
 #endif
-    
+
 #ifdef DIFFUSION
     MultiFab OldTempDiffTerm(grids,1,1);
     MultiFab OldSpecDiffTerm(grids,NumSpec,1);
+    MultiFab OldViscousTermforMomentum(grids,BL_SPACEDIM,1);
+    MultiFab OldViscousTermforEnergy(grids,1,1);
 #ifdef TAU
     add_temp_diffusion_to_source(ext_src_old,OldTempDiffTerm,prev_time,tau_diff);
 #else
     add_temp_diffusion_to_source(ext_src_old,OldTempDiffTerm,prev_time);
 #endif
+#if (BL_SPACEDIM == 1) 
     add_spec_diffusion_to_source(ext_src_old,OldSpecDiffTerm,prev_time);
+    add_viscous_term_to_source(ext_src_old,OldViscousTermforMomentum,OldViscousTermforEnergy,prev_time);
+#endif
 #endif
     
     BoxLib::fill_boundary(ext_src_old, geom);    
@@ -489,7 +494,6 @@
 
     // Set up the time-rate of change of the source terms.
     
-<<<<<<< HEAD
     MultiFab& dSdt_new = get_new_data(Source_Type);    
     
     // Optionally we can predict the source terms to t + dt/2,
@@ -502,23 +506,6 @@
       AmrLevel::FillPatch(*this,dSdt_new,NUM_GROW,cur_time,Source_Type,0,NUM_STATE);       
       
       dSdt_new.mult( dt / 2.0, NUM_GROW );
-=======
-#ifdef DIFFUSION
-    MultiFab OldTempDiffTerm(grids,1,1);
-    MultiFab OldSpecDiffTerm(grids,NumSpec,1);
-    MultiFab OldViscousTermforMomentum(grids,BL_SPACEDIM,1);
-    MultiFab OldViscousTermforEnergy(grids,1,1);
-#ifdef TAU
-    add_temp_diffusion_to_source(ext_src_old,OldTempDiffTerm,prev_time,tau_diff);
-#else
-    add_temp_diffusion_to_source(ext_src_old,OldTempDiffTerm,prev_time);
-#endif
-#if (BL_SPACEDIM == 1) 
-    add_spec_diffusion_to_source(ext_src_old,OldSpecDiffTerm,prev_time);
-    add_viscous_term_to_source(ext_src_old,OldViscousTermforMomentum,OldViscousTermforEnergy,prev_time);
-#endif
-#endif
->>>>>>> 34aca674
 
       MultiFab::Add(sources,dSdt_new,0,0,NUM_STATE,NUM_GROW);
 
