
#include "Castro.H"
#include "Castro_F.H"

#ifdef RADIATION
#include "Radiation.H"
#endif

#ifdef SELF_GRAVITY
#include "Gravity.H"
#endif

#ifdef DIFFUSION
#include "Diffusion.H"
#endif

#include <cmath>
#include <climits>

using std::string;
using namespace amrex;

#ifndef AMREX_USE_CUDA
Real
Castro::do_advance_sdc (Real time,
                        Real dt,
                        int  amr_iteration,
                        int  amr_ncycle)
{

  // this is the new "formal" SDC integration routine.

  // unlike the MOL version which just operates on a single stage,
  // this does the entire update in time for 1 SDC iteration.

  BL_PROFILE("Castro::do_advance_sdc()");

  const Real prev_time = state[State_Type].prevTime();
  const Real  cur_time = state[State_Type].curTime();

  MultiFab& S_old = get_old_data(State_Type);
  MultiFab& S_new = get_new_data(State_Type);

  // Perform initialization steps.

  initialize_do_advance(time, dt, amr_iteration, amr_ncycle);

  // Check for NaN's.

  check_for_nan(S_old);

  MultiFab& old_source = get_old_data(Source_Type);
  MultiFab& new_source = get_new_data(Source_Type);

  // we loop over all nodes, even the last, since we need to compute
  // the advective update source at each node

  for (int m=0; m < SDC_NODES; m++) {

    current_sdc_node = m;

    // k_new represents carries the solution.  Coming into here, it
    // will be entirely the old state, but we update it on each time
    // node in place.

    Real node_time = time + dt_sdc[m]*dt;

    // fill Sborder with the starting node's info -- we use S_new as
    // our staging area.  Note we need to pass new_time here to the
    // FillPatch so it only pulls from the new MF -- this will not
    // work for multilevel.
    MultiFab::Copy(S_new, *(k_new[m]), 0, 0, S_new.nComp(), 0);
    clean_state(S_new, cur_time, 0);
    expand_state(Sborder, cur_time, NUM_GROW);


    // the next chunk of code constructs the advective term for the
    // current node, m.  First we get the sources, then convert to
    // primitive, then get the source term from the MOL driver.  Note,
    // for m = 0, we only have to do all of this the first iteration,
    // since that state never changes
    if (!(sdc_iteration > 0 && m == 0)) {

      // Construct the "old-time" sources from Sborder.  Since we are
      // working from Sborder, this will actually evaluate the sources
      // using the current stage's starting point.

      // TODO: this is not using the density at the current stage
#ifdef SELF_GRAVITY
      construct_old_gravity(amr_iteration, amr_ncycle, prev_time);
#endif

      if (apply_sources()) {
#ifndef AMREX_USE_CUDA
        if (sdc_order == 4) {
          // if we are 4th order, convert to cell-center Sborder -> Sborder_cc
          // we'll reuse sources_for_hydro for this memory buffer at the moment

          for (MFIter mfi(S_new); mfi.isValid(); ++mfi) {
            const Box& gbx = mfi.growntilebox(1);
            ca_make_cell_center(BL_TO_FORTRAN_BOX(gbx),
                                BL_TO_FORTRAN_FAB(Sborder[mfi]),
                                BL_TO_FORTRAN_FAB(sources_for_hydro[mfi]));

          }

          // we pass in the stage time here
          do_old_sources(old_source, sources_for_hydro, node_time, dt, amr_iteration, amr_ncycle);

          // fill the ghost cells for the sources -- note since we have
          // not defined the new_source yet, we either need to copy this
          // into new_source for the time-interpolation in the ghost
          // fill to make sense, or so long as we are not multilevel,
          // just use the old time (prev_time) in the fill instead of
          // the node time (time)
          AmrLevel::FillPatch(*this, old_source, old_source.nGrow(), prev_time, Source_Type, 0, NUM_STATE);

          // Now convert to cell averages.  This loop cannot be tiled.
          for (MFIter mfi(S_new); mfi.isValid(); ++mfi) {
            const Box& bx = mfi.tilebox();
            ca_make_fourth_in_place(BL_TO_FORTRAN_BOX(bx),
                                    BL_TO_FORTRAN_FAB(old_source[mfi]));
          }

        } else {
          do_old_sources(old_source, Sborder, node_time, dt, amr_iteration, amr_ncycle);
        }

<<<<<<< HEAD
        // note: we don't need a FillPatch on the sources, since they
        // are only used in the valid box in the conservative flux
        // update construction
=======
      } else {
        // there is a ghost cell fill hidden in diffusion, so we need
        // to pass in the time associate with Sborder
        do_old_sources(old_source, Sborder, cur_time, dt, amr_iteration, amr_ncycle);
      }

      // note: we don't need a FillPatch on the sources, since they
      // are only used in the valid box in the conservative flux
      // update construction
>>>>>>> cc87c9e6

#endif

        // store the result in sources_for_hydro -- this is what will
        // be used in the final conservative update
        MultiFab::Copy(sources_for_hydro, old_source, 0, 0, NUM_STATE, 0);

      } else {
        sources_for_hydro.setVal(0.0, 0);
      }

      // Now compute the advective term for the current node -- this
      // will be used to advance us to the next node the new time

<<<<<<< HEAD
      // Construct the primitive variables.
=======
    // Construct the primitive variables.
    if (do_hydro) {
>>>>>>> cc87c9e6
      if (sdc_order == 4) {
        cons_to_prim_fourth(time);
      } else {
        cons_to_prim(time);
      }

      // Check for CFL violations.
      check_for_cfl_violation(dt);

      // If we detect one, return immediately.
      if (cfl_violation)
        return dt;
<<<<<<< HEAD
=======
    }
>>>>>>> cc87c9e6

      // construct the update for the current stage -- this fills
      // A_new[m] with the righthand side for this stage.
      A_new[m]->setVal(0.0);
      construct_mol_hydro_source(time, dt, *A_new[m]);

    } // end of the m = 0 sdc_iter > 0 check

    // also, if we are the first SDC iteration, we haven't yet stored
    // any old advective terms, so we cannot yet do the quadrature
    // over nodes.  Initialize those now.  Recall, A_new[0] and A_old[0]
    // are aliased.
    if (sdc_iteration == 0 && m == 0) {
      for (int n=1; n < SDC_NODES; n++) {
        MultiFab::Copy(*(A_old[n]), *(A_new[0]), 0, 0, NUM_STATE, 0);
      }
    }

#ifdef REACTIONS
    // if this is the first node of a new iteration, then we need
    // to compute and store the old reactive source
    if (m == 0 && sdc_iteration == 0) {

      // we already have the node state with ghost cells in Sborder,
      // so we can just use that as the starting point
      bool input_is_average = true;
      construct_old_react_source(Sborder, *(R_old[0]), input_is_average);

      // copy to the other nodes -- since the state is the same on all
      // nodes for sdc_iteration == 0
      for (int n = 1; n < SDC_NODES; n++) {
        MultiFab::Copy(*(R_old[n]), *(R_old[0]), 0, 0, R_old[0]->nComp(), 0);
      }
    }
#endif

    // update to the next stage -- this involves computing the
    // integral over the k-1 iteration data.  Note we don't do
    // this if we are on the final node (since there is nothing to
    // update to
    if (m < SDC_NODES-1) {
      do_sdc_update(m, m+1, dt); //(dt_sdc[m+1] - dt_sdc[m])*dt);
    }

  } // node iteration

  // we are done with the integration over all nodes for this iteration

  // note: as of right now, S_new is not updated with the state from
  // the final time node.  This means we can still use S_new as
  // "scratch" until we finally set it.

  // store A_old for the next SDC iteration -- don't need to do n=0,
  // since that is unchanged
  for (int n=1; n < SDC_NODES; n++) {
    MultiFab::Copy(*(A_old[n]), *(A_new[n]), 0, 0, NUM_STATE, 0);
  }

#ifdef REACTIONS
  // we just did the update, so now recompute the "old" reactive
  // source for the next SDC iteration.  We don't need to do this for
  // m = 0, since that state never changes.

  for (int m = 1; m < SDC_NODES; ++m) {
    // TODO: do we need a clean state here?
    MultiFab::Copy(S_new, *(k_new[m]), 0, 0, S_new.nComp(), 0);
    expand_state(Sburn, cur_time, 2);
    bool input_is_average = true;
    construct_old_react_source(Sburn, *(R_old[m]), input_is_average);
  }
#endif

  if (sdc_iteration == sdc_order-1) {

    // store the new solution
    MultiFab::Copy(S_new, *(k_new[SDC_NODES-1]), 0, 0, S_new.nComp(), 0);


    // I think this bit only needs to be done for the last iteration...

    // We need to make source_old and source_new be the source terms at
    // the old and new time.  we never actually evaluate the sources
    // using the new time state (since we just constructed it).  Note:
    // we always use do_old_sources here, since we want the actual
    // source and not a correction.

    // note: we need to have ghost cells here cause some sources (in
    // particular pdivU) need them.  Perhaps it would be easier to just
    // always require State_Type to have 1 ghost cell?

    // TODO: we also need to make these 4th order!
    clean_state(S_old, prev_time, 0);
    expand_state(Sborder, prev_time, 0, Sborder.nGrow());
    do_old_sources(old_source, Sborder, prev_time, dt, amr_iteration, amr_ncycle);
    AmrLevel::FillPatch(*this, old_source, old_source.nGrow(), prev_time, Source_Type, 0, NUM_STATE);

    clean_state(S_new, cur_time, 0);
    expand_state(Sborder, cur_time, 1, Sborder.nGrow());
    do_old_sources(new_source, Sborder, cur_time, dt, amr_iteration, amr_ncycle);
    AmrLevel::FillPatch(*this, old_source, old_source.nGrow(), cur_time, Source_Type, 0, NUM_STATE);
  }

  finalize_do_advance(time, dt, amr_iteration, amr_ncycle);

  return dt;
}
#endif<|MERGE_RESOLUTION|>--- conflicted
+++ resolved
@@ -126,11 +126,6 @@
           do_old_sources(old_source, Sborder, node_time, dt, amr_iteration, amr_ncycle);
         }
 
-<<<<<<< HEAD
-        // note: we don't need a FillPatch on the sources, since they
-        // are only used in the valid box in the conservative flux
-        // update construction
-=======
       } else {
         // there is a ghost cell fill hidden in diffusion, so we need
         // to pass in the time associate with Sborder
@@ -140,7 +135,6 @@
       // note: we don't need a FillPatch on the sources, since they
       // are only used in the valid box in the conservative flux
       // update construction
->>>>>>> cc87c9e6
 
 #endif
 
@@ -155,12 +149,9 @@
       // Now compute the advective term for the current node -- this
       // will be used to advance us to the next node the new time
 
-<<<<<<< HEAD
-      // Construct the primitive variables.
-=======
+
     // Construct the primitive variables.
     if (do_hydro) {
->>>>>>> cc87c9e6
       if (sdc_order == 4) {
         cons_to_prim_fourth(time);
       } else {
@@ -173,10 +164,7 @@
       // If we detect one, return immediately.
       if (cfl_violation)
         return dt;
-<<<<<<< HEAD
-=======
-    }
->>>>>>> cc87c9e6
+    }
 
       // construct the update for the current stage -- this fills
       // A_new[m] with the righthand side for this stage.
