--- conflicted
+++ resolved
@@ -626,14 +626,6 @@
                 else if (n == UMY) then
                    ymom_added_flux = ymom_added_flux + dt * &
                         ( flux1(i,j,n) - flux1(i+1,j,n) + &
-<<<<<<< HEAD
-                          flux2(i,j,n) - flux2(i,j+1,n) ) / vol(i,j)
-
-                else if (n .eq. UMZ) then
-                   zmom_added_flux = zmom_added_flux + dt * &
-                        ( flux1(i,j,n) - flux1(i+1,j,n) + &
-                          flux2(i,j,n) - flux2(i,j+1,n) ) / vol(i,j)                    
-=======
                           flux2(i,j,n) - flux2(i,j+1,n) ) / vol(i,j) 
 
                 else if (n == UMZ) then
@@ -641,7 +633,6 @@
                         ( flux1(i,j,n) - flux1(i+1,j,n) + &
                           flux2(i,j,n) - flux2(i,j+1,n) ) / vol(i,j)                    
 
->>>>>>> ae4a4cf5
                 end if
              enddo
           enddo
