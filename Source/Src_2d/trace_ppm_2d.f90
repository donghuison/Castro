--- conflicted
+++ resolved
@@ -12,10 +12,6 @@
 contains
 
   subroutine trace_ppm(q,c,flatn,qd_l1,qd_l2,qd_h1,qd_h2, &
-#ifdef RADIATION
-                       cg, &
-                       lam,lam_l1,lam_l2,lam_h1,lam_h2, &
-#endif
                        dloga,dloga_l1,dloga_l2,dloga_h1,dloga_h2, &
                        qxm,qxp,qym,qyp,qpd_l1,qpd_l2,qpd_h1,qpd_h2, &
                        srcQ,src_l1,src_l2,src_h1,src_h2, &
@@ -33,42 +29,26 @@
          ppm_reference_eigenvectors, &
          ppm_predict_gammae, &
          npassive, qpass_map
-#ifdef RADIATION
-    use radhydro_params_module, only : QRADVAR, qrad, qradhi, qptot, qreitot
-    use rad_params_module, only : ngroups
-#endif
     use ppm_module, only : ppm
 
     implicit none
 
     integer ilo1,ilo2,ihi1,ihi2
-#ifdef RADIATION
-    integer lam_l1, lam_l2, lam_h1, lam_h2
-#endif
     integer qd_l1,qd_l2,qd_h1,qd_h2
     integer dloga_l1,dloga_l2,dloga_h1,dloga_h2
     integer qpd_l1,qpd_l2,qpd_h1,qpd_h2
     integer src_l1,src_l2,src_h1,src_h2
     integer gc_l1,gc_l2,gc_h1,gc_h2
 
-#ifdef RADIATION
-#define QSIZE QRADVAR
-#else
-#define QSIZE QVAR
-#endif
-
-    double precision     q(qd_l1:qd_h1,qd_l2:qd_h2,QSIZE)
+    double precision     q(qd_l1:qd_h1,qd_l2:qd_h2,QVAR)
     double precision     c(qd_l1:qd_h1,qd_l2:qd_h2)
-#ifdef RADIATION
-    double precision     cg(qd_l1:qd_h1,qd_l2:qd_h2)
-#endif
     double precision flatn(qd_l1:qd_h1,qd_l2:qd_h2)
     double precision dloga(dloga_l1:dloga_h1,dloga_l2:dloga_h2)
 
-    double precision qxm(qpd_l1:qpd_h1,qpd_l2:qpd_h2,QSIZE)
-    double precision qxp(qpd_l1:qpd_h1,qpd_l2:qpd_h2,QSIZE)
-    double precision qym(qpd_l1:qpd_h1,qpd_l2:qpd_h2,QSIZE)
-    double precision qyp(qpd_l1:qpd_h1,qpd_l2:qpd_h2,QSIZE)
+    double precision qxm(qpd_l1:qpd_h1,qpd_l2:qpd_h2,QVAR)
+    double precision qxp(qpd_l1:qpd_h1,qpd_l2:qpd_h2,QVAR)
+    double precision qym(qpd_l1:qpd_h1,qpd_l2:qpd_h2,QVAR)
+    double precision qyp(qpd_l1:qpd_h1,qpd_l2:qpd_h2,QVAR)
 
     double precision  srcQ(src_l1:src_h1,src_l2:src_h2,QVAR)
     double precision gamc(gc_l1:gc_h1,gc_l2:gc_h2)
@@ -76,34 +56,6 @@
     double precision dx, dy, dt
 
     ! Local variables
-<<<<<<< HEAD
-    integer          :: i, j, iwave, idim, g
-    integer          :: n, ipassive
-
-    ! convention here is that p is just gas pressure while ptot is 
-    ! gas + radiation
-    double precision :: dtdx, dtdy
-    double precision :: cc, csq, Clag, rho, u, v, p, rhoe
-    double precision :: drho, dptot, drhoe, dtau
-    double precision :: dup, dvp, dptotp
-    double precision :: dum, dvm, dptotm
-
-#ifdef RADIATION
-    double precision :: ptot, enth, cgassq
-#endif 
-
-    double precision :: rho_ref, u_ref, v_ref, p_ref, rhoe_ref, tau_ref
-    double precision :: tau_s, e_s, de, dge
-    double precision :: cc_ref, csq_ref, Clag_ref, enth_ref, gam_ref, game_ref, gfactor
-    double precision :: cc_ev, csq_ev, Clag_ev, rho_ev, p_ev, enth_ev, tau_ev
-    double precision :: gam, game
-
-    double precision :: enth, alpham, alphap, alpha0r, alpha0e
-    double precision :: apright, amright, azrright, azeright
-    double precision :: azu1rght, azv1rght
-    double precision :: apleft, amleft, azrleft, azeleft
-    double precision :: azu1left, azv1left
-=======
     integer :: i, j, iwave, idim
     integer :: n, ipassive
 
@@ -143,7 +95,6 @@
     double precision :: cc_ev, csq_ev, Clag_ev, rho_ev, p_ev, h_g_ev, tau_ev
 
     double precision :: alpham, alphap, alpha0r, alpha0e_g
->>>>>>> d69d556a
     double precision :: sourcr,sourcp,source,courn,eta,dlogatmp
 
     double precision :: tau_s
@@ -165,18 +116,12 @@
        call bl_error("Error:: ppm_2d.f90 :: trace_ppm")
     end if
 
-#ifdef RADIATION
-    if (ppm_tau_in_tracing == 1) then
-       call bl_error("ERROR: ppm_tau_in_tracing not implemented with radiation")
-    endif
-#endif
-
     dtdx = dt/dx
     dtdy = dt/dy
 
     ! indices: (x, y, dimension, wave, variable)
-    allocate(Ip(ilo1-1:ihi1+1,ilo2-1:ihi2+1,2,3,QSIZE))
-    allocate(Im(ilo1-1:ihi1+1,ilo2-1:ihi2+1,2,3,QSIZE))
+    allocate(Ip(ilo1-1:ihi1+1,ilo2-1:ihi2+1,2,3,QVAR))
+    allocate(Im(ilo1-1:ihi1+1,ilo2-1:ihi2+1,2,3,QVAR))
 
     if (ppm_trace_sources == 1) then
        allocate(Ip_src(ilo1-1:ihi1+1,ilo2-1:ihi2+1,2,3,QVAR))
@@ -217,15 +162,9 @@
 
 
     ! Compute Ip and Im -- this does the parabolic reconstruction,
-<<<<<<< HEAD
-    ! limiting, and returns the integral of each profile under
-    ! each wave to each interface
-    do n=1,QSIZE
-=======
     ! limiting, and returns the integral of each profile under each
     ! wave to each interface
     do n=1,QVAR
->>>>>>> d69d556a
        call ppm(q(:,:,n),qd_l1,qd_l2,qd_h1,qd_h2, &
                 q(:,:,QU:QV),c,qd_l1,qd_l2,qd_h1,qd_h2, &
                 flatn, &
