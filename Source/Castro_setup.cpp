#include <winstd.H>
#include <cstdio>

#include "LevelBld.H"
#include <ParmParse.H>
#include "Castro.H"
#include "Castro_F.H"
#include <Derive_F.H>
#ifdef RADIATION
# include "Radiation.H"
# include "RAD_F.H"
#endif

#include "buildInfo.H"

using std::string;

static Box the_same_box (const Box& b) { return b; }
static Box grow_box_by_one (const Box& b) { return BoxLib::grow(b,1); }

typedef StateDescriptor::BndryFunc BndryFunc;

//
// Components are:
//  Interior, Inflow, Outflow,  Symmetry,     SlipWall,     NoSlipWall
//
static int scalar_bc[] =
{
    INT_DIR, EXT_DIR, FOEXTRAP, REFLECT_EVEN, REFLECT_EVEN, REFLECT_EVEN
};

static int norm_vel_bc[] =
{
    INT_DIR, EXT_DIR, FOEXTRAP, REFLECT_ODD,  REFLECT_ODD,  REFLECT_ODD
};

static int tang_vel_bc[] =
{
    INT_DIR, EXT_DIR, FOEXTRAP, REFLECT_EVEN, REFLECT_EVEN, REFLECT_EVEN
};

static
void
set_scalar_bc (BCRec& bc, const BCRec& phys_bc)
{
    const int* lo_bc = phys_bc.lo();
    const int* hi_bc = phys_bc.hi();
    for (int i = 0; i < BL_SPACEDIM; i++)
    {
        bc.setLo(i,scalar_bc[lo_bc[i]]);
        bc.setHi(i,scalar_bc[hi_bc[i]]);
    }
}

static
void
set_x_vel_bc(BCRec& bc, const BCRec& phys_bc)
{
    const int* lo_bc = phys_bc.lo();
    const int* hi_bc = phys_bc.hi();
    bc.setLo(0,norm_vel_bc[lo_bc[0]]);
    bc.setHi(0,norm_vel_bc[hi_bc[0]]);
#if (BL_SPACEDIM >= 2)
    bc.setLo(1,tang_vel_bc[lo_bc[1]]);
    bc.setHi(1,tang_vel_bc[hi_bc[1]]);
#endif
#if (BL_SPACEDIM == 3)
    bc.setLo(2,tang_vel_bc[lo_bc[2]]);
    bc.setHi(2,tang_vel_bc[hi_bc[2]]);
#endif
}

static
void
set_y_vel_bc(BCRec& bc, const BCRec& phys_bc)
{
    const int* lo_bc = phys_bc.lo();
    const int* hi_bc = phys_bc.hi();
    bc.setLo(0,tang_vel_bc[lo_bc[0]]);
    bc.setHi(0,tang_vel_bc[hi_bc[0]]);
#if (BL_SPACEDIM >= 2)    
    bc.setLo(1,norm_vel_bc[lo_bc[1]]);
    bc.setHi(1,norm_vel_bc[hi_bc[1]]);
#endif
#if (BL_SPACEDIM == 3)
    bc.setLo(2,tang_vel_bc[lo_bc[2]]);
    bc.setHi(2,tang_vel_bc[hi_bc[2]]);
#endif
}

static
void
set_z_vel_bc(BCRec& bc, const BCRec& phys_bc)
{
    const int* lo_bc = phys_bc.lo();
    const int* hi_bc = phys_bc.hi();
    bc.setLo(0,tang_vel_bc[lo_bc[0]]);
    bc.setHi(0,tang_vel_bc[hi_bc[0]]);
#if (BL_SPACEDIM >= 2)
    bc.setLo(1,tang_vel_bc[lo_bc[1]]);
    bc.setHi(1,tang_vel_bc[hi_bc[1]]);
#endif
#if (BL_SPACEDIM == 3)
    bc.setLo(2,norm_vel_bc[lo_bc[2]]);
    bc.setHi(2,norm_vel_bc[hi_bc[2]]);
#endif
}

void
Castro::variableSetUp ()
{

  // Castro::variableSetUp is called in the constructor of Amr.cpp, so
  // it should get called every time we start or restart a job


  // initialize the start time for our CPU-time tracker
  startCPUTime = ParallelDescriptor::second();


    // Output the git commit hashes used to build the executable.

    if (ParallelDescriptor::IOProcessor()) {

	const char* castro_hash  = buildInfoGetGitHash(1);
	const char* boxlib_hash  = buildInfoGetGitHash(2);
	const char* buildgithash = buildInfoGetBuildGitHash();
	const char* buildgitname = buildInfoGetBuildGitName();

	if (strlen(castro_hash) > 0) {
	  std::cout << "\n" << "Castro git hash: " << castro_hash << "\n";
	}
	if (strlen(boxlib_hash) > 0) {
	  std::cout << "BoxLib git hash: " << boxlib_hash << "\n";
	}
	if (strlen(buildgithash) > 0){
	  std::cout << buildgitname << " git hash: " << buildgithash << "\n";
	}

	std::cout << "\n";
    }

    BL_ASSERT(desc_lst.size() == 0);

    // Initialize the network
    network_init();

    // Get options, set phys_bc
    read_params();

    // Initialize the runtime parameters for any of the external
    // microphysics
    extern_init();

    //
    // Set number of state variables and pointers to components
    //
    int use_sgs = 0;

    int cnt = 0;
    Density = cnt++;
    Xmom = cnt++;
    Ymom = cnt++;
    Zmom = cnt++;
    Eden = cnt++;
    Eint = cnt++;
#ifdef SGS
    Esgs = cnt++;
    use_sgs = 1;
#endif
    Temp = cnt++;

    NumAdv = 0;

    if (NumAdv > 0)
    {
        FirstAdv = cnt;
        cnt += NumAdv;
    }

    int dm = BL_SPACEDIM;

    // Get the number of species from the network model.
    BL_FORT_PROC_CALL(GET_NUM_SPEC, get_num_spec)(&NumSpec);

    if (NumSpec > 0)
    {
        FirstSpec = cnt;
        cnt += NumSpec;
    }

    // Get the number of auxiliary quantities from the network model.
    BL_FORT_PROC_CALL(GET_NUM_AUX, get_num_aux)(&NumAux);

    if (NumAux > 0)
    {
        FirstAux = cnt;
        cnt += NumAux;
    }

    NUM_STATE = cnt;

    // Define NUM_GROW from the f90 module.
    BL_FORT_PROC_CALL(GET_METHOD_PARAMS, get_method_params)(&NUM_GROW);

    const Real run_strt = ParallelDescriptor::second() ; 

#ifndef DIFFUSION
    static Real diffuse_cutoff_density = -1.e200;
#endif

    // we want const_grav in F90, get it here from parmparse, since it
    // it not in the Castro namespace
    ParmParse pp("gravity");
    Real const_grav = 0;
    pp.query("const_grav", const_grav);

    // Pass in the name of the gravity type we're using.
    std::string gravity_type = "none";
    pp.query("gravity_type", gravity_type);    
    int gravity_type_length = gravity_type.length();
    Array<int> gravity_type_name(gravity_type_length);

    for (int i = 0; i < gravity_type_length; i++)
      gravity_type_name[i] = gravity_type[i];    

    int get_g_from_phi = 0;
    pp.query("get_g_from_phi", get_g_from_phi);
    
    BL_FORT_PROC_CALL(SET_METHOD_PARAMS, set_method_params)
        (dm, Density, Xmom, Eden, Eint, Temp, FirstAdv, FirstSpec, FirstAux, 
<<<<<<< HEAD
         NumAdv, difmag, small_dens, small_temp, small_pres, small_ener,
         allow_negative_energy,ppm_type,ppm_reference,
	 ppm_trace_grav,ppm_trace_rot,ppm_temp_fix,
	 ppm_tau_in_tracing,ppm_predict_gammae,
	 ppm_reference_edge_limit,
	 ppm_flatten_before_integrals,
	 ppm_reference_eigenvectors,
	 hybrid_riemann, use_colglaz, use_flattening, 
         transverse_use_eos, transverse_reset_density, transverse_reset_rhoe,
         cg_maxiter, cg_tol,
	 hybrid_hydro,
         use_pslope,
	 do_grav, grav_source_type, 
	 do_sponge,
         normalize_species,fix_mass_flux,use_sgs,
	 burning_timestep_factor,
	 dual_energy_eta1, dual_energy_eta2, dual_energy_update_E_from_e,
	 do_rotation, rot_source_type, rot_axis, rotational_period, rotational_period_dot,
	 const_grav, deterministic, do_acc);
=======
         NumAdv, 
	 gravity_type_name.dataPtr(), &gravity_type_length,
	 get_g_from_phi,
	 use_sgs,
	 diffuse_cutoff_density,
	 const_grav);

#include <castro_call_set_meth.H>
>>>>>>> 7479b579

    Real run_stop = ParallelDescriptor::second() - run_strt;
 
    ParallelDescriptor::ReduceRealMax(run_stop,ParallelDescriptor::IOProcessorNumber());
 
    if (ParallelDescriptor::IOProcessor())
        std::cout << "\nTime in set_method_params: " << run_stop << '\n' ;

    int coord_type = Geometry::Coord();

    // Get the center variable from the inputs and pass it directly to Fortran.
    Array<Real> center(BL_SPACEDIM, 0.0);
    ParmParse ppc("castro");
    ppc.queryarr("center",center,0,BL_SPACEDIM);

    BL_FORT_PROC_CALL(SET_PROBLEM_PARAMS, set_problem_params)
         (dm,phys_bc.lo(),phys_bc.hi(),
	  Outflow,Symmetry,SlipWall,NoSlipWall,coord_type,
	  Geometry::ProbLo(),Geometry::ProbHi(),center.dataPtr());

    // Read in the parameters for the tagging criteria
    // and store them in the Fortran module.

    int probin_file_length = probin_file.length();
    Array<int> probin_file_name(probin_file_length);

    for (int i = 0; i < probin_file_length; i++)
      probin_file_name[i] = probin_file[i];

    BL_FORT_PROC_CALL(GET_TAGGING_PARAMS, get_tagging_params)
      (probin_file_name.dataPtr(),
       &probin_file_length);

    // Read in the parameters for the sponge
    // and store them in the Fortran module.
    
    BL_FORT_PROC_CALL(GET_SPONGE_PARAMS, get_sponge_params)
      (probin_file_name.dataPtr(),
       &probin_file_length);    

    Interpolater* interp = &cell_cons_interp;

#ifdef RADIATION
    // cell_cons_interp is not conservative in spherical coordinates.
    // We could do this for other cases too, but I'll confine it to
    // neutrino problems for now so as not to change the results of
    // other people's tests.  Better to fix cell_cons_interp!

    if (Geometry::IsSPHERICAL() && Radiation::nNeutrinoSpecies > 0) {
      interp = &pc_interp;
    }
#endif

    // Note that the default is state_data_extrap = false,
    // store_in_checkpoint = true.  We only need to put these in
    // explicitly if we want to do something different,
    // like not store the state data in a checkpoint directory
    bool state_data_extrap = false;
    bool store_in_checkpoint;

#ifdef RADIATION
    int ngrow_state = 1;
#else
    int ngrow_state = 0;
#endif

    store_in_checkpoint = true;
    desc_lst.addDescriptor(State_Type,IndexType::TheCellType(),
                           StateDescriptor::Point,ngrow_state,NUM_STATE,
                           interp,state_data_extrap,store_in_checkpoint);

#ifdef GRAVITY
    store_in_checkpoint = true;
    desc_lst.addDescriptor(PhiGrav_Type, IndexType::TheCellType(),
                           StateDescriptor::Point, 1, 1,
                           &cell_cons_interp, state_data_extrap,
                           store_in_checkpoint);

    store_in_checkpoint = false;
    desc_lst.addDescriptor(Gravity_Type,IndexType::TheCellType(),
                           StateDescriptor::Point,NUM_GROW,3,
                           &cell_cons_interp,state_data_extrap,store_in_checkpoint);
#endif

    // Source terms. Currently this holds dS/dt for each of the NVAR state variables.

    store_in_checkpoint = true;
    desc_lst.addDescriptor(Source_Type, IndexType::TheCellType(),
			   StateDescriptor::Point,NUM_GROW,NUM_STATE,
			   &cell_cons_interp, state_data_extrap,store_in_checkpoint);
    
#ifdef ROTATION
    store_in_checkpoint = false;
    desc_lst.addDescriptor(PhiRot_Type, IndexType::TheCellType(),
                           StateDescriptor::Point, 1, 1,
                           &cell_cons_interp, state_data_extrap,
                           store_in_checkpoint);

    store_in_checkpoint = false;
    desc_lst.addDescriptor(Rotation_Type,IndexType::TheCellType(),
                           StateDescriptor::Point,NUM_GROW,3,
                           &cell_cons_interp,state_data_extrap,store_in_checkpoint);
#endif    

#ifdef LEVELSET
    store_in_checkpoint = true;
    desc_lst.addDescriptor(LS_State_Type,IndexType::TheCellType(),
                           StateDescriptor::Point,0,1,
                           &cell_cons_interp,state_data_extrap,store_in_checkpoint);
#endif

#ifdef REACTIONS
    // Components 0:Numspec-1         are      omegadot_i
    // Component    NumSpec            is      enuc =      (eout-ein)
    // Component    NumSpec+1          is  rho_enuc= rho * (eout-ein)
    store_in_checkpoint = true;
    store_in_checkpoint = false;
    desc_lst.addDescriptor(Reactions_Type,IndexType::TheCellType(),
                           StateDescriptor::Point,0,NumSpec+2,
                           &cell_cons_interp,state_data_extrap,store_in_checkpoint);
#endif

#ifdef SGS
    // Component 0: prod_sgs
    // Component 1: diss_sgs
    // Component 2: turbulent forcing
    store_in_checkpoint = true;
    desc_lst.addDescriptor(SGS_Type,IndexType::TheCellType(),
                           StateDescriptor::Point,1,3,
                           &cell_cons_interp,state_data_extrap,store_in_checkpoint);
#endif

    Array<BCRec>       bcs(NUM_STATE);
    Array<std::string> name(NUM_STATE);
    
    BCRec bc;
    cnt = 0;
    set_scalar_bc(bc,phys_bc); bcs[cnt] = bc; name[cnt] = "density";
    cnt++; set_x_vel_bc(bc,phys_bc);  bcs[cnt] = bc; name[cnt] = "xmom";
    cnt++; set_y_vel_bc(bc,phys_bc);  bcs[cnt] = bc; name[cnt] = "ymom";
    cnt++; set_z_vel_bc(bc,phys_bc);  bcs[cnt] = bc; name[cnt] = "zmom";
    cnt++; set_scalar_bc(bc,phys_bc); bcs[cnt] = bc; name[cnt] = "rho_E";
    cnt++; set_scalar_bc(bc,phys_bc); bcs[cnt] = bc; name[cnt] = "rho_e";
#ifdef SGS
    cnt++; set_scalar_bc(bc,phys_bc); bcs[cnt] = bc; name[cnt] = "rho_K";
#endif
    cnt++; set_scalar_bc(bc,phys_bc); bcs[cnt] = bc; name[cnt] = "Temp";

    for (int i=0; i<NumAdv; ++i)
    {
        char buf[64];
        sprintf(buf, "adv_%d", i);
        cnt++; set_scalar_bc(bc,phys_bc); bcs[cnt] = bc; name[cnt] = string(buf);
    }

    // Get the species names from the network model.
    std::vector<std::string> spec_names;
    for (int i = 0; i < NumSpec; i++) {
          int len = 20;
          Array<int> int_spec_names(len);
          // This call return the actual length of each string in "len" 
          BL_FORT_PROC_CALL(GET_SPEC_NAMES, get_spec_names)(int_spec_names.dataPtr(),&i,&len);
          char char_spec_names[len+1];
          for (int j = 0; j < len; j++) 
             char_spec_names[j] = int_spec_names[j];
          char_spec_names[len] = '\0';
	  spec_names.push_back(char_spec_names);
    }

    if ( ParallelDescriptor::IOProcessor())
    {
        std::cout << NumSpec << " Species: " << std::endl;
        for (int i = 0; i < NumSpec; i++)  
           std::cout << spec_names[i] << ' ' << ' ';
        std::cout << std::endl;
    } 

    for (int i=0; i<NumSpec; ++i)
    {
        cnt++; 
        set_scalar_bc(bc,phys_bc); 
        bcs[cnt] = bc; 
        name[cnt] = "rho_" + spec_names[i];
    }

    // Get the auxiliary names from the network model.
    std::vector<std::string> aux_names;
    for (int i = 0; i < NumAux; i++) {
          int len = 20;
          Array<int> int_aux_names(len);
          // This call return the actual length of each string in "len"
          BL_FORT_PROC_CALL(GET_AUX_NAMES, get_aux_names)(int_aux_names.dataPtr(),&i,&len);
	  char char_aux_names[len+1];
          for (int j = 0; j < len; j++)
             char_aux_names[j] = int_aux_names[j];
          char_aux_names[len] = '\0';
	  aux_names.push_back(char_aux_names);
    }

    if ( ParallelDescriptor::IOProcessor())
    {
        std::cout << NumAux << " Auxiliary Variables: " << std::endl;
        for (int i = 0; i < NumAux; i++)
           std::cout << aux_names[i] << ' ' << ' ';
        std::cout << std::endl;
    }

    for (int i=0; i<NumAux; ++i)
    {
        cnt++;
        set_scalar_bc(bc,phys_bc);
        bcs[cnt] = bc;
        name[cnt] = "rho_" + aux_names[i];
    }

    desc_lst.setComponent(State_Type,
                          Density,
                          name,
                          bcs,
                          BndryFunc(BL_FORT_PROC_CALL(CA_DENFILL,ca_denfill),
                                    BL_FORT_PROC_CALL(CA_HYPFILL,ca_hypfill)));

#ifdef GRAVITY
    set_scalar_bc(bc,phys_bc);
    desc_lst.setComponent(PhiGrav_Type,0,"phiGrav",bc,
			  BndryFunc(BL_FORT_PROC_CALL(CA_PHIGRAVFILL,ca_phigravfill)));
    set_x_vel_bc(bc,phys_bc);
    desc_lst.setComponent(Gravity_Type,0,"grav_x",bc,
			  BndryFunc(BL_FORT_PROC_CALL(CA_GRAVXFILL,ca_gravxfill)));
    set_y_vel_bc(bc,phys_bc);
    desc_lst.setComponent(Gravity_Type,1,"grav_y",bc,
			  BndryFunc(BL_FORT_PROC_CALL(CA_GRAVYFILL,ca_gravyfill)));
    set_z_vel_bc(bc,phys_bc);
    desc_lst.setComponent(Gravity_Type,2,"grav_z",bc,
			  BndryFunc(BL_FORT_PROC_CALL(CA_GRAVZFILL,ca_gravzfill)));
#endif

    // For rotation we'll use the same boundary condition routines as for gravity, 
    // since we use the rotation in the same manner as in the gravity.

#ifdef ROTATION
    set_scalar_bc(bc,phys_bc);
    desc_lst.setComponent(PhiRot_Type,0,"phiRot",bc,
			  BndryFunc(BL_FORT_PROC_CALL(CA_PHIGRAVFILL,ca_phigravfill)));
    set_x_vel_bc(bc,phys_bc);
    desc_lst.setComponent(Rotation_Type,0,"rot_x",bc,
			  BndryFunc(BL_FORT_PROC_CALL(CA_GRAVXFILL,ca_gravxfill)));
    set_y_vel_bc(bc,phys_bc);
    desc_lst.setComponent(Rotation_Type,1,"rot_y",bc,
			  BndryFunc(BL_FORT_PROC_CALL(CA_GRAVYFILL,ca_gravyfill)));
    set_z_vel_bc(bc,phys_bc);
    desc_lst.setComponent(Rotation_Type,2,"rot_z",bc,
			  BndryFunc(BL_FORT_PROC_CALL(CA_GRAVZFILL,ca_gravzfill)));
#endif

    // Source term array will use standard hyperbolic fill.

    Array<std::string> sources_name(NUM_STATE);    
    
    for (int i = 0; i < NUM_STATE; i++)
      sources_name[i] = name[i] + "_source";
    
    desc_lst.setComponent(Source_Type,Density,sources_name,bcs,
			  BndryFunc(BL_FORT_PROC_CALL(CA_DENFILL,ca_denfill),
				    BL_FORT_PROC_CALL(CA_HYPFILL,ca_hypfill)));       
    
#ifdef LEVELSET
    desc_lst.setComponent(LS_State_Type,0,"LSphi",bc,
                          BndryFunc(BL_FORT_PROC_CALL(CA_PHIFILL,ca_phifill)));
#endif

#ifdef REACTIONS
    std::string name_react;
    for (int i=0; i<NumSpec; ++i)
    {
       set_scalar_bc(bc,phys_bc);
       name_react = "omegadot_" + spec_names[i];
       desc_lst.setComponent(Reactions_Type, i, name_react, bc,
                             BndryFunc(BL_FORT_PROC_CALL(CA_REACTFILL,ca_reactfill)));
    }
    desc_lst.setComponent(Reactions_Type, NumSpec  , "enuc", bc,
                          BndryFunc(BL_FORT_PROC_CALL(CA_REACTFILL,ca_reactfill)));
    desc_lst.setComponent(Reactions_Type, NumSpec+1, "rho_enuc", bc,
                          BndryFunc(BL_FORT_PROC_CALL(CA_REACTFILL,ca_reactfill)));
#endif

#ifdef SGS
    set_scalar_bc(bc,phys_bc);
    desc_lst.setComponent(SGS_Type, 0, "prod_sgs", bc,
                          BndryFunc(BL_FORT_PROC_CALL(CA_SGSFILL,ca_sgsfill)));
    desc_lst.setComponent(SGS_Type, 1, "diss_sgs", bc,
                          BndryFunc(BL_FORT_PROC_CALL(CA_SGSFILL,ca_sgsfill)));
    desc_lst.setComponent(SGS_Type, 2, "turb_src", bc,
                          BndryFunc(BL_FORT_PROC_CALL(CA_SGSFILL,ca_sgsfill)));
#endif

#ifdef RADIATION
    int ngrow = 1;
    int ncomp = Radiation::nGroups;
    desc_lst.addDescriptor(Rad_Type, IndexType::TheCellType(),
                           StateDescriptor::Point, ngrow, ncomp,
                           interp);
    set_scalar_bc(bc,phys_bc);

    if (ParallelDescriptor::IOProcessor()) {
      std::cout << "Radiation::nGroups = " << Radiation::nGroups << std::endl;
      std::cout << "Radiation::nNeutrinoSpecies = "
           << Radiation::nNeutrinoSpecies << std::endl;
      if (Radiation::nNeutrinoSpecies > 0) {
        std::cout << "Radiation::nNeutrinoGroups  = ";
        for (int n = 0; n < Radiation::nNeutrinoSpecies; n++) {
          std::cout << " " << Radiation::nNeutrinoGroups[n];
        }
        std::cout << std::endl;
        if (Radiation::nNeutrinoGroups[0] > 0 &&
            NumAdv != 0) {
          BoxLib::Error("Neutrino solver assumes NumAdv == 0");
        }
        if (Radiation::nNeutrinoGroups[0] > 0 &&
            (NumSpec != 1 || NumAux != 1)) {
          BoxLib::Error("Neutrino solver assumes NumSpec == NumAux == 1");
        }
      }
    }

    char rad_name[10];
    if (!Radiation::do_multigroup) {
      desc_lst
        .setComponent(Rad_Type, Rad, "rad", bc,
                      BndryFunc(BL_FORT_PROC_CALL(CA_RADFILL,ca_radfill)));
    }
    else {
      if (Radiation::nNeutrinoSpecies == 0 ||
          Radiation::nNeutrinoGroups[0] == 0) {
	for (int i = 0; i < Radiation::nGroups; i++) {
	  sprintf(rad_name, "rad%d", i);
	  desc_lst
            .setComponent(Rad_Type, i, rad_name, bc,
                          BndryFunc(BL_FORT_PROC_CALL(CA_RADFILL,ca_radfill)));
	}
      }
      else {
	int indx = 0;
	for (int j = 0; j < Radiation::nNeutrinoSpecies; j++) {
	  for (int i = 0; i < Radiation::nNeutrinoGroups[j]; i++) {
	    sprintf(rad_name, "rads%dg%d", j, i);
	    desc_lst
              .setComponent(Rad_Type, indx, rad_name, bc,
                            BndryFunc(BL_FORT_PROC_CALL(CA_RADFILL,ca_radfill)));
	    indx++;
	  }
	}
      }
    }
#endif

    //
    // DEFINE DERIVED QUANTITIES
    //
    // Pressure
    //
    derive_lst.add("pressure",IndexType::TheCellType(),1,
                   BL_FORT_PROC_CALL(CA_DERPRES,ca_derpres),the_same_box);
    derive_lst.addComponent("pressure",desc_lst,State_Type,Density,NUM_STATE);

    //
    // Kinetic energy
    //
    derive_lst.add("kineng",IndexType::TheCellType(),1,
                   BL_FORT_PROC_CALL(CA_DERKINENG,ca_derkineng),the_same_box);
    derive_lst.addComponent("kineng",desc_lst,State_Type,Density,1);
    derive_lst.addComponent("kineng",desc_lst,State_Type,Xmom,3);

    //
    // Sound speed (c)
    //
    derive_lst.add("soundspeed",IndexType::TheCellType(),1,
                   BL_FORT_PROC_CALL(CA_DERSOUNDSPEED,ca_dersoundspeed),the_same_box);
    derive_lst.addComponent("soundspeed",desc_lst,State_Type,Density,NUM_STATE);

    //
    // Mach number(M)
    //
    derive_lst.add("MachNumber",IndexType::TheCellType(),1,
                   BL_FORT_PROC_CALL(CA_DERMACHNUMBER,ca_dermachnumber),the_same_box);
    derive_lst.addComponent("MachNumber",desc_lst,State_Type,Density,NUM_STATE);

#if (BL_SPACEDIM == 1)
    //
    // Wave speed u+c
    //
    derive_lst.add("uplusc",IndexType::TheCellType(),1,
                   BL_FORT_PROC_CALL(CA_DERUPLUSC,ca_deruplusc),the_same_box);
    derive_lst.addComponent("uplusc",desc_lst,State_Type,Density,NUM_STATE);

    //
    // Wave speed u-c
    //
    derive_lst.add("uminusc",IndexType::TheCellType(),1,
                   BL_FORT_PROC_CALL(CA_DERUMINUSC,ca_deruminusc),the_same_box);
    derive_lst.addComponent("uminusc",desc_lst,State_Type,Density,NUM_STATE);
#endif

    //
    // Gravitational forcing 
    //
#ifdef GRAVITY
//    derive_lst.add("rhog",IndexType::TheCellType(),1,
//                   BL_FORT_PROC_CALL(CA_RHOG,ca_rhog),the_same_box);
//    derive_lst.addComponent("rhog",desc_lst,State_Type,Density,1);
//    derive_lst.addComponent("rhog",desc_lst,Gravity_Type,0,BL_SPACEDIM);
#endif

    //
    // Entropy (S)
    //
    derive_lst.add("entropy",IndexType::TheCellType(),1,
                   BL_FORT_PROC_CALL(CA_DERENTROPY,ca_derentropy),the_same_box);
    derive_lst.addComponent("entropy",desc_lst,State_Type,Density,NUM_STATE);

    //
    // Vorticity
    //
    derive_lst.add("magvort",IndexType::TheCellType(),1,
                   BL_FORT_PROC_CALL(CA_DERMAGVORT,ca_dermagvort),grow_box_by_one);
    // Here we exploit the fact that Xmom = Density + 1
    //   in order to use the correct interpolation.
    if (Xmom != Density+1)
       BoxLib::Error("We are assuming Xmom = Density + 1 in Castro_setup.cpp");
    derive_lst.addComponent("magvort",desc_lst,State_Type,Density,4);

    //
    // Div(u)
    //
    derive_lst.add("divu",IndexType::TheCellType(),1,
                   BL_FORT_PROC_CALL(CA_DERDIVU,ca_derdivu),grow_box_by_one);
    derive_lst.addComponent("divu",desc_lst,State_Type,Density,1);
    derive_lst.addComponent("divu",desc_lst,State_Type,Xmom,3);

    //
    // Internal energy as derived from rho*E, part of the state
    //
    derive_lst.add("eint_E",IndexType::TheCellType(),1,
                   BL_FORT_PROC_CALL(CA_DEREINT1,ca_dereint1),the_same_box);
    derive_lst.addComponent("eint_E",desc_lst,State_Type,Density,NUM_STATE);

    //
    // Internal energy as derived from rho*e, part of the state
    //
    derive_lst.add("eint_e",IndexType::TheCellType(),1,
                   BL_FORT_PROC_CALL(CA_DEREINT2,ca_dereint2),the_same_box);
    derive_lst.addComponent("eint_e",desc_lst,State_Type,Density,NUM_STATE);

    //
    // Log(density)
    //
    derive_lst.add("logden",IndexType::TheCellType(),1,
                   BL_FORT_PROC_CALL(CA_DERLOGDEN,ca_derlogden),the_same_box);
    derive_lst.addComponent("logden",desc_lst,State_Type,Density,NUM_STATE);

    derive_lst.add("StateErr",IndexType::TheCellType(),3,
                   BL_FORT_PROC_CALL(CA_DERSTATE,ca_derstate),grow_box_by_one);
    derive_lst.addComponent("StateErr",desc_lst,State_Type,Density,1);
    derive_lst.addComponent("StateErr",desc_lst,State_Type,Temp,1);
    derive_lst.addComponent("StateErr",desc_lst,State_Type,FirstSpec,1);

    //
    // X from rhoX
    //
    for (int i = 0; i < NumSpec; i++){
      std::string spec_string = "X("+spec_names[i]+")";
      derive_lst.add(spec_string,IndexType::TheCellType(),1,
                   BL_FORT_PROC_CALL(CA_DERSPEC,ca_derspec),the_same_box);
      derive_lst.addComponent(spec_string,desc_lst,State_Type,Density,1);
      derive_lst.addComponent(spec_string,desc_lst,State_Type,FirstSpec+i,1);
    }
    //
    // Velocities
    //
    derive_lst.add("x_velocity",IndexType::TheCellType(),1,
          BL_FORT_PROC_CALL(CA_DERVEL,ca_dervel),the_same_box);
    derive_lst.addComponent("x_velocity",desc_lst,State_Type,Density,1);
    derive_lst.addComponent("x_velocity",desc_lst,State_Type,Xmom,1);

    derive_lst.add("y_velocity",IndexType::TheCellType(),1,
          BL_FORT_PROC_CALL(CA_DERVEL,ca_dervel),the_same_box);
    derive_lst.addComponent("y_velocity",desc_lst,State_Type,Density,1);
    derive_lst.addComponent("y_velocity",desc_lst,State_Type,Ymom,1);

    derive_lst.add("z_velocity",IndexType::TheCellType(),1,
          BL_FORT_PROC_CALL(CA_DERVEL,ca_dervel),the_same_box);
    derive_lst.addComponent("z_velocity",desc_lst,State_Type,Density,1);
    derive_lst.addComponent("z_velocity",desc_lst,State_Type,Zmom,1);

#ifdef SGS
    derive_lst.add("K",IndexType::TheCellType(),1,
          BL_FORT_PROC_CALL(CA_DERVEL,ca_dervel),the_same_box);
    derive_lst.addComponent("K",desc_lst,State_Type,Density,1);
    derive_lst.addComponent("K",desc_lst,State_Type,Esgs,1);

    derive_lst.add("forcex",IndexType::TheCellType(),1,
          BL_FORT_PROC_CALL(CA_DERFORCEX,ca_derforcex),the_same_box);
    derive_lst.addComponent("forcex",desc_lst,State_Type,Density,1);

    derive_lst.add("forcey",IndexType::TheCellType(),1,
          BL_FORT_PROC_CALL(CA_DERFORCEY,ca_derforcey),the_same_box);
    derive_lst.addComponent("forcey",desc_lst,State_Type,Density,1);

    derive_lst.add("forcez",IndexType::TheCellType(),1,
          BL_FORT_PROC_CALL(CA_DERFORCEZ,ca_derforcez),the_same_box);
    derive_lst.addComponent("forcez",desc_lst,State_Type,Density,1);
#endif

    derive_lst.add("magvel",IndexType::TheCellType(),1,
          BL_FORT_PROC_CALL(CA_DERMAGVEL,ca_dermagvel),the_same_box);
    derive_lst.addComponent("magvel",desc_lst,State_Type,Density,1);
    derive_lst.addComponent("magvel",desc_lst,State_Type,Xmom,3);

    derive_lst.add("radvel",IndexType::TheCellType(),1,
          BL_FORT_PROC_CALL(CA_DERRADIALVEL,ca_derradialvel),the_same_box);
    derive_lst.addComponent("radvel",desc_lst,State_Type,Density,1);
    derive_lst.addComponent("radvel",desc_lst,State_Type,Xmom,3);

    derive_lst.add("magmom",IndexType::TheCellType(),1,
          BL_FORT_PROC_CALL(CA_DERMAGMOM,ca_dermagmom),the_same_box);
    derive_lst.addComponent("magmom",desc_lst,State_Type,Xmom,3);

#ifdef GRAVITY
    derive_lst.add("maggrav",IndexType::TheCellType(),1,
		   BL_FORT_PROC_CALL(CA_DERMAGGRAV,ca_dermaggrav),the_same_box);
    derive_lst.addComponent("maggrav",desc_lst,Gravity_Type,0,3);
#endif

#ifdef PARTICLES
    //
    // We want a derived type that corresponds to the number of particles
    // in each cell.  We only intend to use it in plotfiles for debugging
    // purposes.  We'll just use the DERNULL since don't do anything in
    // fortran for now.  We'll actually set the values in writePlotFile().
    //
    derive_lst.add("particle_count",IndexType::TheCellType(),1,
                   BL_FORT_PROC_CALL(CA_DERNULL,ca_dernull),the_same_box);
    derive_lst.addComponent("particle_count",desc_lst,State_Type,Density,1);

    derive_lst.add("particle_mass_density",IndexType::TheCellType(),1,
                   BL_FORT_PROC_CALL(CA_DERNULL,ca_dernull),grow_box_by_one);
    derive_lst.addComponent("particle_mass_density",desc_lst,State_Type,Density,1);

    derive_lst.add("total_particle_count",IndexType::TheCellType(),1,
                   BL_FORT_PROC_CALL(CA_DERNULL,ca_dernull),the_same_box);
    derive_lst.addComponent("total_particle_count",desc_lst,State_Type,Density,1);
#endif

#ifdef RADIATION
    if (Radiation::do_multigroup) {
      derive_lst.add("Ertot", IndexType::TheCellType(),1,
		     BL_FORT_PROC_CALL(CA_DERERTOT,ca_derertot),the_same_box);
      derive_lst.addComponent("Ertot",desc_lst,Rad_Type,0,Radiation::nGroups);
    }
#endif

#ifdef NEUTRINO
    if (Radiation::nNeutrinoSpecies > 0 &&
        Radiation::plot_neutrino_group_energies_per_MeV) {
      char rad_name[10];
      int indx = 0;
      for (int j = 0; j < Radiation::nNeutrinoSpecies; j++) {
        for (int i = 0; i < Radiation::nNeutrinoGroups[j]; i++) {
          sprintf(rad_name, "Neuts%dg%d", j, i);
          derive_lst.add(rad_name,IndexType::TheCellType(),1,
                         BL_FORT_PROC_CALL(CA_DERNEUT,ca_derneut),
                         the_same_box);
          derive_lst.addComponent(rad_name,desc_lst,Rad_Type,indx,1);
          indx++;
        }
      }
    }

    if (Radiation::nNeutrinoSpecies > 0 &&
        Radiation::nNeutrinoGroups[0] > 0) {
      derive_lst.add("Enue", IndexType::TheCellType(),1,
		     BL_FORT_PROC_CALL(CA_DERENUE,ca_derenue),the_same_box);
      derive_lst.addComponent("Enue",desc_lst,Rad_Type,0,Radiation::nGroups);
      derive_lst.add("Enuae", IndexType::TheCellType(),1,
		     BL_FORT_PROC_CALL(CA_DERENUAE,ca_derenuae),the_same_box);
      derive_lst.addComponent("Enuae",desc_lst,Rad_Type,0,Radiation::nGroups);
      //
      // rho_Yl = rho(Ye + Ynue - Ynuebar)
      //
      derive_lst.add("rho_Yl",IndexType::TheCellType(),1,
                     BL_FORT_PROC_CALL(CA_DERRHOYL,ca_derrhoyl),the_same_box);
      // Don't actually need density for rho * Yl
      derive_lst.addComponent("rho_Yl",desc_lst,State_Type,Density,1);
      // FirstAux is (rho * Ye)
      derive_lst.addComponent("rho_Yl",desc_lst,State_Type,FirstAux,1);
      derive_lst.addComponent("rho_Yl",desc_lst,Rad_Type,0,Radiation::nGroups);
      //
      // Yl = (Ye + Ynue - Ynuebar)
      //
      derive_lst.add("Yl",IndexType::TheCellType(),1,
                     BL_FORT_PROC_CALL(CA_DERYL,ca_deryl),the_same_box);
      derive_lst.addComponent("Yl",desc_lst,State_Type,Density,1);
      // FirstAux is (rho * Ye)
      derive_lst.addComponent("Yl",desc_lst,State_Type,FirstAux,1);
      derive_lst.addComponent("Yl",desc_lst,Rad_Type,0,Radiation::nGroups);
      //
      // Ynue
      //
      derive_lst.add("Ynue",IndexType::TheCellType(),1,
                     BL_FORT_PROC_CALL(CA_DERYNUE,ca_derynue),the_same_box);
      derive_lst.addComponent("Ynue",desc_lst,State_Type,Density,1);
      // FirstAux is (rho * Ye)
      derive_lst.addComponent("Ynue",desc_lst,State_Type,FirstAux,1);
      derive_lst.addComponent("Ynue",desc_lst,Rad_Type,0,Radiation::nGroups);
      //
      // Ynuebar
      //
      derive_lst.add("Ynuae",IndexType::TheCellType(),1,
                     BL_FORT_PROC_CALL(CA_DERYNUAE,ca_derynuae),the_same_box);
      derive_lst.addComponent("Ynuae",desc_lst,State_Type,Density,1);
      // FirstAux is (rho * Ye)
      derive_lst.addComponent("Ynuae",desc_lst,State_Type,FirstAux,1);
      derive_lst.addComponent("Ynuae",desc_lst,Rad_Type,0,Radiation::nGroups);
    }
#endif

    for (int i = 0; i < NumSpec; i++)  {
      derive_lst.add(spec_names[i],IndexType::TheCellType(),1,
          BL_FORT_PROC_CALL(CA_DERSPEC,ca_derspec),the_same_box);
      derive_lst.addComponent(spec_names[i],desc_lst,State_Type,Density,1);
      derive_lst.addComponent(spec_names[i],desc_lst,State_Type,FirstSpec+i,1);
    }

    for (int i = 0; i < NumAux; i++)  {
      derive_lst.add(aux_names[i],IndexType::TheCellType(),1,
          BL_FORT_PROC_CALL(CA_DERSPEC,ca_derspec),the_same_box);
      derive_lst.addComponent(aux_names[i],desc_lst,State_Type,Density,1);
      derive_lst.addComponent(aux_names[i],desc_lst,State_Type,FirstAux+i,1);
    }

#if 0
    //
    // A derived quantity equal to all the state variables.
    //
    derive_lst.add("FULLSTATE",IndexType::TheCellType(),NUM_STATE,FORT_DERCOPY,the_same_box);
    derive_lst.addComponent("FULLSTATE",desc_lst,State_Type,Density,NUM_STATE);

#endif


    // 
    // Problem-specific adds
#include <Problem_Derives.H>

    //
    // DEFINE ERROR ESTIMATION QUANTITIES
    //
    ErrorSetUp();

}<|MERGE_RESOLUTION|>--- conflicted
+++ resolved
@@ -229,27 +229,6 @@
     
     BL_FORT_PROC_CALL(SET_METHOD_PARAMS, set_method_params)
         (dm, Density, Xmom, Eden, Eint, Temp, FirstAdv, FirstSpec, FirstAux, 
-<<<<<<< HEAD
-         NumAdv, difmag, small_dens, small_temp, small_pres, small_ener,
-         allow_negative_energy,ppm_type,ppm_reference,
-	 ppm_trace_grav,ppm_trace_rot,ppm_temp_fix,
-	 ppm_tau_in_tracing,ppm_predict_gammae,
-	 ppm_reference_edge_limit,
-	 ppm_flatten_before_integrals,
-	 ppm_reference_eigenvectors,
-	 hybrid_riemann, use_colglaz, use_flattening, 
-         transverse_use_eos, transverse_reset_density, transverse_reset_rhoe,
-         cg_maxiter, cg_tol,
-	 hybrid_hydro,
-         use_pslope,
-	 do_grav, grav_source_type, 
-	 do_sponge,
-         normalize_species,fix_mass_flux,use_sgs,
-	 burning_timestep_factor,
-	 dual_energy_eta1, dual_energy_eta2, dual_energy_update_E_from_e,
-	 do_rotation, rot_source_type, rot_axis, rotational_period, rotational_period_dot,
-	 const_grav, deterministic, do_acc);
-=======
          NumAdv, 
 	 gravity_type_name.dataPtr(), &gravity_type_length,
 	 get_g_from_phi,
@@ -258,7 +237,6 @@
 	 const_grav);
 
 #include <castro_call_set_meth.H>
->>>>>>> 7479b579
 
     Real run_stop = ParallelDescriptor::second() - run_strt;
  
