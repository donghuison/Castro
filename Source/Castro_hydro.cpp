--- conflicted
+++ resolved
@@ -147,17 +147,8 @@
 		     &cflLoc, verbose, &priv_nstep_fsp);
 
 		for (int i = 0; i < BL_SPACEDIM ; i++) {
-<<<<<<< HEAD
-		    u_gdnv[i][mfi].copy(ugdn[i],mfi.nodaltilebox(i));
-		}
-
-		for (int i = 0; i < BL_SPACEDIM ; i++) {
 		    fluxes    [i][mfi].plus(    flux[i],mfi.nodaltilebox(i),0,0,NUM_STATE);
 		    rad_fluxes[i][mfi].plus(rad_flux[i],mfi.nodaltilebox(i),0,0,Radiation::nGroups);
-=======
-		    fluxes    [i][mfi].copy(    flux[i],mfi.nodaltilebox(i));
-		    rad_fluxes[i][mfi].copy(rad_flux[i],mfi.nodaltilebox(i));
->>>>>>> bc283208
 		}
 		if (!Geometry::IsCartesian()) {
 		    P_radial[mfi].plus(pradial, mfi.nodaltilebox(0),0,0,1);
