
#include <LO_BCTYPES.H>
#include <ParmParse.H>
#include "Radiation.H"
#include "RadSolve.H"

#include "Castro_F.H"

#undef BL_USE_ARLIM

#include "RAD_F.H"
#include "PROB_AMR_F.H"

#include <iostream>

#ifdef _OPENMP
#include <omp.h>
#endif

#include <sstream>

// Radiation test problems and static parameters.  Some of these are
// initialized with inputs values in the function read_static_params.
// This is called from Castro::read_params in Castro.cpp.  The reason
// for initializing these early is that some of them are used in
// Castro::variableSetUp and affect the construction of the state.

int RadTests::do_thermal_wave_cgs = 0;
int RadTests::do_rad_sphere = 0;

Radiation::Solver_Type Radiation::SolverType = Radiation::InvalidSolver;
Radiation::Radiation_Type Radiation::radiation_type = Radiation::Unknown;

Real Radiation::radtoE = 0.;
//Real Radiation::radtoJ = 0.;
Real Radiation::Etorad = 0.;
Real Radiation::radfluxtoF = 0.;

int Radiation::do_multigroup = 0;
int Radiation::nGroups = 1;
int Radiation::nNeutrinoSpecies = 0;
Array<int> Radiation::nNeutrinoGroups(0);
int Radiation::plot_neutrino_group_energies_per_MeV = 1;
int Radiation::plot_neutrino_group_energies_total   = 0;
int Radiation::accelerate = 1;
int Radiation::rad_hydro_combined = 0;
int Radiation::comoving = 1;
int Radiation::Er_Lorentz_term = 1;
int Radiation::fspace_advection_type = 2;
int Radiation::do_inelastic_scattering = 0;
int Radiation::use_analytic_solution = 0;
int Radiation::plot_lambda   = 0;
int Radiation::plot_kappa_p  = 0;
int Radiation::plot_kappa_r  = 0;
int Radiation::plot_lab_Er   = 0;
int Radiation::plot_lab_flux = 0;
int Radiation::plot_com_flux = 0;
int Radiation::icomp_lambda  = -1;
int Radiation::icomp_kp      = -1;
int Radiation::icomp_kr      = -1;
int Radiation::icomp_lab_Er  = -1;
int Radiation::icomp_lab_Fr  = -1;
int Radiation::icomp_com_Fr  = -1;
int Radiation::nplotvar      = 0;
Array<std::string>  Radiation::plotvar_names;
int Radiation::filter_lambda_T = 0;
int Radiation::filter_lambda_S = 0;
int Radiation::filter_prim_int = 0;
int Radiation::filter_prim_T = 4;
int Radiation::filter_prim_S = 0;

// These physical constants get their values in the Radiation constructor:
Real Radiation::convert_MeV_erg = 0.0;
Real Radiation::clight          = 0.0;
Real Radiation::hPlanck         = 0.0;
Real Radiation::kBoltz          = 0.0;
Real Radiation::Avogadro        = 0.0;

Real Radiation::c               = 0.0;
Real Radiation::sigma           = 0.0;
Real Radiation::aRad            = 0.0;

int Radiation::current_group_number = -1;
std::string Radiation::current_group_name = "Radiation";

Real Radiation:: flatten_pp_threshold = -1.0;
int Radiation::pure_hydro = 0;
int Radiation ::do_real_eos = 1;

Real Radiation::const_c_v = -1.0;
Real Radiation::const_kappa_p = -1.0;
Real Radiation::const_kappa_r = -1.0;
Real Radiation::const_scattering = 0.0;

Real Radiation::c_v_exp_m = 0.0;
Real Radiation::c_v_exp_n = 0.0;

Real Radiation::kappa_p_exp_m = 0.0;
Real Radiation::kappa_p_exp_n = 0.0;
Real Radiation::kappa_p_exp_p = 0.0;

Real Radiation::kappa_r_exp_m = 0.0;
Real Radiation::kappa_r_exp_n = 0.0;
Real Radiation::kappa_r_exp_p = 0.0;

Real Radiation::scattering_exp_m = 0.0;
Real Radiation::scattering_exp_n = 0.0;
Real Radiation::scattering_exp_p = 0.0;

Real Radiation::prop_temp_floor = 0.0;


// static initialization, must be called before Castro::variableSetUp

void Radiation::read_static_params()
{
  ParmParse pp("radiation");

  pp.query("do_thermal_wave_cgs",  RadTests::do_thermal_wave_cgs);
  pp.query("do_rad_sphere",    RadTests::do_rad_sphere);

  {
    int solver_type = Radiation::SolverType;
    pp.get("SolverType", solver_type);
    SolverType = static_cast<Solver_Type>(solver_type);
  }

  if (Radiation::SolverType == Radiation::MGFLDSolver) {
    do_multigroup = 1;
  }
  else {
    do_multigroup = 0;    
  }

  if (Radiation::SolverType == Radiation::MGFLDSolver) {
    accelerate = 2;
  }
  pp.query("accelerate", accelerate);

  if (Radiation::SolverType == Radiation::SGFLDSolver ||
      Radiation::SolverType == Radiation::MGFLDSolver ) {
    Radiation::rad_hydro_combined = 1;
    pp.query("rad_hydro_combined", rad_hydro_combined);
  }

  if (SolverType == MGFLDSolver) {
    comoving = 1;    
    fspace_advection_type = 2;
    pp.query("fspace_advection_type", fspace_advection_type);
  }
  else if (SolverType == SGFLDSolver) {
    comoving = 1;  
    fspace_advection_type = 1;
    pp.query("comoving", comoving);
    if (comoving) {
      Er_Lorentz_term = 0;
    }
    else {
      Er_Lorentz_term = 1;
      pp.query("Er_Lorentz_term", Er_Lorentz_term);
    }
  }

  pp.query("filter_lambda_T", filter_lambda_T);
  filter_lambda_S = filter_lambda_T - 1;
  pp.query("filter_lambda_S", filter_lambda_S);
  if (filter_lambda_T > 4) {
    BoxLib::Error("filter_lambda_T > 4");
  }
  if (filter_lambda_T < 0) {
    BoxLib::Error("filter_lambda_T < 0");
  }
  if (filter_lambda_T > 0) {
    if (filter_lambda_S >= filter_lambda_T) {
      BoxLib::Error("Invalid filter_lambda_S; S must be less than T when T > 0.");
    }
  }

  pp.query("filter_prim_int", filter_prim_int);
  pp.query("filter_prim_T", filter_prim_T);
  filter_prim_S = filter_prim_T - 1;
  pp.query("filter_prim_S", filter_prim_S);
  if (filter_prim_T > 4) {
    BoxLib::Error("filter_prim_T > 4");
  }
  if (filter_prim_T < 0) {
    BoxLib::Error("filter_prim_T < 0");
  }
  if (filter_prim_T > 0) {
    if (filter_prim_S >= filter_prim_T) {
      BoxLib::Error("Invalid filter_prim_S; S must be less than T when T > 0.");
    }
  }

  if (rad_hydro_combined) {
    if (Castro::use_colglaz >= 0) {
      BoxLib::Error("Castro::use_colglaz and rad_hydro_combined cannot both be true.");
    }
  }

  if (Radiation::SolverType == Radiation::MGFLDSolver) {

#ifdef NEUTRINO
    radiation_type = Neutrino;
    std::string rad_type_s("Unknown");
    pp.query("radiation_type", rad_type_s);
    if (rad_type_s.compare("PHOTON") == 0 ||
	rad_type_s.compare("Photon") == 0 ||
	rad_type_s.compare("photon") == 0 ) {
      radiation_type = Photon;
    }

    if (radiation_type == Neutrino) {
      pp.get("nNeutrinoSpecies", Radiation::nNeutrinoSpecies);
      BL_ASSERT(Radiation::nNeutrinoSpecies > 0);
      
      Radiation::nNeutrinoGroups.resize(Radiation::nNeutrinoSpecies);
      pp.getarr("nNeutrinoGroups", Radiation::nNeutrinoGroups,
		0, Radiation::nNeutrinoSpecies);
      
      Radiation::nGroups = 0;
      for (int n = 0; n < Radiation::nNeutrinoSpecies; n++) {
	Radiation::nGroups += Radiation::nNeutrinoGroups[n];
      }
      
      pp.query("plot_neutrino_group_energies_per_MeV",
	       Radiation::plot_neutrino_group_energies_per_MeV);
      pp.query("plot_neutrino_group_energies_total",
	       Radiation::plot_neutrino_group_energies_total);    
    }
    else {
      pp.query("nGroups", Radiation::nGroups);
      BL_ASSERT(Radiation::nGroups > 1); 
    }
#else
    radiation_type = Photon;
    pp.query("nGroups", Radiation::nGroups);
    //    BL_ASSERT(Radiation::nGroups > 1); 
#endif
  }
  else if (Radiation::SolverType != Radiation::SingleGroupSolver &&
	   Radiation::SolverType != Radiation::SGFLDSolver) {
      BoxLib::Error("Unknown Radiation::SolverType");    
  }


#ifndef NEUTRINO
  if (Radiation::nGroups > 1) 
      pp.query("do_inelastic_scattering", do_inelastic_scattering);
#endif

  pp.query("use_analytic_solution", use_analytic_solution);

  pp.query("plot_lambda", plot_lambda);
  pp.query("plot_kappa_p", plot_kappa_p);
  pp.query("plot_kappa_r", plot_kappa_r);
  if (comoving) pp.query("plot_lab_Er", plot_lab_Er);
  pp.query("plot_lab_flux", plot_lab_flux);
  pp.query("plot_com_flux", plot_com_flux);
  
  // set up the extra plot variables
  {
      if (use_analytic_solution) {
	  // This is for the special Thermal Wave test
	  plotvar_names.push_back("Texact");
	  plotvar_names.push_back("Terror");
      }
      if (plot_lambda) {
	  icomp_lambda = plotvar_names.size();

	  int limiter = 2;
	  pp.query("limiter", limiter);

	  if (!do_multigroup || limiter == 0) {
	      plotvar_names.push_back("lambda");
	  } else if (nNeutrinoSpecies == 0) {
	      for (int g=0; g<nGroups; ++g) {
		  std::ostringstream ss;
		  ss << "lambda" << g;
		  plotvar_names.push_back(ss.str());
	      }
	  } else {
	      for (int s = 0; s < nNeutrinoSpecies; ++s) {
		  for (int g=0; g<Radiation::nNeutrinoGroups[s]; ++g) {
		      std::ostringstream ss;
		      ss << "lambdas" << s << "g" << g;
		      plotvar_names.push_back(ss.str());		      
		  }
	      }
	  }
      }
      if (plot_kappa_p) {
	  icomp_kp = plotvar_names.size();
	  if (!do_multigroup) {
	      plotvar_names.push_back("kappa_P");
	  } else if (nNeutrinoSpecies == 0) {
	      for (int g=0; g<nGroups; ++g) {
		  std::ostringstream ss;
		  ss << "kappa_P" << g;
		  plotvar_names.push_back(ss.str());
	      }
	  } else {
	      for (int s = 0; s < nNeutrinoSpecies; ++s) {
		  for (int g=0; g<Radiation::nNeutrinoGroups[s]; ++g) {
		      std::ostringstream ss;
		      ss << "kappa_Ps" << s << "g" << g;
		      plotvar_names.push_back(ss.str());		      
		  }
	      }
	  }
      }
      if (plot_kappa_r) {
	  icomp_kr = plotvar_names.size();
	  if (!do_multigroup) {
	      plotvar_names.push_back("kappa_R");
	  } else if (nNeutrinoSpecies == 0) {
	      for (int g=0; g<nGroups; ++g) {
		  std::ostringstream ss;
		  ss << "kappa_R" << g;
		  plotvar_names.push_back(ss.str());
	      }
	  } else {
	      for (int s = 0; s < nNeutrinoSpecies; ++s) {
		  for (int g=0; g<Radiation::nNeutrinoGroups[s]; ++g) {
		      std::ostringstream ss;
		      ss << "kappa_Rs" << s << "g" << g;
		      plotvar_names.push_back(ss.str());		      
		  }
	      }
	  }
      }
      if (plot_lab_Er) {
	  icomp_lab_Er = plotvar_names.size();
	  if (!do_multigroup) {
	      plotvar_names.push_back("Erlab");
	  } else if (nNeutrinoSpecies == 0) {
	      for (int g=0; g<nGroups; ++g) {
		  std::ostringstream ss;
		  ss << "Erlab" << g;
		  plotvar_names.push_back(ss.str());
	      }
	  } else {
	      for (int s = 0; s < nNeutrinoSpecies; ++s) {
		  for (int g=0; g<nNeutrinoGroups[s]; ++g) {
		      std::ostringstream ss;
		      ss << "Erlab" << "s" << s << "g" << g;
		      plotvar_names.push_back(ss.str());
		  }
	      }
	  }
      }
      if (plot_lab_flux) {
	  icomp_lab_Fr = plotvar_names.size();
	  std::string frame = "lab";
	  Array<std::string> dimname;
	  dimname.push_back("x");
	  dimname.push_back("y");
	  dimname.push_back("z");
	  if (!do_multigroup) {
	      for (int idim=0; idim<BL_SPACEDIM; ++idim) {
		  std::ostringstream ss;
		  ss << "Fr" << frame << dimname[idim];
		  plotvar_names.push_back(ss.str());
	      }
	  } else if (nNeutrinoSpecies == 0) {
	      for (int idim=0; idim<BL_SPACEDIM; ++idim) {
		  for (int g=0; g<nGroups; ++g) {
		      std::ostringstream ss;
		      ss << "Fr" << frame << g << dimname[idim];
		      plotvar_names.push_back(ss.str());
		  }
	      }
	  } else {
	      for (int idim=0; idim<BL_SPACEDIM; ++idim) {
		  for (int s = 0; s < nNeutrinoSpecies; ++s) {
		      for (int g=0; g<nNeutrinoGroups[s]; ++g) {
			  std::ostringstream ss;
			  ss << "Fr" << frame << "s" << s << "g" << g << dimname[idim];
			  plotvar_names.push_back(ss.str());
		      }
		  }
	      }
	  }
      }
      if (plot_com_flux) {
	  icomp_com_Fr = plotvar_names.size();
	  std::string frame = "com";
	  Array<std::string> dimname;
	  dimname.push_back("x");
	  dimname.push_back("y");
	  dimname.push_back("z");
	  if (!do_multigroup) {
	      for (int idim=0; idim<BL_SPACEDIM; ++idim) {
		  std::ostringstream ss;
		  ss << "Fr" << frame << dimname[idim];
		  plotvar_names.push_back(ss.str());
	      }
	  } else if (nNeutrinoSpecies == 0) {
	      for (int idim=0; idim<BL_SPACEDIM; ++idim) {
		  for (int g=0; g<nGroups; ++g) {
		      std::ostringstream ss;
		      ss << "Fr" << frame << g << dimname[idim];
		      plotvar_names.push_back(ss.str());
		  }
	      }
	  } else {
	      for (int idim=0; idim<BL_SPACEDIM; ++idim) {
		  for (int s = 0; s < nNeutrinoSpecies; ++s) {
		      for (int g=0; g<nNeutrinoGroups[s]; ++g) {
			  std::ostringstream ss;
			  ss << "Fr" << frame << "s" << s << "g" << g << dimname[idim];
			  plotvar_names.push_back(ss.str());
		      }
		  }
	      }
	  }
      }
      nplotvar = plotvar_names.size();
  }
}

Radiation::Radiation(Amr* Parent, Castro* castro, int restart)
  : parent(Parent),
    flux_cons(PArrayManage),
    flux_cons_old(PArrayManage), 
    flux_trial(PArrayManage),
    dflux(PArrayManage),
    plotvar(PArrayManage)
{
  // castro is passed in, rather than obtained from parent, because this
  // routine will be called in some cases before any AmrLevels have
  // been installed into the parent's array of levels.

  ParmParse pp("radiation");

  do_sync = 1; pp.query("do_sync", do_sync);

  {
    Real stefbol;

    int J_is_used = 0;

    BL_FORT_PROC_CALL(CA_INITRADCONSTANTS,ca_initradconstants)
      (M_PI, clight, hPlanck, kBoltz, stefbol, Avogadro, convert_MeV_erg,
       J_is_used);

    aRad = 4.*stefbol/clight;

    c        = clight;         
    sigma    = stefbol;        

    if (!do_multigroup) {
	// In single group and abstract test problems we can play with
	// c and sigma independent of physical reality, but messing with
	// them in a multigroup problem is likely to be bad.
	pp.query("c", c);
	pp.query("sigma", sigma);
    }
  }

  radtoE = 1.0;
  //    radtoJ = c/(4.*M_PI);
  Etorad = 1.0;
  radfluxtoF = 1.0;

  reltol   = 1.e-6;          pp.query("reltol", reltol);
  if (SolverType == SGFLDSolver || SolverType == MGFLDSolver) {
    abstol = 0.0;
  }
  else {
    abstol   = 1.e-6;          
  }
  pp.query("abstol", abstol);
  maxiter  = 50;             pp.query("maxiter", maxiter);
  miniter  =  1;             pp.query("miniter", miniter);
  convergence_check_type = 0; 
  pp.query("convergence_check_type", convergence_check_type);
  limiter  = 2;              pp.query("limiter", limiter);
  if (SolverType == SGFLDSolver && limiter%10 == 1) {
    BoxLib::Abort("SGFLDSolver does not supports limiter = 1");    
  }
  if (SolverType == MGFLDSolver && limiter%10 == 1) {
    BoxLib::Abort("MGFLDSolver does not supports limiter = 1");    
  }

  closure = 3;
  pp.query("closure", closure);

  BL_FORT_PROC_CALL(CA_INITFLUXLIMITER, ca_initfluxlimiter)
    (&limiter, &closure);

  inner_update_limiter = 0;
  pp.query("inner_update_limiter", inner_update_limiter);

  update_opacity    = 1000;
  
  if (SolverType == SGFLDSolver || SolverType == MGFLDSolver) {
    update_planck     = 1000;    
    update_rosseland  = 1000;    
    update_limiter    = 1000;     
  }
  else {
    update_planck     = 50;    
    update_rosseland  = 50;    
    update_limiter    = 4;     
  }
  pp.query("update_planck", update_planck);
  pp.query("update_rosseland", update_rosseland);
  pp.query("update_opacity", update_opacity);
  pp.query("update_limiter", update_limiter);

  dT  = 1.0;                 pp.query("delta_temp", dT);
  surface_average = 2;       pp.query("surface_average", surface_average);

  // for inner iterations of neutrino J equation
  relInTol = 1.e-4;          pp.query("relInTol", relInTol);
  if (SolverType == SGFLDSolver || SolverType == MGFLDSolver) {
    absInTol = 0.0;
  }
  else {
    absInTol = 1.e-4;     
  }
  pp.query("absInTol", absInTol);
  maxInIter = 30;            pp.query("maxInIter", maxInIter);
  minInIter =  1;            pp.query("minInIter", minInIter);

  skipAccelAllowed = 0;
  pp.query("skipAccelAllowed", skipAccelAllowed);

  matter_update_type = 0;
  pp.query("matter_update_type", matter_update_type);

  n_bisect = 1000;
  pp.query("n_bisect", n_bisect);
  dedT_fac = 1.0;
  dedY_fac = 1.0;
  pp.query("dedT_fac", dedT_fac);
  pp.query("dedY_fac", dedY_fac);

  inner_convergence_check = 2;
  pp.query("inner_convergence_check", inner_convergence_check);

  delta_e_rat_dt_tol = 100.0;
  pp.query("delta_e_rat_dt_tol", delta_e_rat_dt_tol);
  delta_T_rat_dt_tol = 100.0;
  pp.query("delta_T_rat_dt_tol", delta_T_rat_dt_tol);
  delta_Ye_dt_tol = 100.0;
  pp.query("delta_Ye_dt_tol", delta_Ye_dt_tol);

  underfac = 1.0;    pp.query("underfac", underfac);

  integrate_Planck = 1;
  pp.query("integrate_Planck", integrate_Planck);

  use_WiensLaw = 0;
  pp.query("use_WiensLaw", use_WiensLaw);
  Tf_Wien = -1.0;
  pp.query("Tf_Wien", Tf_Wien);

  verbose  = 0;      pp.query("v", verbose);  pp.query("verbose", verbose);


  use_opacity_table_module = 0;
  pp.query("use_opacity_table_module", use_opacity_table_module);

  do_kappa_stm_emission = 0;
  pp.query("do_kappa_stm_emission", do_kappa_stm_emission);

  pp.query("const_c_v",       const_c_v);
  pp.query("const_kappa_p",   const_kappa_p);
  pp.query("const_kappa_r",   const_kappa_r);
  pp.query("const_scattering", const_scattering);
  pp.query("c_v_exp_m",       c_v_exp_m);
  pp.query("c_v_exp_n",       c_v_exp_n);
  pp.query("kappa_p_exp_m",   kappa_p_exp_m);
  pp.query("kappa_p_exp_n",   kappa_p_exp_n);
  pp.query("kappa_r_exp_m",   kappa_r_exp_m);
  pp.query("kappa_r_exp_n",   kappa_r_exp_n);
  pp.query("scattering_exp_m", scattering_exp_m);
  pp.query("scattering_exp_n", scattering_exp_n);
  pp.query("prop_temp_floor", prop_temp_floor);
  if (nGroups > 1) {
    pp.query("kappa_p_exp_p",   kappa_p_exp_p);
    pp.query("kappa_r_exp_p",   kappa_r_exp_p);
    pp.query("scattering_exp_p", scattering_exp_p);
  }

  use_dkdT = (kappa_p_exp_n == 0.0) ? 0 : 1;
  pp.query("use_dkdT", use_dkdT);

  if (Radiation::nNeutrinoSpecies == 0 ||
      Radiation::nNeutrinoGroups[0] == 0) {
    // photon problem
    if (SolverType == SGFLDSolver || SolverType == MGFLDSolver) {
      kappa_r_floor = 0.0;
    }
    else {
      kappa_r_floor = 1.e-4;
    }
  }
  else {
    // neutrino problem
    kappa_r_floor = 0.0;
  }
  pp.query("kappa_r_floor", kappa_r_floor);

  temp_floor    = 1.e-10;  pp.query("temp_floor", temp_floor);

  if (verbose >= 1 && ParallelDescriptor::IOProcessor()) {
    std::cout << "const_c_v     = " << const_c_v << std::endl;
    std::cout << "const_kappa_p = " << const_kappa_p << std::endl;
    std::cout << "const_kappa_r = " << const_kappa_r << std::endl;
    std::cout << "const_scattering = " << const_scattering << std::endl;
    std::cout << "c_v_exp_m     = " << c_v_exp_m << std::endl;
    std::cout << "c_v_exp_n     = " << c_v_exp_n << std::endl;
    std::cout << "kappa_p_exp_m = " << kappa_p_exp_m << std::endl;
    std::cout << "kappa_p_exp_n = " << kappa_p_exp_n << std::endl;
    std::cout << "kappa_p_exp_p = " << kappa_p_exp_p << std::endl;
    std::cout << "kappa_r_exp_m = " << kappa_r_exp_m << std::endl;
    std::cout << "kappa_r_exp_n = " << kappa_r_exp_n << std::endl;
    std::cout << "kappa_r_exp_p = " << kappa_r_exp_p << std::endl;
    std::cout << "scattering_exp_m =" << scattering_exp_m << std::endl;
    std::cout << "scattering_exp_n =" << scattering_exp_n << std::endl;
    std::cout << "scattering_exp_p =" << scattering_exp_p << std::endl;
    std::cout << "prop_temp_floor =" << prop_temp_floor << std::endl;
    std::cout << "kappa_r_floor = " << kappa_r_floor << std::endl;
    std::cout << "temp_floor    = " << temp_floor << std::endl;
  }

  if (SolverType == MGFLDSolver ) {
    do_real_eos = 1;
  }
  else {
    do_real_eos = (const_c_v < 0.) ? 1 : 0;
  }
  pp.query("do_real_eos", do_real_eos);
  
  if (! do_real_eos) {
    BL_ASSERT(const_c_v > 0.); 
  }

  if (verbose > 2) {
    Array<int> temp;
    if (pp.queryarr("spot",temp,0,BL_SPACEDIM)) {
      IntVect tempi(temp);
      spot = tempi;
    }
    if (ParallelDescriptor::IOProcessor()) std::cout << "Spot: " << spot << std::endl;
  }

  // This call stores the value of surface_average in the kavg
  // routine.  The first three arguments are irrelevant here.
  Real foo=0.0;
  FORT_KAVG(foo, foo, foo, surface_average);

  if (verbose > 0 && ParallelDescriptor::IOProcessor()) {
    std::cout << "Creating Radiation object" << std::endl;
  }
  if (verbose >= 1 && ParallelDescriptor::IOProcessor()) {
    std::cout << "processors = " << ParallelDescriptor::NProcs() << std::endl;
    std::cout << "do_sync            = " << do_sync << std::endl;
    std::cout << "use_analytic_solution = " << use_analytic_solution << std::endl;

    std::cout << "c        = " << c << std::endl;
    std::cout << "sigma    = " << sigma << std::endl;
    std::cout << "reltol   = " << reltol << std::endl;
    std::cout << "abstol   = " << abstol << std::endl;
    std::cout << "maxiter  = " << maxiter << std::endl;
    std::cout << "relInTol = " << relInTol << std::endl;
    std::cout << "absInTol = " << absInTol << std::endl;
    std::cout << "maxInIter = " << maxInIter << std::endl;
    std::cout << "delta_e_rat_dt_tol = " << delta_e_rat_dt_tol << std::endl;
    std::cout << "delta_T_rat_dt_tol = " << delta_T_rat_dt_tol << std::endl;
    std::cout << "delta_Ye_dt_tol    = " << delta_Ye_dt_tol    << std::endl;
    std::cout << "limiter  = " << limiter << std::endl;
    std::cout << "closure  = " << closure << std::endl;
    std::cout << "update_limiter   = " << update_limiter << std::endl;
    std::cout << "update_planck    = " << update_planck << std::endl;
    std::cout << "update_rosseland = " << update_rosseland << std::endl;
    std::cout << "delta_temp = " << dT << std::endl;
    std::cout << "surface_average = " << surface_average << std::endl;
    std::cout << "underfac = " << underfac << std::endl;
    std::cout << "do_real_eos = " << do_real_eos << std::endl;
    std::cout << "do_multigroup = " << do_multigroup << std::endl;
    std::cout << "accelerate = " << accelerate << std::endl;
    std::cout << "verbose  = " << verbose << std::endl;
    if (RadTests::do_thermal_wave_cgs)
      std::cout << "do_thermal_wave_cgs = " << RadTests::do_thermal_wave_cgs << std::endl;
    if (RadTests::do_rad_sphere)
      std::cout << "do_rad_sphere = " << RadTests::do_rad_sphere << std::endl;
    if (SolverType == SingleGroupSolver) {
      std::cout << "SolverType = 0: SingleGroupSolver " << std::endl;
    }
    else if (SolverType == SGFLDSolver) {
      std::cout << "SolverType = 5: SGFLDSolver " << std::endl;
    }
    else if (SolverType == MGFLDSolver) {
      std::cout << "SolverType = 6: MGFLDSolver " << std::endl;
    }
    if (SolverType == MGFLDSolver || SolverType == SGFLDSolver) {
      std::cout << "rad_hydro_combined = " << rad_hydro_combined << std::endl;
      std::cout << "comoving = " << comoving << std::endl;
    }
    if (SolverType == MGFLDSolver) {
      std::cout << "fspace_advection_type = " << fspace_advection_type << std::endl;
      std::cout << "do_inelastic_scattering = " << do_inelastic_scattering << std::endl;
    }
    if (SolverType == SGFLDSolver && comoving == 0) {
      std::cout << "Er_Lorentz_term = " << Er_Lorentz_term << std::endl;
    }
  }

  if (do_multigroup) {

    get_groups(verbose);

#ifdef NEUTRINO
    if (SolverType == MGFLDSolver && radiation_type == Neutrino) {
      // load opacities from (Burrows) table
      int iverb = (verbose >= 1 && ParallelDescriptor::IOProcessor());
      //      int iverb = 0;
      if (iverb) {
        std::cout << "reading opacity tables..." << std::endl;
      }
      FORT_INIT_OPACITY_TABLE(iverb);
    }
#endif
  }
  else {
    BL_FORT_PROC_CALL(CA_INITSINGLEGROUP, ca_initsinglegroup)(nGroups);

    // xnu is a dummy for single group
    xnu.resize(2, 1.0);
    nugroup.resize(1, 1.0);
  }

  // current implementation of the Radiation boundary condition reads
  // incoming flux information in the RadBndry constructor.  we just
  // set the boundary condition type here:

  Array<int> lo_bc(BL_SPACEDIM), hi_bc(BL_SPACEDIM);
  pp.getarr("lo_bc",lo_bc,0,BL_SPACEDIM);
  pp.getarr("hi_bc",hi_bc,0,BL_SPACEDIM);
  for (int i = 0; i < BL_SPACEDIM; i++) {
    rad_bc.setLo(i,lo_bc[i]);
    rad_bc.setHi(i,hi_bc[i]);
    if (verbose > 1 && ParallelDescriptor::IOProcessor()) {
      std::cout << "dimension " << i << " rad boundary conditions = "
            << lo_bc[i] << ", " << hi_bc[i] << std::endl;
    }
  }

  // size flux register arrays and persistent MultiFabs:

  int levels = parent->maxLevel() + 1; // maximum allowable number of levels

  flux_cons.resize(levels);
  flux_cons_old.resize(levels);
  flux_trial.resize(levels);

  dflux.resize(levels);

  plotvar.resize(levels);

  delta_t_old.resize(levels, 0.0);

  delta_e_rat_level.resize(levels, 0.0);
  delta_T_rat_level.resize(levels, 0.0);
  delta_Ye_level.resize(   levels, 0.0);

  Density   = castro->Density;
  Xmom      = castro->Xmom;
  Eden      = castro->Eden;
  Eint      = castro->Eint;
  Temp      = castro->Temp;
  FirstSpec = castro->FirstSpec;
  FirstAux  = castro->FirstAux;
  NUM_STATE = castro->NUM_STATE;

  pp.query("flatten_pp_threshold", flatten_pp_threshold);
  pp.query("pure_hydro", pure_hydro);

  if (pure_hydro || limiter == 0) {
      if (verbose > 1 && ParallelDescriptor::IOProcessor()) {
	  std::cout << "turning off inelastic scattering when (pure_hydro || limiter == 0)" << std::endl;
      }
      do_inelastic_scattering = 0;
  }

  ca_init_radhydro_pars(fspace_advection_type, do_inelastic_scattering, 
			comoving, flatten_pp_threshold);
}

void Radiation::regrid(int level, const BoxArray& grids)
{
  BL_PROFILE("Radiation::Regrid");
  if (verbose > 0 && ParallelDescriptor::IOProcessor()) {
    std::cout << "Regridding radiation object at level " << level
	 << "..." << std::endl;
  }
  if (level > 0) {
    IntVect crse_ratio = parent->refRatio(level-1);

    if (flux_cons.defined(level))
      delete flux_cons.remove(level);
    flux_cons.set(level,
                  new FluxRegister(grids, crse_ratio, level, nGroups));
    flux_cons[level].setVal(0.0);

    // For deferred sync, flux_cons_old does not need to be defined here.
    // It will be set in the deferred_sync_setup routine.

    if (flux_trial.defined(level))
      delete flux_trial.remove(level);
    flux_trial.set(level,
                   new FluxRegister(grids, crse_ratio, level, nGroups));
    flux_trial[level].setVal(0.0);

  }

  if (dflux.defined(level))
    delete dflux.remove(level);
  dflux.set(level, new MultiFab(grids, 1, 0));

  if (plotvar.defined(level))
      delete plotvar.remove(level);
  if (nplotvar > 0) {
      plotvar.set(level, new MultiFab(grids, nplotvar, 0));
      plotvar[level].setVal(0.0);
  }

  // This array will not be used on the finest level.  I create it here,
  // though, in case a finer level is created before this level is next
  // regridded:

  if (verbose > 1 && ParallelDescriptor::IOProcessor()) {
    std::cout << "                                         done" << std::endl;
  }
}

void Radiation::close(int level)
{
  // Only appropriate when a level disappears, otherwise see regrid:
  if (level > parent->finestLevel()) {
    if (verbose > 0 && ParallelDescriptor::IOProcessor()) {
      std::cout << "Clearing radiation object at level " << level
            << "..." << std::endl;
    }
    if (flux_cons.defined(level))
      delete flux_cons.remove(level);
    if (flux_trial.defined(level))
      delete flux_trial.remove(level);

    // flux_cons_old is not deleted here because if it exists it still
    // has energy in it.  It will be deleted once it is finally used.

    if (dflux.defined(level))
      delete dflux.remove(level);

    if (plotvar.defined(level))
	delete plotvar.remove(level);

    if (verbose > 1 && ParallelDescriptor::IOProcessor()) {
      std::cout << "                                       done" << std::endl;
    }

    // When a level is closed, then we have to make sure there is
    // consistent flux information in level-1 to start the next
    // time step.  We need to do this if we are in the middle of
    // a level-2 timestep, or if there is no level-2.  In either
    // case the operations in init_flux are appropriate.

    BL_ASSERT(level > 0);
    int clev = level - 1;

    // Check in case more than one level was removed:
    if (clev == parent->finestLevel()) {
      int ncycle    = parent->nCycle(clev);
      int iteration = parent->levelSteps(clev);
      iteration = (clev > 0) ? iteration % ncycle : iteration;
      if (iteration > 0) {
	init_flux(clev, ncycle);
      }
    }
  }
}

void Radiation::restart(int level,
                        const std::string& dir,
                        std::istream& is)
{
  //
  // With the deferred sync option, we have to restart the rad flux register
  //

  std::string Path, aString;

  do {
    is >> aString;
    if (aString.find("delta_e_rat") == 0) {
      is >> delta_e_rat_level[level];
    }
    else if (aString.find("delta_Ye") == 0) {
      is >> delta_Ye_level[level];    
    }
    else if (aString.find("delta_T_rat") == 0) {
      is >> delta_T_rat_level[level];          
    }
    else { 
      Path = aString;
    }
  } while (Path.empty());

  //
  // Read flux register only if present in the chkfile.
  //
  std::string Flag;
  is >> Flag;

  if (Flag == "Present") {
    BL_ASSERT(level > 0);
    //
    // Read delta_t associated with this flux information.
    //
    is >> delta_t_old[level-1];
    //
    // Prepend the name of the chkfile directory.
    //
    std::string FullPathName = dir;
    if (!dir.empty() && dir[dir.length()-1] != '/')
        FullPathName += '/';
    FullPathName += Path;
    //
    // Input conservation flux register.
    //
    FluxRegister flux_in;
    flux_in.read(FullPathName, is);

    const BoxArray& grids = parent->boxArray(level);
    const IntVect& crse_ratio = parent->refRatio(level-1);
    flux_cons_old.set(level, new FluxRegister(grids, crse_ratio, level, nGroups));
    
    BL_ASSERT(flux_cons_old[level].refRatio()  == flux_in.refRatio());
    BL_ASSERT(flux_cons_old[level].fineLevel() == flux_in.fineLevel());
    BL_ASSERT(flux_cons_old[level].crseLevel() == flux_in.crseLevel());
    BL_ASSERT(flux_cons_old[level].nComp()     == flux_in.nComp());
    BL_ASSERT(BoxLib::match(flux_cons_old[level].boxes(), flux_in.boxes()));

    FluxRegister::Copy(flux_cons_old[level], flux_in);
  }
}

void Radiation::checkPoint(int level,
                           const std::string& dir,
                           std::ostream&  os,
                           VisMF::How     how)
{
  //
  // With the deferred sync option, we have to restart the rad flux register
  //

  char buf[64];

  //
  // Write deltas to header for timestep control.
  //
  if (ParallelDescriptor::IOProcessor()) {
    int oldprec = os.precision(20);
    sprintf(buf, "delta_e_rat_level[%d]= ", level);
    std::string DeltaString = buf;
    os << DeltaString << delta_e_rat_level[level] << '\n';
    sprintf(buf, "delta_T_rat_level[%d]= ", level);
    DeltaString = buf;
    os << DeltaString << delta_T_rat_level[level] << '\n';
    sprintf(buf, "delta_Ye_level[%d]= ", level);
    DeltaString = buf;
    os << DeltaString << delta_Ye_level[level] << '\n';
    os.precision(oldprec);
  }

  // Path name construction stolen from AmrLevel::checkPoint

  sprintf(buf, "Level_%d", level);
  std::string Level = buf;

  //
  // Write name of conservation flux register to header.
  //
  sprintf(buf, "/RadFlux");

  std::string PathNameInHeader = Level;
  PathNameInHeader += buf;
  if (ParallelDescriptor::IOProcessor()) {
    os << PathNameInHeader;
  }

  if (flux_cons_old.defined(level)) {
    //
    // Conservation flux register exists.
    //
    if (ParallelDescriptor::IOProcessor()) {
      BL_ASSERT(level > 0);
      int oldprec = os.precision(20);
      os << " Present  " << delta_t_old[level-1] << '\n';
      os.precision(oldprec);
    }
    //
    // This is the full pathname for the written FluxRegister.
    //
    std::string FullPathName = dir;
    if (!FullPathName.empty() &&
        FullPathName[FullPathName.length()-1] != '/') {
      FullPathName += '/';
    }
    FullPathName += Level;
    FullPathName += buf;
    //
    // Output conservation flux register.
    //
    flux_cons_old[level].write(FullPathName, os /* , how */ );
  }
  else {
    //
    // Conservation flux register does not exist.
    //
    if (ParallelDescriptor::IOProcessor()) {
      os << " Absent\n";
    }
  }
}


void Radiation::analytic_solution(int level)
{
  if (!use_analytic_solution)
    return;

  Castro *castro        = dynamic_cast<Castro*>(&parent->getLevel(level));
  const BoxArray& grids = castro->boxArray();

  Real time = castro->get_state_data(Rad_Type).curTime();

  if (RadTests::do_thermal_wave_cgs) {

    ParmParse pp("radiation");

    Real rhocv, Q;
    pp.get("thermal_wave_rhocv", rhocv);
    pp.get("thermal_wave_Eexp", Q);
    Q /= rhocv;

    Real a = (16.0 * sigma) / (3.0 * const_kappa_r) / rhocv;
    Real p = kappa_r_exp_n + 3.0;

    Real pfac = exp(lgamma(2.5 + 1.0 / p) - lgamma(1.0 + 1.0 / p) - lgamma(1.5));

    Real xi0  = pow((3.0 * p + 2.0) / (pow(2.0, p - 1.0) * p *
                                      pow(M_PI, p)),
                   1.0 / (3.0 * p + 2.0)) *
           pow(pfac, p / (3.0 * p + 2.0));
    Real xf = xi0 * pow(a * pow(Q,p) * time, 1.0 / (3.0 * p + 2.0));

    Real Tbar = Q / pow(xf,3);
    // Factor of (4 pi / 3) ignored in Tbar because it is cancelled in the following
    // In ZelDovich & Raizer, the \sqrt in the equation following 10.44 should 
    //    /. 
    Real Tc = pow(xi0,3)*pow((p*xi0*xi0/(6.*p+4.)),1./p)*Tbar;

    //std::cout << xi0 << " " << pfac << std::endl;
    if (verbose > 1 && level == 0 && ParallelDescriptor::IOProcessor()) {
      std::cout << "Front velocity = " << xf / (time * (3.0 * p + 2.0)) 
	   << "   Front position = " << xf << std::endl;
    }

    MultiFab& S_new = castro->get_new_data(State_Type);
    MultiFab& T_new = plotvar[level];
    
    MultiFab temp(grids,1,0);
    
    {
      MultiFab fkp(grids,1,0);
      
      get_frhoe(temp, S_new);
      get_planck_and_temp(fkp, temp, S_new);
    }
 
    const Geometry& geom = parent->Geom(level);
    const Real *dx = geom.CellSize();

#ifdef _OPENMP
#pragma omp parallel
#endif
    for (MFIter ti(T_new); ti.isValid(); ++ti) {
      int i = ti.index();
      const Box &reg = grids[i];

      RealBox gridloc = RealBox(grids[i], geom.CellSize(), geom.ProbLo());

      anatw2(T_new[ti].dataPtr(), dimlist(reg),
	     temp[ti].dataPtr(),
	     p, xf, Tc, dx, gridloc.lo(), reg.loVect());
    }

    return;
  }
}

void Radiation::post_init(int level)
{
    return;
}

void Radiation::pre_timestep(int level)
{
  BL_PROFILE("Radiation::pre_timestep");
  int fine_level = parent->finestLevel();
  int ncycle     = parent->nCycle(level);

  static int done = 0;
  if (level < fine_level) {
      // For deferred sync, we may have moved flux_cons into flux_cons_old
      // and not rebuilt flux_cons, so check for that here.
      
      int flevel = level + 1;
      if (!flux_cons.defined(flevel)) {
	  const BoxArray& grids = parent->getLevel(flevel).boxArray();
	  const IntVect& crse_ratio = parent->refRatio(level);
	  flux_cons.set(flevel,
			new FluxRegister(grids, crse_ratio, flevel, nGroups));
	  flux_cons[flevel].setVal(0.0);
      }
  }
  
  // If we aren't doing a multilevel solve, we still need to initialize
  // dflux and load the flux registers at each level.  For a single-level
  // calculation this only needs to be done once per run, whether
  // at initialization or at restart.  We can't trust iteration to
  // tell us, since at restart iteration is not 0.
  int iteration = parent->levelSteps(level);
  iteration = (level > 0) ? iteration % ncycle : done;
  if (level < fine_level || iteration == 0) {
      init_flux(level, ncycle);
      done = 1;
  }
}

void Radiation::init_flux(int level, int ncycle)
{
  BL_PROFILE("Radiation::init_flux");
  if (verbose > 0 && ParallelDescriptor::IOProcessor()) {
    std::cout << "Radiation flux initialization at level " << level
	 << "..." << std::endl;
  }

  int fine_level = parent->finestLevel();

  dflux[level].setVal(0.0);

  if (level < fine_level) {
      flux_cons[level+1].setVal(0.0);
  }

  if (verbose > 1 && ParallelDescriptor::IOProcessor()) {
    std::cout << "                                           done" << std::endl;
  }
}

// Overwrites temperature with exchange term, exch = temp on input:

// This version used by single group, multigroup

void Radiation::compute_exchange(MultiFab& exch,
                                 MultiFab& Er,
                                 MultiFab& fkp, int igroup)
{
#ifdef _OPENMP
#pragma omp parallel
#endif 
    for (MFIter exi(exch,true); exi.isValid(); ++exi) {
	const Box& reg = exi.tilebox();
	const Box& xbox = exch[exi].box();
	const Box& ebox =   Er[exi].box();
	const Box& kbox =  fkp[exi].box();
	cexch(dimlist(reg),
	      exch[exi].dataPtr(), dimlist(xbox),
	      Er  [exi].dataPtr(), dimlist(ebox),
	      fkp [exi].dataPtr(), dimlist(kbox),
	      sigma, c);
    }
}

void Radiation::compute_eta(MultiFab& eta, MultiFab& etainv,
                            MultiFab& state, MultiFab& temp,
                            MultiFab& fkp, MultiFab& Er,
                            Real delta_t, Real c,
                            Real underrel, int lag_planck, int igroup)
{
#ifdef _OPENMP
#pragma omp parallel
#endif
    {
	Fab c_v;
	for (MFIter mfi(eta,true); mfi.isValid(); ++mfi) {
	    const Box& bx = mfi.tilebox();
	    
	    if (lag_planck) {
		eta[mfi].copy(fkp[mfi],bx);
	    }
	    else {
		// This is the only case where we need a direct call for
		// Planck mean as a function of temperature.
		temp[mfi].plus(dT, bx, 0, 1);
		get_planck_from_temp(eta[mfi], temp[mfi], state[mfi], bx, igroup);
		temp[mfi].plus(-dT, bx, 0, 1);
	    }

	    c_v.resize(bx);
	    get_c_v(c_v, temp[mfi], state[mfi], bx);

	    ceta2( dimlist(bx),
		   eta[mfi].dataPtr(), etainv[mfi].dataPtr(), dimlist(eta[mfi].box()),
		   state[mfi].dataPtr(Density), dimlist(state[mfi].box()),
		   temp[mfi].dataPtr(), dimlist(temp[mfi].box()),
		   c_v.dataPtr(), dimlist(bx),
		   fkp[mfi].dataPtr(), dimlist(fkp[mfi].box()),
		   Er[mfi].dataPtr(igroup), dimlist(Er[mfi].box()),
		   dT, delta_t, sigma, c,
		   underrel, lag_planck);
	}
    }
}

void Radiation::internal_energy_update(Real& relative, Real& absolute,
                                       MultiFab& frhoes,
                                       MultiFab& frhoem,
                                       MultiFab& eta,
                                       MultiFab& etainv,
                                       MultiFab& dflux_old,
                                       MultiFab& dflux_new,
                                       MultiFab& exch,
                                       Real delta_t)
{
  BL_PROFILE("Radiation::internal_energy_update");

  relative = 0.0;
  absolute = 0.0;

#ifdef _OPENMP
#pragma omp parallel
#endif
  {
      Real relative_priv = 0.0;
      Real absolute_priv = 0.0;
      Real theta = 1.0;

      for (MFIter mfi(eta,true); mfi.isValid(); ++mfi) {
	  const Box &reg = mfi.tilebox();
	  ceup( dimlist(reg), relative_priv, absolute_priv, 
		frhoes[mfi].dataPtr(), dimlist(frhoes[mfi].box()),
		frhoem[mfi].dataPtr(), eta[mfi].dataPtr(), etainv[mfi].dataPtr(),
		dflux_old[mfi].dataPtr(), dflux_new[mfi].dataPtr(),
		exch[mfi].dataPtr(), delta_t, theta);
      }
#ifdef _OPENMP
#pragma omp critical (rad_ceup)
#endif
      {
	  relative = std::max(relative, relative_priv);
	  absolute = std::max(absolute, absolute_priv);
      }
  }

  ParallelDescriptor::ReduceRealMax(relative);
  ParallelDescriptor::ReduceRealMax(absolute);
}

void Radiation::internal_energy_update(Real& relative, Real& absolute,
				       MultiFab& frhoes,
				       MultiFab& frhoem,
				       MultiFab& eta,
				       MultiFab& etainv,
				       MultiFab& dflux_old,
				       MultiFab& dflux_new,
				       MultiFab& exch,
				       MultiFab& Dterm,
				       Real delta_t)
{
  BL_PROFILE("Radiation::internal_energy_update_d");

  relative = 0.0;
  absolute = 0.0;

#ifdef _OPENMP
#pragma omp parallel
#endif
  {
      Real relative_priv = 0.0;
      Real absolute_priv = 0.0;
      Real theta = 1.0;

      for (MFIter mfi(eta,true); mfi.isValid(); ++mfi) {
	  const Box &reg = mfi.tilebox();
	  ceupdterm(dimlist(reg), relative_priv, absolute_priv, 
		    frhoes[mfi].dataPtr(), dimlist(frhoes[mfi].box()),
		    frhoem[mfi].dataPtr(), eta[mfi].dataPtr(), etainv[mfi].dataPtr(),
		    dflux_old[mfi].dataPtr(), dflux_new[mfi].dataPtr(),
		    exch[mfi].dataPtr(), Dterm[mfi].dataPtr(), delta_t, theta);
      }
#ifdef _OPENMP
#pragma omp critical (rad_ceupdterm)
#endif
      {
	  relative = std::max(relative, relative_priv);
	  absolute = std::max(absolute, absolute_priv);
      }
  }

  ParallelDescriptor::ReduceRealMax(relative);
  ParallelDescriptor::ReduceRealMax(absolute);
}

void Radiation::nonconservative_energy_update(Real& relative, Real& absolute,
                                              MultiFab& frhoes,
                                              MultiFab& frhoem,
                                              MultiFab& eta,
                                              MultiFab& etainv,
                                              MultiFab& Er_new,
                                              MultiFab& dflux_old,
                                              MultiFab& dflux_new,
                                              MultiFab& temp,
                                              MultiFab& fkp,
                                              MultiFab& state,
                                              Real delta_t)
{
  BL_PROFILE("Radiation::nonconservative_energy_update");

  relative = 0.0;
  absolute = 0.0;

#ifdef _OPENMP
#pragma omp parallel
#endif
  {
      Real relative_priv = 0.0;
      Real absolute_priv = 0.0;
      Real theta = 1.0;
      Fab c_v;

      for (MFIter mfi(eta,true); mfi.isValid(); ++mfi) {
	  const Box &reg = mfi.tilebox();
	  const Box& sbox = state[mfi].box();
	  const Box& ebox = Er_new[mfi].box();

	  c_v.resize(reg);
	  get_c_v(c_v, temp[mfi], state[mfi], reg);

	  nceup(dimlist(reg), relative_priv, absolute_priv, 
		frhoes[mfi].dataPtr(), dimlist(frhoes[mfi].box()),
		frhoem[mfi].dataPtr(), eta[mfi].dataPtr(), etainv[mfi].dataPtr(),
		Er_new[mfi].dataPtr(), dimlist(ebox),
		dflux_old[mfi].dataPtr(), dflux_new[mfi].dataPtr(),
		temp[mfi].dataPtr(), fkp[mfi].dataPtr(), c_v.dataPtr(),
		state[mfi].dataPtr(), dimlist(sbox),
		sigma, c, delta_t, theta);
      }
#ifdef _OPENMP
#pragma omp critical (rad_ceupdterm)
#endif
      {
	  relative = std::max(relative, relative_priv);
	  absolute = std::max(absolute, absolute_priv);
      }
  }

  ParallelDescriptor::ReduceRealMax(relative);
  ParallelDescriptor::ReduceRealMax(absolute);
}

void Radiation::state_update(MultiFab& state,
                             MultiFab& frhoes,
			     MultiFab& temp)
{
#ifdef _OPENMP
#pragma omp parallel
#endif
    for (MFIter si(state,true); si.isValid(); ++si) {
	const Box& sbox = state[si].box();
	const Box& fbox = frhoes[si].box();
	const Box& reg = si.tilebox();
	cetot(dimlist(reg),
	      state[si].dataPtr(), dimlist(sbox),
	      frhoes[si].dataPtr(), dimlist(fbox));

	if (do_real_eos == 0) {

	    temp[si].copy(frhoes[si],reg);
	    
	    ca_compute_temp_given_cv
		(reg.loVect(), reg.hiVect(), 
		 BL_TO_FORTRAN(temp[si]), 
		 BL_TO_FORTRAN(state[si]),
		 &const_c_v, &c_v_exp_m, &c_v_exp_n);

	    state[si].copy(temp[si],reg,0,reg,Temp,1);
	}
    }
}


void Radiation::extrapolateBorders(MultiFab& f, int indx)
{
  BL_PROFILE("Radiation::extrapolateBorders");

  BL_ASSERT(f.nGrow() >= 1);

#ifdef _OPENMP
#pragma omp parallel
#endif
  for(MFIter mfi(f); mfi.isValid(); ++mfi) {
    int i = mfi.index();
    const Box& fbox = f[mfi].box();
    const Box& reg  = f.box(i);

    bextrp(f[mfi].dataPtr(indx), dimlist(fbox), dimlist(reg));
  }
}


void Radiation::getBndryData(RadBndry& bd, MultiFab& Er,
                             Real time, int level)
{
  BL_PROFILE("Radiation::getBndryData");
  Castro      *castro = (Castro*)&parent->getLevel(level);
  const BoxArray& grids = castro->boxArray();

  if (level == 0) {
    bd.setBndryValues(Er, Rad, 0, 1, rad_bc); // Rad=0
  }
  else {
    BoxArray cgrids(grids);
    IntVect crse_ratio = parent->refRatio(level-1);
    cgrids.coarsen(crse_ratio);
    BndryRegister crse_br(cgrids, 0, 1, 1, 1);
    crse_br.setVal(1.0e30);
    filBndry(crse_br, level-1, time);

    bd.setBndryValues(crse_br, 0, Er, Rad, 0, 1, crse_ratio, rad_bc);
  }

  // We do this last, in case Er has ghost cells which get written into
  // the boundary values:

  bd.setTime(time);

  bd.setBndryFluxConds(rad_bc);
}

void Radiation::getBndryDataMG(MGRadBndry& mgbd, MultiFab& Er,
			       Real time, int level)
{
  BL_PROFILE("Radiation::getBndryDataMG");
  Castro *castro = dynamic_cast<Castro*>(&parent->getLevel(level));
  const BoxArray& grids = castro->boxArray();

  if(level == 0) {
    mgbd.setBndryValues(Er, 0, 0, Radiation::nGroups, rad_bc);
  }
  else {
    BoxArray cgrids(grids);
    IntVect crse_ratio = parent->refRatio(level-1);
    cgrids.coarsen(crse_ratio);
    BndryRegister crse_br(cgrids, 0, 1, 1, Radiation::nGroups);
    crse_br.setVal(1.0e30);
    filBndry(crse_br, level-1, time);

    mgbd.setBndryValues(crse_br, 0, Er, 0,
                        0, Radiation::nGroups, crse_ratio, rad_bc);
  }

  mgbd.setTime(time);
  mgbd.setBndryFluxConds(rad_bc);
}

void Radiation::getBndryDataMG_ga(MGRadBndry& mgbd, MultiFab& Er, int level)
{
  BL_PROFILE("Radiation::getBndryDataMG_ga");
  Castro *castro = dynamic_cast<Castro*>(&parent->getLevel(level));
  const BoxArray& grids = castro->boxArray();

  if(level == 0) {
    mgbd.setBndryValues(Er, 0, 0, 1, rad_bc);
  }
  else {
    BoxArray cgrids(grids);
    IntVect crse_ratio = parent->refRatio(level-1);
    cgrids.coarsen(crse_ratio);
    BndryRegister crse_br(cgrids, 0, 1, 1, 1);
    crse_br.setVal(0.0);

    mgbd.setBndryValues(crse_br, 0, Er, 0,
                        0, 1, crse_ratio, rad_bc);
  }

  mgbd.setBndryFluxConds(rad_bc);
}

void Radiation::filBndry(BndryRegister& bdry, int level, Real time)
{
  BL_PROFILE("Radiation::filBndry");
  // in this routine "level" is the coarse level

  Castro      *castro = (Castro*)&parent->getLevel(level);
  const BoxArray& grids = castro->boxArray();
  const Geometry& geom  = parent->Geom(level);

  Real old_time = castro->get_state_data(Rad_Type).prevTime();
  Real new_time = castro->get_state_data(Rad_Type).curTime();
  Real eps = (new_time > old_time) ? 0.001*(new_time - old_time) : 1.0;

  BL_ASSERT( (time > old_time-eps) && (time < new_time + eps));

  MultiFab& S_new = castro->get_new_data(Rad_Type);
  // the next line is OK even if S_old is not defined yet
  MultiFab& S_old = castro->get_old_data(Rad_Type);

  if (!geom.isAnyPeriodic()) {
    int n_ghost = 0;

    if (time > new_time - eps) {
      //bdry.copyFrom(S_new, n_ghost, 0, 0, 1);
      bdry.copyFrom(S_new, n_ghost, 0, 0, Radiation::nGroups);
    }
    else if (time < old_time + eps) {
      //bdry.copyFrom(S_old, n_ghost, 0, 0, 1);
      bdry.copyFrom(S_old, n_ghost, 0, 0, Radiation::nGroups);
    }
    else {
      Real a = (new_time - time) / (new_time - old_time);
      Real b = (time - old_time) / (new_time - old_time);
      //bdry.linComb(a, S_old, 0, b, S_new, 0, 0, 1, n_ghost);
      bdry.linComb(a, S_old, 0, b, S_new, 0, 0, Radiation::nGroups, n_ghost);
    }
  }
  else {

    // older version, ghost cell seems unnecessary (perhaps a holdover from
    // when we put boundary conditions in ghost cells):

    // (later) resurrected because ghost cell needed for periodic case:

    int need_old_data = (time <= new_time - eps);
    int need_new_data = (time >= old_time + eps);

    int n_grow = 1;

    MultiFab sold_tmp;
    MultiFab snew_tmp;

    if (need_old_data) {
      sold_tmp.define(grids, 1, n_grow, Fab_allocate);
      sold_tmp.setVal(0.0); // need legal numbers for linComb below
      sold_tmp.copy(S_old, Rad, 0, 1);
      sold_tmp.FillBoundary(geom.periodicity());
    }

    if (need_new_data) {
      snew_tmp.define(grids, 1, n_grow, Fab_allocate);
      snew_tmp.setVal(0.0); // need legal numbers for linComb below
      snew_tmp.copy(S_new, Rad, 0, 1);
      snew_tmp.FillBoundary(geom.periodicity());
    }

    int n_ghost = 1;

    if (time > new_time - eps) {
      bdry.copyFrom(snew_tmp, n_ghost, 0, 0, 1);
    }
    else if (time < old_time + eps) {
      bdry.copyFrom(sold_tmp, n_ghost, 0, 0, 1);
    }
    else {
      Real a = (new_time - time) / (new_time - old_time);
      Real b = (time - old_time) / (new_time - old_time);
      bdry.linComb(a, sold_tmp, 0, b, snew_tmp, 0, 0, 1, n_ghost);
    }
  }
}

void Radiation::get_frhoe(Fab& frhoe,
                          Fab& state,
                          const Box& reg)
{
    const Box& fbox = frhoe.box();
    const Box& sbox = state.box();
    cfrhoe(dimlist(reg), frhoe.dataPtr(), dimlist(fbox), state.dataPtr(), dimlist(sbox));
}

void Radiation::get_c_v(Fab& c_v, Fab& temp, Fab& state,
                        const Box& reg)
{
    if (do_real_eos == 1) {
      ca_compute_c_v
	(reg.loVect(), reg.hiVect(),
	 BL_TO_FORTRAN(c_v), BL_TO_FORTRAN(temp), BL_TO_FORTRAN(state));
    }
    else if (do_real_eos == 0) {
	if (c_v_exp_m == 0.0 && c_v_exp_n == 0.0) {
	    c_v.setVal(const_c_v,reg,0,1);
	}
	else {
	    gcv(dimlist(reg),
		c_v.dataPtr(), dimlist(c_v.box()),
		temp.dataPtr(), dimlist(temp.box()),
		&const_c_v, &c_v_exp_m, &c_v_exp_n, &prop_temp_floor,
		state.dataPtr(), dimlist(state.box()));
	}
    }
    else {
	BoxLib::Error("ERROR Radiation::get_c_v  do_real_eos < 0");
    }
}

// temp contains frhoe on input:
void Radiation::get_planck_and_temp(Fab& fkp, Fab& temp,
                                    Fab& state, const Box& reg,
				    int igroup, Real delta_t)
{
    const Box& fbox = fkp.box();
    const Box& tbox = temp.box();
    const Box& sbox = state.box();

    if (do_real_eos > 0) {
      ca_compute_temp_given_rhoe
	(reg.loVect(), reg.hiVect(), BL_TO_FORTRAN(temp), BL_TO_FORTRAN(state));
    }
    else if (do_real_eos == 0) {
	gtemp(dimlist(reg),
	      temp.dataPtr(), dimlist(tbox),
	      &const_c_v, &c_v_exp_m, &c_v_exp_n,
	      state.dataPtr(), dimlist(sbox));
    }
    else {
	BoxLib::Error("ERROR Radiation::get_planck_and_temp  do_real_eos < 0");
    }
    
    if (use_opacity_table_module) {
	BL_FORT_PROC_CALL(CA_COMPUTE_PLANCK, ca_compute_planck)
	    (reg.loVect(), reg.hiVect(), BL_TO_FORTRAN(fkp), BL_TO_FORTRAN(state));
    }
    else {
	fkpn( dimlist(reg),
	      fkp.dataPtr(), dimlist(fbox),
	      &const_kappa_p, &kappa_p_exp_m, &kappa_p_exp_n,
	      &kappa_p_exp_p, nugroup[igroup], &prop_temp_floor,
	      temp.dataPtr(), dimlist(tbox), 
	      state.dataPtr(), dimlist(sbox));
    }
    
    int numfloor = 0;
    nfloor(temp.dataPtr(), dimlist(tbox), dimlist(reg),
	   numfloor, temp_floor, temp.nComp());
    if (verbose > 2 && numfloor > 0) {
	std::cout << numfloor << " temperatures raised to floor" << std::endl;
    }
}

void Radiation::get_rosseland_and_temp(Fab& kappa_r,
                                       Fab& temp,
                                       Fab& state,
                                       const Box& reg,
				       int igroup)
{
  BL_ASSERT(kappa_r.nComp() == Radiation::nGroups);

  const Box& kbox = kappa_r.box();
  const Box& sbox = state.box();
  const Box& tbox = temp.box();

  if (do_real_eos > 0) {
    ca_compute_temp_given_rhoe
      (reg.loVect(), reg.hiVect(), BL_TO_FORTRAN(temp), BL_TO_FORTRAN(state));
  }
  else if (do_real_eos == 0) {
      gtemp(dimlist(reg),
	    temp.dataPtr(), dimlist(tbox),
	    &const_c_v, &c_v_exp_m, &c_v_exp_n,
	    state.dataPtr(), dimlist(sbox));
  }
  else {
    BoxLib::Error("ERROR Radiation::get_rosseland_and_temp  do_real_eos < 0");
  }

  state.copy(temp,reg,0,reg,Temp,1);

  if (use_opacity_table_module) {
    BL_FORT_PROC_CALL(CA_COMPUTE_ROSSELAND, ca_compute_rosseland)
      (reg.loVect(), reg.hiVect(), BL_TO_FORTRAN(kappa_r), BL_TO_FORTRAN(state));
  }
  else if (const_scattering > 0.0) {
    rosse1s(dimlist(reg),
	    kappa_r.dataPtr(igroup), dimlist(kbox),
	    &const_kappa_r, &kappa_r_exp_m, &kappa_r_exp_n,
	    &kappa_r_exp_p, 
	    &const_scattering, &scattering_exp_m, &scattering_exp_n,
	    &scattering_exp_p, 
	    nugroup[igroup],
	    &prop_temp_floor, kappa_r_floor,
	    temp.dataPtr(), dimlist(tbox),
	    state.dataPtr(), dimlist(sbox));
  }
  else {
      rosse1(dimlist(reg),
	     kappa_r.dataPtr(igroup), dimlist(kbox),
	     &const_kappa_r, &kappa_r_exp_m, &kappa_r_exp_n,
	     &kappa_r_exp_p, nugroup[igroup],
	     &prop_temp_floor, kappa_r_floor,
	     temp.dataPtr(), dimlist(tbox),
	     state.dataPtr(), dimlist(sbox));
  }
}

// temp contains temp on input:

void Radiation::get_planck_from_temp(Fab& fkp, Fab& temp,
                                     Fab& state, const Box& reg,
				     int igroup)
{
  if (use_opacity_table_module) {
      BL_FORT_PROC_CALL(CA_COMPUTE_PLANCK, ca_compute_planck)
	  (reg.loVect(), reg.hiVect(), BL_TO_FORTRAN(fkp), BL_TO_FORTRAN(state));
  }
  else {
      const Box& fbox = fkp.box();
      const Box& tbox = temp.box();
      const Box& sbox = state.box();

      fkpn(dimlist(reg),
	   fkp.dataPtr(), dimlist(fbox),
	   &const_kappa_p, &kappa_p_exp_m, &kappa_p_exp_n,
	   &kappa_p_exp_p, nugroup[igroup],
	   &prop_temp_floor,
	   temp.dataPtr(), dimlist(tbox),
	   state.dataPtr(), dimlist(sbox));
  }
}

void Radiation::get_rosseland_from_temp(Fab& kappa_r,
                                        Fab& temp,
                                        Fab& state,
                                        const Box& reg,
					int igroup)
{
  BL_ASSERT(kappa_r.nComp() == Radiation::nGroups);

  const Box& kbox = kappa_r.box();
  const Box& sbox = state.box();
  const Box& tbox = temp.box();

  state.copy(temp,reg,0,reg,Temp,1);

  if (use_opacity_table_module) {
    BL_FORT_PROC_CALL(CA_COMPUTE_ROSSELAND, ca_compute_rosseland)
	(reg.loVect(), reg.hiVect(), BL_TO_FORTRAN(kappa_r), BL_TO_FORTRAN(state));
  }
  else if (const_scattering > 0.0) {
      rosse1s(dimlist(reg),
	      kappa_r.dataPtr(igroup), dimlist(kbox), 
	      &const_kappa_r, &kappa_r_exp_m, &kappa_r_exp_n,
	      &kappa_r_exp_p, 
	      &const_scattering, &scattering_exp_m, &scattering_exp_n,
	      &scattering_exp_p, 
	      nugroup[igroup],
	      &prop_temp_floor, kappa_r_floor,
	      temp.dataPtr(), dimlist(tbox),
	      state.dataPtr(), dimlist(sbox));
  }
  else {
    rosse1(dimlist(reg),
	   kappa_r.dataPtr(igroup), dimlist(kbox),
	   &const_kappa_r, &kappa_r_exp_m, &kappa_r_exp_n,
	   &kappa_r_exp_p, nugroup[igroup],
	   &prop_temp_floor, kappa_r_floor,
	   temp.dataPtr(), dimlist(tbox),
	   state.dataPtr(), dimlist(sbox));
  }
}

void Radiation::get_frhoe(MultiFab& frhoe,
                          MultiFab& state)
{
#ifdef _OPENMP
#pragma omp parallel
#endif
    for (MFIter si(state,true); si.isValid(); ++si) {
	const Box& reg = si.tilebox();
	const Box& fbox = frhoe[si].box();
	const Box& sbox = state[si].box();
	cfrhoe(dimlist(reg), frhoe[si].dataPtr(), dimlist(fbox), 
	       state[si].dataPtr(), dimlist(sbox));
    }
}

// temp contains frhoe on input:

void Radiation::get_planck_and_temp(MultiFab& fkp,
                                    MultiFab& temp,
                                    MultiFab& state,
				    int igroup, Real delta_t)
{
    BL_PROFILE("Radiation::get_planck_and_temp");
#ifdef _OPENMP
#pragma omp parallel 
#endif
    for (MFIter si(state,true); si.isValid(); ++si) {
	get_planck_and_temp(fkp[si], temp[si], state[si], si.tilebox(),
			    igroup, delta_t);
    }
}

// Uses filPatch to fill state data in a ghost cell around each grid
// so that kappa_r can be constructed everywhere.  Values across
// physical boundaries will not be used, however.

void Radiation::get_rosseland(MultiFab& kappa_r,
                              AmrLevel* castro,
			      int igroup)
{
  BL_PROFILE("Radiation::get_rosseland");

  BL_ASSERT(kappa_r.nGrow() == 1);

  if(Radiation::nGroups == 0) {
      kappa_r.setVal(0.);
      return;
  }

  Real time = castro->get_state_data(State_Type).curTime();
  MultiFab& S_new = castro->get_new_data(State_Type);
  int nstate = S_new.nComp();

  FillPatchIterator fpi(*castro, S_new, 1, time, State_Type, 0, nstate);
  MultiFab& state = fpi.get_mf();

#ifdef _OPENMP
#pragma omp parallel
#endif
  {
      Fab temp;
      for(MFIter mfi(kappa_r,true); mfi.isValid(); ++mfi)
      {
	  const Box& reg = mfi.growntilebox();
	  temp.resize(reg);
	  get_frhoe(temp, state[mfi], reg);
	  get_rosseland_and_temp(kappa_r[mfi], temp, state[mfi], reg, igroup);
      }
  }
}

// Only updates interior cells of current level, leaves kappa_r unchanged
// in ghost cells bordering coarse grids or physical boundaries.

void Radiation::update_rosseland_from_temp(MultiFab& kappa_r,
                                           MultiFab& temp,
                                           MultiFab& state,
                                           const Geometry& geom,
					   int igroup)
{

  BL_ASSERT(kappa_r.nGrow() == 1);
  BL_ASSERT(temp.nGrow()    == 0);

#ifdef _OPENMP
#pragma omp parallel
#endif
  for (MFIter si(state); si.isValid(); ++si) {
      get_rosseland_from_temp(kappa_r[si], temp[si], state[si], si.tilebox(), igroup);
  }

  kappa_r.FillBoundary(geom.periodicity());
}

void Radiation::deferred_sync_setup(int crse_level)
{
  BL_PROFILE("Radiation::deferred_sync_setup");
  if (verbose && ParallelDescriptor::IOProcessor()) {
    std::cout << "Radiation deferred sync setup for coarse level " << crse_level << "..." << std::endl;
  }

  // sync is only called if this is not the finest level

  int level = crse_level + 1; 

  const Orientation ori(0, Orientation::low);

  int do_swap = (flux_cons_old.defined(level) &&
                 (flux_cons_old[level].coarsenedBoxes() ==
                  flux_cons[level].coarsenedBoxes()) &&
                 (flux_cons_old[level][ori].DistributionMap() ==
                  flux_cons[level][ori].DistributionMap()));

  if (do_swap) {
    // flux_cons_old exists and is based on same grids as flux_cons

    FluxRegister *tmp = flux_cons_old.remove(level);
    flux_cons_old.set(level, flux_cons.remove(level));
    flux_cons.set(level, tmp);
  }
  else {
    if (flux_cons_old.defined(level))
      delete flux_cons_old.remove(level);
    flux_cons_old.set(level, flux_cons.remove(level));

    // leave flux_cons undefined because we may be about to regrid anyway
  }

  delta_t_old[crse_level] = parent->dtLevel(crse_level);

  if (verbose && ParallelDescriptor::IOProcessor()) {
    if (do_sync) {
      std::cout << "                                                   done"
           << std::endl;
    }
    else {
      std::cout << "                                                   zeroed out"
           << std::endl;
    }
  }
}

void Radiation::deferred_sync(int level, MultiFab& rhs, int indx)
{
  int fine_level = parent->finestLevel();
  Castro *castro = dynamic_cast<Castro*>(&parent->getLevel(level));
  const BoxArray& grids = castro->boxArray();
  Real delta_t = parent->dtLevel(level);

  if (level < parent->maxLevel() &&
      flux_cons_old.defined(level+1)) {

    FluxRegister& sync_flux = flux_cons_old[level+1];

    if (indx == 0) {
      // clean up fine-fine interfaces (does all groups at once)
	sync_flux.ClearInternalBorders(castro->Geom());
    }

    Real scale = delta_t_old[level] / delta_t;
    if (!do_sync) scale = 0.0;

    sync_flux.Reflux(rhs, scale, indx, 0, 1, castro->Geom());

    // If there is a sync source from a still finer level,
    // test for an intersection that will not be caught by
    // an intermediate level and print a message to standard
    // output if one is found.

    if (level+1 < parent->maxLevel() &&
        flux_cons_old.defined(level+2)) {

      BoxArray fgrids;

      if (level+1 <= fine_level) {

        // We know here that level+1 still exists.
        // (If it does not exist, fgrids remains empty. The operations
        // used below are well-defined for an empty BoxArray.)

        fgrids = parent->getLevel(level+1).boxArray();
      }

      const IntVect& rat = sync_flux.refRatio();
      BoxArray old_boxes = sync_flux.coarsenedBoxes();
      old_boxes.refine(rat); // now refined to level+1

      // If level+1 grids have not changed, any higher level
      // flux registers must be properly nested within them
      // and can be ignored.

      if (fgrids != old_boxes) {

        // level+1 grids have changed.  Check whether level+1
        // still contains the region any higher registers
        // will reflux into:

        IntVect ref_rat = IntVect::TheUnitVector();

        for (int flev = level+1; flev < parent->maxLevel(); flev++) {

          // ref_rat is the ratio between flev and level

          ref_rat *= parent->refRatio(flev-1);

          if (flux_cons_old.defined(flev+1)) {

            if (flev > level+1) {
              fgrids.refine(parent->refRatio(flev-1));
              // fgrids is now at refinement level flev
            }

            FluxRegister& ff_sync = flux_cons_old[flev+1];
            BoxArray ffgr = ff_sync.coarsenedBoxes();
            ffgr.grow(1); // these are the cells to reflux into

            // we don't reflux into cells outside the domain
            const Box& domain = parent->Geom(flev).Domain();

            // this may be inefficient, so do it box by box instead
            //ffgr = BoxLib::intersect(ffgr, domain);
            for (int i = 0; i < ffgr.size(); i++) {
              ffgr.set(i, (ffgr[i] & domain));
            }

            // For large parallel jobs, the following
            // BoxArray::contains() function may be
            // prohibitively expensive.
            // We could optimize by only doing it once and
            // reusing the result for all the groups.

            if (fgrids.contains(ffgr)) {
              // The higher level flux register is still contained
              // within level+1, so we can ignore it and any
              // finer levels here.

              break;
            }
            else {
              // Either level+1 does not exist, or it does not
              // contain the flux register from level flev+1.

              // I don't think we can use FluxRegister to reflux
              // from flev+1 to level, not even if we constructed
              // an intermediate FluxRegister at some other resolution
              // and initialized it from ff_sync (as we do below in
              // the coarse-to-fine direction).  The problem is that
              // for an extreme difference in levels, the faces in
              // ff_sync may not lie on cell faces in level, and the
              // FluxRegister mechanism assumes that they do (and
              // can't be fooled into doing the right thing anyway).

              // Fortunately this is a rare case---it apparently can
              // only happen when there is a change in the refinement
              // criteria.  What I'm going to do is construct a
              // MultiFab at level flev, reflux ff_sync into it, and
              // then average the result down to level.  This is much 
              // simpler than it would be to
              // re-implement reflux from the FluxRegister class for
              // this special circumstance.

              // ClearInternalBorders may not have been done yet.
              // We'll do it again when we advance finer levels up to
              // flev, so there is some duplication of effort, but
              // this is an unusual situation.

              if (indx == 0) {
		  // clean up fine-fine interfaces (does all groups at once)
		  ff_sync.ClearInternalBorders(parent->Geom(flev));
              }

              BoxArray coarsened_grids(ffgr);

              // coarsened_grids is now at flev resolution, and
              // large enough to contain all of the cells that
              // ff_sync would coarsen into.  (It's tempting to just
              // use a refined copy of grids at level, but that
              // could be too large to refine.)

              coarsened_grids.coarsen(ref_rat);

              // The way the coarsen method is defined, if the fine
              // BoxArray does not coarsen evenly by the specified ratio,
              // the coarsened result will be just a little bit larger
              // so that it still fully contains the fine region.

              BoxArray refined_grids(coarsened_grids);
              refined_grids.refine(ref_rat);

              // refined_grids is now back to flev resolution, but is
              // enlarged so that it evenly covers whole cells at the
              // resolution of level.

              MultiFab flev_data(refined_grids, 1, 0);
              flev_data.setVal(0.0);

              // Reflux into this expanded (flev resolution) MultiFab.

              // The units of the data in ff_sync are
              // <conserved quantity> per (flev) timestep.
              // The averaging process will preserve the volume
              // integral of <conserved quantity>.

              // So the remaining scale factor is determined only
              // by the ratio of the (flev) timestep for which
              // this flux data was originally prepared, to the
              // current timestep.

              Real scale = delta_t_old[flev] / delta_t;
              if (!do_sync) scale = 0.0;

              ff_sync.Reflux(flev_data, scale, indx, 0, 1,
                             parent->Geom(flev));

              // Coarsen to level resolution.

              MultiFab rhs_tmp(grids, 1, 0);
              rhs_tmp.setVal(0.0);     // clear garbage

              // The data we are coarsening already has the metric factor built in.
	      BoxLib::average_down(flev_data, rhs_tmp, 0, 1, ref_rat);

              // Add coarsened result into rhs.
              rhs.plus(rhs_tmp, 0, 1, 0);
            }
          }
        } // end loop over finer levels
      }

    } // end refluxing from levels higher than level+1

  } // end refluxing from all finer levels

  // If there is a sync source from this level or a coarser
  // level that now intersects this level, reflux it too:

  IntVect ref_rat = IntVect::TheUnitVector();

  for (int flev = level; flev > 0; flev--) {

    // delta_t_old is used here as a hack indicating that the
    // data in this flux register is "fresh".  See the end of
    // the update routine where delta_t_old is zeroed out after
    // the data becomes stale.

    if (flux_cons_old.defined(flev) &&
        delta_t_old[flev-1] > 0.0) {

      FluxRegister& crse_sync_flux = flux_cons_old[flev];

      const IntVect& rat = crse_sync_flux.refRatio();
      BoxArray old_boxes = crse_sync_flux.coarsenedBoxes();
      old_boxes.refine(rat); // now refined to level flev

      const BoxArray& fgrids = parent->getLevel(flev).boxArray();
      if (fgrids == old_boxes) {

        // If the grids at level flev have not changed, then the
        // current level must still be properly nested within it
        // and we don't need to go any further.

        break;
      }
      else {

        // ref_rat is the ratio between level and flev

        old_boxes.refine(ref_rat); // now refined to current level

        // flev grids have changed, so check if the current level
        // is still properly nested within them.  If so, no
        // refluxing is necessary from this or coarser levels.

        // For large parallel jobs, the following
        // BoxArray::contains() function may be
        // prohibitively expensive.
        // We could optimize by only doing it once and
        // reusing the result for all the groups.

        if (old_boxes.contains(grids)) {
          break;
        }

        // We now know we have to reflux from crse_sync_flux

        FluxRegister ref_sync_flux(old_boxes,
                                   IntVect::TheUnitVector(),
                                   level+1, // this is not used
                                   1,
                                   crse_sync_flux.DistributionMap());
        ref_rat *= rat;

        // ref_rat is now the ratio between level and flev-1

        // Fill in each Fab in ref_sync_flux from
        // the corresponding Fab in crse_sync_flux, refined
        // with piecewise-constant (area-adjusted)
        // interpolation with ratio given by ref_rat.

        for (int dir = 0; dir < BL_SPACEDIM; dir++) {
          const Orientation lo_face(dir,Orientation::low);
          const Orientation hi_face(dir,Orientation::high);

          for (FabSetIter fsi(ref_sync_flux[lo_face]);
               fsi.isValid(); ++fsi) {
            const Box& fbox = ref_sync_flux[lo_face][fsi].box();
            const Box& cbox = crse_sync_flux[lo_face][fsi].box();
            rfface(ref_sync_flux[lo_face][fsi].dataPtr(),
		   dimlist(fbox),
		   crse_sync_flux[lo_face][fsi].dataPtr(indx),
		   dimlist(cbox),
		   dir, ref_rat.getVect());
          }

          for (FabSetIter fsi(ref_sync_flux[hi_face]);
               fsi.isValid(); ++fsi) {
            const Box& fbox = ref_sync_flux[hi_face][fsi].box();
            const Box& cbox = crse_sync_flux[hi_face][fsi].box();
            rfface(ref_sync_flux[hi_face][fsi].dataPtr(),
		   dimlist(fbox),
		   crse_sync_flux[hi_face][fsi].dataPtr(indx),
		   dimlist(cbox),
		   dir, ref_rat.getVect());
          }
        }

        // ClearInternalBorders has already been done---it
        // was done when refluxing this data to level flev-1.

        // The units of the data in crse_sync_flux are
        // <conserved quantity> per (coarse) timestep.  The
        // RFFACE routine divides each value by the number of
        // times it is being duplicated, leaving the same
        // total sum as before.

        // So the remaining scale factor is determined only
        // by the ratio of the (coarse) timestep for which
        // this flux data was originally prepared, to the
        // current timestep.

        Real scale = delta_t_old[flev-1] / delta_t;
        if (!do_sync) scale = 0.0;

        ref_sync_flux.Reflux(rhs, scale, 0, 0, 1, castro->Geom());

      } // end if "this register may overlap current level"

    } // end if "this register exists and has data"

  } // end loop over coarser flux register levels

  // All refluxing into the rhs is now done.
}

void Radiation::reflux(int level)
{
  return;
}

// Computes the scaled gradient for use in flux limiters

void Radiation::scaledGradient(int level,
                               Tuple<MultiFab, BL_SPACEDIM>& R,
                               MultiFab& kappa_r, int kcomp,
                               MultiFab& Er, int igroup,
                               int limiter, int nGrow_Er, int Rcomp)
{
  BL_PROFILE("Radiation::scaledGradient");
  BL_ASSERT(kappa_r.nGrow() == 1);

  int Ercomp = igroup;

  MultiFab Erbtmp;
  if (nGrow_Er == 0) { // default value
    if (limiter > 0) {
      const BoxArray& grids = parent->boxArray(level);
      Erbtmp.define(grids,1,1,Fab_allocate);
      Erbtmp.setVal(-1.0);
      MultiFab::Copy(Erbtmp, Er, igroup, 0, 1, 0);

      // Values in ghost cells are set to -1, indicating that one-sided
      // differences should be used in computing the gradient term for
      // the flux limiter.  In order to make the solution independent
      // of the grid layout, we now go back and overwrite values in
      // those cells bordering grids at the same level:
      
      Erbtmp.FillBoundary(parent->Geom(level).periodicity());
    }
    Ercomp = 0;
  }

  MultiFab& Erborder = (nGrow_Er==0) ? Erbtmp : Er;

  const Real* dx = parent->Geom(level).CellSize();

#ifdef _OPENMP
#pragma omp parallel
#endif
  {
      Fab dtmp;
      for (int idim = 0; idim < BL_SPACEDIM; idim++) {

	  for (MFIter mfi(R[idim],true); mfi.isValid(); ++mfi) {
	      const Box &rbox = R[idim][mfi].box();
	      const Box &nbox  = mfi.tilebox();  // note that R is edge based
	      const Box &kbox = kappa_r[mfi].box();

	      const Box& reg = BoxLib::enclosedCells(nbox);

	      if (limiter == 0) {
		  R[idim][mfi].setVal(0.0, nbox, Rcomp, 1);
	      }
	      else if (limiter%10 == 1) {
		  scgrd1(R[idim][mfi].dataPtr(Rcomp), dimlist(rbox), dimlist(reg),
			 idim, kappa_r[mfi].dataPtr(kcomp), dimlist(kbox),
			 Erborder[mfi].dataPtr(Ercomp), dx);
	      }
	      else if (limiter%10 == 2) {
#if (BL_SPACEDIM >= 2)
		  const Box& dbox = BoxLib::grow(reg,1);
		  dtmp.resize(dbox, BL_SPACEDIM - 1);
#endif
		  scgrd2(R[idim][mfi].dataPtr(Rcomp), dimlist(rbox), dimlist(reg),
			 idim, kappa_r[mfi].dataPtr(kcomp), dimlist(kbox),
			 Erborder[mfi].dataPtr(Ercomp),
#if (BL_SPACEDIM >= 2)
			 dimlist(dbox), dtmp.dataPtr(0), 
#endif
#if (BL_SPACEDIM == 3)
			 dtmp.dataPtr(1),
#endif
			 dx);
	      }
	      else {
#if (BL_SPACEDIM >= 2)
		  const Box& dbox = BoxLib::grow(reg,1);
		  dtmp.resize(dbox, BL_SPACEDIM - 1);
#endif
		  scgrd3(R[idim][mfi].dataPtr(Rcomp), dimlist(rbox), dimlist(reg),
			 idim, kappa_r[mfi].dataPtr(kcomp), dimlist(kbox),
			 Erborder[mfi].dataPtr(Ercomp),
#if (BL_SPACEDIM >= 2)
			 dimlist(dbox), dtmp.dataPtr(0), 
#endif
#if (BL_SPACEDIM == 3)
			 dtmp.dataPtr(1),
#endif
			 dx);
	      }
	  }
      }
  }
}

// On input, lambda should contain scaled gradient.
// On output this will be overwritten with the flux limiter.

void Radiation::fluxLimiter(int level,
                            Tuple<MultiFab, BL_SPACEDIM>& lambda,
                            int limiter, int lamcomp)
{
  BL_PROFILE("Radiation::fluxLimiter");
#ifdef _OPENMP
#pragma omp parallel
#endif
  for (int idim = 0; idim < BL_SPACEDIM; idim++) {
      for (MFIter mfi(lambda[idim],true); mfi.isValid(); ++mfi) {
	  const Box &rbox = lambda[idim][mfi].box();
	  const Box &reg  = mfi.tilebox();
	  
	  flxlim(lambda[idim][mfi].dataPtr(lamcomp), dimlist(rbox),
		 dimlist(reg), limiter);
      }
  }
}

void Radiation::get_rosseland_v_dcf(MultiFab& kappa_r, MultiFab& v, MultiFab& dcf,
				    Real delta_t, Real c,
				    AmrLevel* castro, int igroup)
{
    BL_ASSERT(kappa_r.nGrow() == 1);
    BL_ASSERT(      v.nGrow() == 1);
    BL_ASSERT(    dcf.nGrow() == 1);
    
    int nstate = castro->get_new_data(State_Type).nComp();
    Real time = castro->get_state_data(State_Type).curTime();
    
    FillPatchIterator fpi_r(*castro, kappa_r, 1, time, Rad_Type, 0, 1);
    MultiFab& Er = fpi_r.get_mf();
    
    FillPatchIterator fpi_s(*castro, kappa_r, 1, time, State_Type, 0, nstate); 
    MultiFab& S = fpi_s.get_mf();
    
#ifdef _OPENMP
#pragma omp parallel
#endif
    {
	Fab temp, c_v, kp, kp2;
	for (MFIter mfi(kappa_r,true); mfi.isValid(); ++mfi)
	{
	    const Box& reg = mfi.growntilebox();
	    
	    temp.resize(reg);
	    get_frhoe(temp, S[mfi], reg);
	    
	    if (do_real_eos > 0) {
	      ca_compute_temp_given_rhoe
		(reg.loVect(), reg.hiVect(), BL_TO_FORTRAN(temp), BL_TO_FORTRAN(S[mfi]));
	    }
	    else if (do_real_eos == 0) {
		gtemp(dimlist(reg),
		      temp.dataPtr(), dimlist(reg),
		      &const_c_v, &c_v_exp_m, &c_v_exp_n,
		      S[mfi].dataPtr(), dimlist(S[mfi].box()));
	    }
	    
	    c_v.resize(reg);
	    get_c_v(c_v, temp, S[mfi], reg);
	    
	    S[mfi].copy(temp,reg,0,reg,Temp,1);
	    
	    // compute rosseland
	    if (use_opacity_table_module) {
		BL_FORT_PROC_CALL(CA_COMPUTE_ROSSELAND, ca_compute_rosseland)
		    (reg.loVect(), reg.hiVect(), BL_TO_FORTRAN(kappa_r[mfi]), BL_TO_FORTRAN(S[mfi]));
	    }
	    else if (const_scattering > 0.0) {
	      rosse1s(dimlist(reg),
		      kappa_r[mfi].dataPtr(igroup), dimlist(kappa_r[mfi].box()), 
		      &const_kappa_r, &kappa_r_exp_m, &kappa_r_exp_n,
		      &kappa_r_exp_p, 
		      &const_scattering, &scattering_exp_m, &scattering_exp_n,
		      &scattering_exp_p, 
		      nugroup[igroup],
		      &prop_temp_floor, kappa_r_floor,
		      temp.dataPtr(), dimlist(temp.box()),
		      S[mfi].dataPtr(), dimlist(S[mfi].box()));
	    }
	    else {
	      rosse1(dimlist(reg),
		     kappa_r[mfi].dataPtr(igroup), dimlist(kappa_r[mfi].box()), 
		     &const_kappa_r, &kappa_r_exp_m, &kappa_r_exp_n,
		     &kappa_r_exp_p, nugroup[igroup],
		     &prop_temp_floor, kappa_r_floor,
		     temp.dataPtr(), dimlist(temp.box()),
		     S[mfi].dataPtr(), dimlist(S[mfi].box()));
	    }
	    
	    if (use_opacity_table_module) {
		std::cout << "SGFLDSolver Solver does not support both use_opacity_table_module=1 "
		     << "and Er_Lorentz_term=1; try comoving=1 or Er_Lorentz_term=0 "
		     << "when use_opacity_table_module=1"<<std::endl;
		BoxLib::Abort("SGFLDSolver: try comoving=1 or Er_Lorentz_term=0");
	    }
	    
	    
	    kp.resize(reg);
	    fkpn( dimlist(reg),
		  kp.dataPtr(), dimlist(reg),
		  &const_kappa_p, &kappa_p_exp_m, &kappa_p_exp_n,
		  &kappa_p_exp_p, nugroup[igroup],
		  &prop_temp_floor,
		  temp.dataPtr(), dimlist(temp.box()),
		  S[mfi].dataPtr(), dimlist(S[mfi].box()));
	    kp2.resize(reg);
	    temp.plus(dT, 0, 1);
	    fkpn( dimlist(reg),
		  kp2.dataPtr(), dimlist(reg),
		  &const_kappa_p, &kappa_p_exp_m, &kappa_p_exp_n,
		  &kappa_p_exp_p, nugroup[igroup],
		  &prop_temp_floor,
		  temp.dataPtr(), dimlist(temp.box()),
		  S[mfi].dataPtr(), dimlist(S[mfi].box()));
	    temp.plus(-dT, 0, 1);
	    
	    BL_FORT_PROC_CALL(CA_GET_V_DCF, ca_get_v_dcf)
		(reg.loVect(), reg.hiVect(),
		 BL_TO_FORTRAN(Er[mfi]),
		 BL_TO_FORTRAN(S[mfi]),
		 BL_TO_FORTRAN(temp),
		 BL_TO_FORTRAN(c_v),
		 BL_TO_FORTRAN(kappa_r[mfi]),
		 BL_TO_FORTRAN(kp),
		 BL_TO_FORTRAN(kp2),
		 &dT, &delta_t, &sigma, &c,
		 BL_TO_FORTRAN(v[mfi]),
		 BL_TO_FORTRAN(dcf[mfi]));
	}
    }
}

void Radiation::update_dcf(MultiFab& dcf, MultiFab& etainv, MultiFab& kp, MultiFab& kr,
			   const Geometry& geom)
{
#ifdef _OPENMP
#pragma omp parallel
#endif
    for (MFIter mfi(dcf,true); mfi.isValid(); ++mfi) {
	const Box& bx = mfi.growntilebox();
	BL_FORT_PROC_CALL(CA_UPDATE_DCF, ca_update_dcf)
	    (bx.loVect(), bx.hiVect(),
	     BL_TO_FORTRAN(dcf[mfi]),
	     BL_TO_FORTRAN(etainv[mfi]),
	     BL_TO_FORTRAN(kp[mfi]),
	     BL_TO_FORTRAN(kr[mfi]));
    }
    
    dcf.FillBoundary(geom.periodicity());
}

void Radiation::EstTimeStep(Real & estdt, int level)
{
  Castro *castro        = dynamic_cast<Castro*>(&parent->getLevel(level));
  const Geometry& geom = parent->Geom(level);
  Real time = castro->get_state_data(Rad_Type).curTime();

  if (nNeutrinoSpecies > 0 &&
      nNeutrinoGroups[0] > 0) {
//    Real derat = deltaEnergyRatMax(level);
    Real dTrat = deltaTRatMax(level);
    Real dye   = deltaYeMax(level);

    //    Real fac = std::min(deltaEnergyTol() / (derat + 1.e-20),
    //		deltaTTol()      / (dTrat + 1.e-20));
    //    fac = std::min(fac, deltaYeTol()     / (dye   + 1.e-20));
    Real fac = deltaTTol()  / (dTrat + 1.e-20);
    fac = std::min(fac, deltaYeTol()     / (dye   + 1.e-20));

    Real estdt_rad = parent->dtLevel(level);
    estdt_rad *= fac;
    
    if (verbose && ParallelDescriptor::IOProcessor())
      std::cout << "radiation timestep at level " << level
		<< ":  estdt_rad = " << estdt_rad << std::endl;
    
    estdt = std::min(estdt, estdt_rad);
  }

  if (RadTests::do_thermal_wave_cgs) {
    ParmParse pp("radiation");
    Real cfl = -1.0;
    pp.query("thermal_wave_cfl", cfl);
    if (cfl > 0.0) {
      Real rhocv, Q;
      pp.get("thermal_wave_rhocv", rhocv);
      pp.get("thermal_wave_Eexp", Q);
      Q /= rhocv;
      
      Real a = (16.0 * sigma) / (3.0 * const_kappa_r) / rhocv;
      Real p = kappa_r_exp_n + 3.0;
      
      Real pfac = exp(lgamma(2.5 + 1.0 / p) - lgamma(1.0 + 1.0 / p) - lgamma(1.5));

      Real xi0  = pow((3.0 * p + 2.0) / (pow(2.0, p - 1.0) * p *
					 pow(M_PI, p)),
		      1.0 / (3.0 * p + 2.0)) *
	pow(pfac, p / (3.0 * p + 2.0));
      Real xf = xi0 * pow(a * pow(Q,p) * time, 1.0 / (3.0 * p + 2.0));
      Real vf = xf / (time * (3.0 * p + 2.0));
      
      const Real *dx = geom.CellSize();
      Real estdt_rad = cfl * dx[0] / vf;
      
      if (verbose && ParallelDescriptor::IOProcessor())
	std::cout << "radiation timestep at level " << level
		  << ":  estdt_rad = " << estdt_rad << std::endl;
      
      estdt = std::min(estdt, estdt_rad);
    }
  }
}

void Radiation::set_current_group(int igroup)
{
#ifdef NEUTRINO
  if (radiation_type == Photon) {
    current_group_number = igroup;
    current_group_name = "Photon";
  }
  else if (igroup < nNeutrinoGroups[0]) {
    current_group_number = igroup;
    current_group_name = "Electron";
  }
  else if (nNeutrinoSpecies >= 2 && igroup < nNeutrinoGroups[0]+nNeutrinoGroups[1]) {
    current_group_number = igroup - nNeutrinoGroups[0];
    current_group_name = "Anti Electron";
  }
  else if (nNeutrinoSpecies == 3 && igroup >= nNeutrinoGroups[0]+nNeutrinoGroups[1]) {
    current_group_number = igroup - (nNeutrinoGroups[0]+nNeutrinoGroups[1]);
    current_group_name = "Muon";
  }
  else {
    BoxLib::Abort("Something is wrong!  Maybe there are more than three neutrino flavors.");
  }
#else
  current_group_number = igroup;
#endif
}

<<<<<<< HEAD
void Radiation::computeTemp(MultiFab& State, int resetEint)
{
#ifdef _OPENMP
#pragma omp parallel
#endif
    {
	Real relative = 0.0;
	Real absolute = 0.0;
	FArrayBox temp;

	for (MFIter mfi(State,true); mfi.isValid(); ++mfi) {
	    const Box& bx = mfi.tilebox();

	    if (do_real_eos == 0) {
		reset_internal_e(ARLIM_3D(bx.loVect()), ARLIM_3D(bx.hiVect()),
                                 BL_TO_FORTRAN_3D(State[mfi]),
                                 verbose);

		temp.resize(bx);
		temp.copy(State[mfi],bx,Eint,bx,0,1);
		
		ca_compute_temp_given_cv
		  (bx.loVect(), bx.hiVect(), 
		   BL_TO_FORTRAN(temp), 
		   BL_TO_FORTRAN(State[mfi]),
		   &const_c_v, &c_v_exp_m, &c_v_exp_n);
		
		State[mfi].copy(temp,bx,0,bx,Temp,1);
	    }
	    else {
		BL_FORT_PROC_CALL(RESET_EINT_COMPUTE_TEMP, reset_eint_compute_temp)
		    (bx.loVect(),bx.hiVect(),BL_TO_FORTRAN(State[mfi]),
		     &resetEint, &relative, &absolute);
	    }
	}
    }
}

=======
>>>>>>> 3b6c5192

void Radiation::filter_prim(int level, MultiFab& State)
{
  Castro *castro = dynamic_cast<Castro*>(&parent->getLevel(level));
  const BoxArray& grids = castro->boxArray();
  const Geometry& geom = parent->Geom(level);

  const int*  domain_lo = geom.Domain().loVect();
  const int*  domain_hi = geom.Domain().hiVect();
  const Real* dx        = geom.CellSize();
  const Real* prob_lo   = geom.ProbLo();

  int ngrow = filter_prim_T;
  int ncomp = State.nComp();
  Real time = castro->get_state_data(Rad_Type).curTime();

  MultiFab mask(grids,1,ngrow);
  mask.setVal(-1.0,ngrow);
  mask.setVal( 0.0,0);
  mask.FillBoundary(geom.periodicity());

  if (level < parent->finestLevel()) 
  {
      BoxArray baf = parent->boxArray(level+1);
      baf.coarsen(parent->refRatio(level));

#ifdef _OPENMP
#pragma omp parallel
#endif
      for (MFIter mfi(mask); mfi.isValid(); ++mfi)
      {
	  FArrayBox& mask_fab = mask[mfi];
	  const Box& mask_box = mask_fab.box();
	  
	  const std::vector< std::pair<int,Box> >& isects = baf.intersections(mask_box);
	  
	  for (int ii = 0; ii < isects.size(); ii++) {
	      mask_fab.setVal(1.0, isects[ii].second, 0);
	  }
      }
  }

  FillPatchIterator fpi(*castro,State,ngrow,time,State_Type,0,ncomp);
  MultiFab& S_fp = fpi.get_mf();

#ifdef _OPENMP
#pragma omp parallel
#endif
  for (MFIter mfi(State,true); mfi.isValid(); ++mfi)
  {
      const Box& bx = mfi.tilebox();

      const RealBox& gridloc = RealBox(bx, dx, prob_lo);
      const Real* xlo = gridloc.lo();
      
      BL_FORT_PROC_CALL(CA_FILT_PRIM, ca_filt_prim)
	  (bx.loVect(), bx.hiVect(), 
	   BL_TO_FORTRAN( S_fp[mfi]),
	   BL_TO_FORTRAN(State[mfi]),
	   BL_TO_FORTRAN( mask[mfi]),
	   &filter_prim_T, &filter_prim_S,
	   domain_lo, domain_hi,
	   dx, xlo, prob_lo, 
	   &time, &level);
  }
}
<|MERGE_RESOLUTION|>--- conflicted
+++ resolved
@@ -2584,47 +2584,6 @@
 #endif
 }
 
-<<<<<<< HEAD
-void Radiation::computeTemp(MultiFab& State, int resetEint)
-{
-#ifdef _OPENMP
-#pragma omp parallel
-#endif
-    {
-	Real relative = 0.0;
-	Real absolute = 0.0;
-	FArrayBox temp;
-
-	for (MFIter mfi(State,true); mfi.isValid(); ++mfi) {
-	    const Box& bx = mfi.tilebox();
-
-	    if (do_real_eos == 0) {
-		reset_internal_e(ARLIM_3D(bx.loVect()), ARLIM_3D(bx.hiVect()),
-                                 BL_TO_FORTRAN_3D(State[mfi]),
-                                 verbose);
-
-		temp.resize(bx);
-		temp.copy(State[mfi],bx,Eint,bx,0,1);
-		
-		ca_compute_temp_given_cv
-		  (bx.loVect(), bx.hiVect(), 
-		   BL_TO_FORTRAN(temp), 
-		   BL_TO_FORTRAN(State[mfi]),
-		   &const_c_v, &c_v_exp_m, &c_v_exp_n);
-		
-		State[mfi].copy(temp,bx,0,bx,Temp,1);
-	    }
-	    else {
-		BL_FORT_PROC_CALL(RESET_EINT_COMPUTE_TEMP, reset_eint_compute_temp)
-		    (bx.loVect(),bx.hiVect(),BL_TO_FORTRAN(State[mfi]),
-		     &resetEint, &relative, &absolute);
-	    }
-	}
-    }
-}
-
-=======
->>>>>>> 3b6c5192
 
 void Radiation::filter_prim(int level, MultiFab& State)
 {
