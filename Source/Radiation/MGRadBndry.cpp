--- conflicted
+++ resolved
@@ -50,15 +50,9 @@
 	  bctypearray[face][igrid].reset(new BaseFab<int>(face_box));
           // We don't care about the bndry values here, only the type array.
 #if 0
-<<<<<<< HEAD
-          FORT_RADBNDRY2(bndry[face][bi].dataPtr(), dimlist(face_box),
+          FORT_RADBNDRY2(BL_TO_FORTRAN(bndry[face][bi]), 
                          bctypearray[face][igrid]->dataPtr(),
-                         dimlist(domain), dx, xlo, time);
-=======
-          FORT_RADBNDRY2(BL_TO_FORTRAN(bndry[face][bi]), 
-                         bctypearray[face][igrid].dataPtr(),
                          ARLIM(domain.loVect()), ARLIM(domain.hiVect()), dx, xlo, time);
->>>>>>> 0a0e6fcf
 #endif
         }
       }
@@ -253,14 +247,8 @@
 	  exit(2);
 
 #if 0
-<<<<<<< HEAD
-	  Fab& bnd_fab = bndry[face][bi];
-	  const Box& bnd_box = bnd_fab.box();
+	  FArrayBox& bnd_fab = bndry[face][bi];
 	  BaseFab<int>& tfab = *(bctypearray[face][i]);
-=======
-	  FArrayBox& bnd_fab = bndry[face][bi];
-	  BaseFab<int>& tfab = bctypearray[face][i];
->>>>>>> 0a0e6fcf
 
 	  FORT_RADBNDRY2(BL_TO_FORTRAN(bnd_fab), 
 			 tfab.dataPtr(), ARLIM(domain.loVect()), ARLIM(domain.hiVect()), dx, xlo, time);
