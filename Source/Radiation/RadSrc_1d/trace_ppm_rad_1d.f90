! These routines do the characteristic tracing under the parabolic
! profiles in each zone to the edge / half-time.

module trace_ppm_rad_module

  use amrex_fort_module, only : rt => amrex_real
  implicit none

  private

  public trace_ppm_rad

contains

  subroutine trace_ppm_rad(q, qaux, flatn, qd_l1, qd_h1, &
                           dloga, dloga_l1, dloga_h1, &
                           srcQ, src_l1, src_h1,&
                           qxm, qxp, qpd_l1, qpd_h1, &
                           ilo, ihi, domlo, domhi, dx, dt)

    use bl_constants_module
    use meth_params_module, only : QVAR, QRHO, QU, QREINT, QPRES, &
         NQ, NQAUX, qrad, qradhi, qptot, qreitot, &
         QGAME, QGAMC, QGAMCG, QC, QCG, QLAMS, &
         small_dens, small_pres, fix_mass_flux, &
         ppm_type, ppm_trace_sources, ppm_temp_fix, &
         ppm_predict_gammae, ppm_reference_eigenvectors, &
         npassive, qpass_map
    use prob_params_module, only : physbc_lo, physbc_hi, Outflow
    use rad_params_module, only : ngroups
    use ppm_module, only : ppm_reconstruct, ppm_int_profile

<<<<<<< HEAD
=======
    use amrex_fort_module, only : rt => amrex_real
>>>>>>> 37f47de9
    implicit none

    integer ilo,ihi
    integer domlo(1),domhi(1)
    integer    qd_l1,   qd_h1
    integer dloga_l1,dloga_h1
    integer   qpd_l1,  qpd_h1
    integer   src_l1,  src_h1
    real(rt)         dx, dt
    real(rt)             q( qd_l1: qd_h1, NQ)
    real(rt)         :: qaux(qd_l1:qd_h1, NQAUX)
    real(rt)         flatn(qd_l1:qd_h1)
    real(rt)          srcQ(src_l1:src_h1,QVAR)
    real(rt)         dloga(dloga_l1:dloga_h1)

    real(rt)          qxm( qpd_l1: qpd_h1, NQ)
    real(rt)          qxp( qpd_l1: qpd_h1, NQ)

    ! Local variables
    integer :: i, g
    integer :: n, ipassive

    real(rt)         :: hdt,dtdx

    ! To allow for easy integration of radiation, we adopt the
    ! following conventions:
    !
    ! rho : mass density
    ! u, v, w : velocities
    ! p : gas (hydro) pressure
    ! ptot : total pressure (note for pure hydro, this is 
    !        just the gas pressure)
    ! rhoe_g : gas specific internal energy
    ! cgas : sound speed for just the gas contribution
    ! cc : total sound speed (including radiation)
    ! h_g : gas specific enthalpy / cc**2
    ! gam_g : the gas Gamma_1
    ! game : gas gamma_e
    !
    ! for pure hydro, we will only consider:
    !   rho, u, v, w, ptot, rhoe_g, cc, h_g

    real(rt)         :: cc, csq, cgassq, Clag
    real(rt)         :: rho, u, p, rhoe_g, h_g, tau
    real(rt)         :: ptot, gam_g, game

    real(rt)         :: drho, dptot, drhoe_g
    real(rt)         :: dge, dtau
    real(rt)         :: dup, dptotp
    real(rt)         :: dum, dptotm

    real(rt)         :: rho_ref, u_ref, p_ref, rhoe_g_ref, h_g_ref
    real(rt)         :: ptot_ref
    real(rt)         :: tau_ref

    real(rt)         :: gam_g_ref, game_ref, gfactor

    real(rt)         :: alpham, alphap, alpha0r, alpha0e_g
    real(rt)         :: sourcr, sourcp, source, courn, eta, dlogatmp

    real(rt)         :: tau_s

    logical :: fix_mass_flux_lo, fix_mass_flux_hi

    real(rt)        , dimension(0:ngroups-1) :: er, der, alphar, sourcer, qrtmp, hr
    real(rt)        , dimension(0:ngroups-1) :: lam0, lamp, lamm

    real(rt)        , dimension(0:ngroups-1) :: er_ref
    real(rt)         :: er_foo

    real(rt)        , allocatable :: Ip(:,:,:)
    real(rt)        , allocatable :: Im(:,:,:)

    real(rt)        , allocatable :: Ip_src(:,:,:)
    real(rt)        , allocatable :: Im_src(:,:,:)

    ! temporary interface values of the parabola
    real(rt), allocatable :: sxm(:), sxp(:)


    fix_mass_flux_lo = (fix_mass_flux == 1) .and. (physbc_lo(1) == Outflow) &
         .and. (ilo == domlo(1))
    fix_mass_flux_hi = (fix_mass_flux == 1) .and. (physbc_hi(1) == Outflow) &
         .and. (ihi == domhi(1))

    if (ppm_type == 0) then
       print *,'Oops -- shouldnt be in trace_ppm with ppm_type = 0'
       call bl_error("Error:: RadHydro_1d.f90 :: trace_ppm_rad")
    end if

    if (ppm_temp_fix > 0) then
       call bl_error("ERROR: ppm_temp_fix > 0 not implemented with radiation")
    endif

    if (ppm_reference_eigenvectors == 1) then
       call bl_error("ERROR: ppm_reference_eigenvectors not implemented with radiation")
    endif

    hdt = HALF * dt
    dtdx = dt/dx

    allocate(Ip(ilo-1:ihi+1,3, NQ))
    allocate(Im(ilo-1:ihi+1,3, NQ))

    if (ppm_trace_sources == 1) then
       allocate(Ip_src(ilo-1:ihi+1,3,QVAR))
       allocate(Im_src(ilo-1:ihi+1,3,QVAR))
    endif

    allocate(sxm(qd_l1:qd_h1))
    allocate(sxp(qd_l1:qd_h1))


    !=========================================================================
    ! PPM CODE
    !=========================================================================

    ! This does the characteristic tracing to build the interface
    ! states using the normal predictor only (no transverse terms).
    !
    ! We first fill the Im and Ip arrays -- these are the averages of
    ! the various primitive state variables under the parabolic
    ! interpolant over the region swept out by one of the 3 different
    ! characteristic waves.
    !
    ! Im is integrating to the left interface of the current zone
    ! (which will be used to build the right state at that interface)
    ! and Ip is integrating to the right interface of the current zone
    ! (which will be used to build the left state at that interface).
    !
    ! The indices are: Ip(i, wave, var)
    !
    ! The choice of reference state is designed to minimize the
    ! effects of the characteristic projection.  We subtract the I's
    ! off of the reference state, project the quantity such that it is
    ! in terms of the characteristic varaibles, and then add all the
    ! jumps that are moving toward the interface to the reference
    ! state to get the full state on that interface.


    ! Compute Ip and Im -- this does the parabolic reconstruction,
    ! limiting, and returns the integral of each profile under each
    ! wave to each interface
    do n = 1, NQ
       call ppm_reconstruct(q(:,n), qd_l1, qd_h1, &
                            flatn, &
                            sxm, sxp, &
                            ilo, ihi, dx)

       call ppm_int_profile(q(:,n), qd_l1, qd_h1, &
                            q(:,QU), qaux(:,QC), &
                            sxm, sxp, &
                            Ip(:,:,n), Im(:,:,n), &
                            ilo, ihi, dx, dt)
    end do

    if (ppm_trace_sources == 1) then
       do n = 1, QVAR
          call ppm_reconstruct(srcQ(:,n), src_l1, src_h1, &
                               flatn, &
                               sxm, sxp, &
                               ilo, ihi, dx)

          call ppm_int_profile(srcQ(:,n), src_l1, src_h1, &
                               q(:,QU), qaux(:,QC), &
                               sxm, sxp, &
                               Ip_src(:,:,n), Im_src(:,:,n), &
                               ilo, ihi, dx, dt)
       enddo
    endif

    deallocate(sxm, sxp)

    !-------------------------------------------------------------------------
    ! x-direction
    !-------------------------------------------------------------------------

    ! Trace to left and right edges using upwind PPM
    do i = ilo-1, ihi+1

       do g=0, ngroups-1
          lam0(g) = qaux(i,QLAMS+g)
          lamp(g) = qaux(i,QLAMS+g)
          lamm(g) = qaux(i,QLAMS+g)
       end do

       ! cgassq is the gas soundspeed **2
       ! cc is the total soundspeed **2 (gas + radiation)
       cgassq = qaux(i,QCG)**2
       cc = qaux(i,QC)
       csq = cc**2

       rho = q(i,QRHO)
       tau = ONE/rho  ! should not be needed once reference ev is implemented

       u = q(i,QU)
       p = q(i,QPRES)
       rhoe_g = q(i,QREINT)
       h_g = ( (p + rhoe_g)/rho )/csq

       ptot = q(i,qptot)

       er(:) = q(i,qrad:qradhi)
       hr(:) = (lam0+1.e0_rt)*er/rho

       Clag = rho*cc

       gam_g = qaux(i,QGAMCG)
       game = q(i,QGAME)

       !----------------------------------------------------------------------
       ! plus state on face i
       !----------------------------------------------------------------------

       ! set the reference state
       ! this will be the fastest moving state to the left --
       ! this is the method that Miller & Colella and Colella &
       ! Woodward use
       rho_ref = Im(i,1,QRHO)
       u_ref = Im(i,1,QU)

       p_ref = Im(i,1,QPRES)
       rhoe_g_ref = Im(i,1,QREINT)

       tau_ref = ONE/Im(i,1,QRHO)

       game_ref = Im(i,1,QGAME)

       ptot_ref = Im(i,1,qptot)

       er_ref(:) = Im(i,1,qrad:qradhi)

       rho_ref = max(rho_ref,small_dens)
       p_ref = max(p_ref,small_pres)

       ! *m are the jumps carried by u-c
       ! *p are the jumps carried by u+c

       ! note, for radiation, we use ptot here.  This is
       !    ptot = pgas + lambda Er
       ! (where lambda is the flux limiter)
       ! This is what appears in the betas (l . dq) directly

       dum    = u_ref    - Im(i,1,QU)
       dptotm = ptot_ref - Im(i,1,qptot)

       drho    = rho_ref    - Im(i,2,QRHO)
       drhoe_g = rhoe_g_ref - Im(i,2,QREINT)
       dptot   = ptot_ref   - Im(i,2,qptot)
       dtau    = tau_ref    - ONE/Im(i,2,QRHO)
       der(:)  = er_ref(:)  - Im(i,2,qrad:qradhi)

       dup    = u_ref    - Im(i,3,QU)
       dptotp = ptot_ref - Im(i,3,qptot)

       ! if we are doing source term tracing, then we add the force to
       ! the velocity here, otherwise we will deal with this later
       if (ppm_trace_sources == 1) then
          dum = dum - hdt*Im_src(i,1,QU)
          dup = dup - hdt*Im_src(i,3,QU)
       endif

       ! optionally use the reference state in evaluating the
       ! eigenvectors

       if (ppm_predict_gammae == 0) then

          ! (rho, u, p, (rho e)) eigensystem

          ! these are analogous to the beta's from the original
          ! PPM paper (except we work with rho instead of tau).
          ! This is simply (l . dq), where dq = qref - I(q)

          alpham = HALF*(dptotm/(rho*cc) - dum)*rho/cc
          alphap = HALF*(dptotp/(rho*cc) + dup)*rho/cc
          alpha0r = drho - dptot/csq
          alpha0e_g = drhoe_g - dptot*h_g  ! note h_g has a 1/c**2 in it

       else

          ! (tau, u, p, game) eigensystem

          ! this is the way things were done in the original PPM
          ! paper -- here we work with tau in the characteristic
          ! system.

          alpham = HALF*( dum - dptotm/Clag)/Clag
          alphap = HALF*(-dup - dptotp/Clag)/Clag
          alpha0r = dtau + dptot/Clag**2

          dge = game_ref - Im(i,2,QGAME)
          gfactor = (game - ONE)*(game - gam_g)
          alpha0e_g = gfactor*dptot/(tau*Clag**2) + dge

       endif ! which tracing method

       alphar(:) = der(:) - dptot/csq*hr

       if (u-cc > ZERO) then
          alpham = ZERO
       else if (u-cc < ZERO) then
          alpham = -alpham
       else
          alpham = -HALF*alpham
       endif
       if (u+cc > ZERO) then
          alphap = ZERO
       else if (u+cc < ZERO) then
          alphap = -alphap
       else
          alphap = -HALF*alphap
       endif
       if (u > ZERO) then
          alpha0r = ZERO
          alpha0e_g = ZERO
          alphar(:) = ZERO
       else if (u < ZERO) then
          alpha0r = -alpha0r
          alpha0e_g = -alpha0e_g
          alphar(:) = -alphar(:)
       else
          alpha0r = -HALF*alpha0r
          alpha0e_g = -HALF*alpha0e_g
          alphar(:) = -HALF*alphar(:)
       endif

       ! the final interface states are just
       ! q_s = q_ref - sum (l . dq) r
       if (i >= ilo) then

          if (ppm_predict_gammae == 0) then
             qxp(i,QRHO)   = rho_ref + alphap + alpham + alpha0r
             qxp(i,QU)     = u_ref + (alphap - alpham)*cc/rho
             qxp(i,QREINT) = rhoe_g_ref + (alphap + alpham)*h_g*csq + alpha0e_g
             qxp(i,QPRES)  = p_ref + (alphap + alpham)*cgassq - sum(lamp(:)*alphar(:))

             qrtmp = er_ref(:) + (alphap + alpham)*hr + alphar(:)
             qxp(i,qrad:qradhi) = qrtmp

             qxp(i,qptot) = ptot_ref + (alphap + alpham)*csq
             qxp(i,qreitot) = qxp(i,QREINT) + sum(qrtmp)

          else

             tau_s = tau_ref + alphap + alpham + alpha0r
             qxp(i,QRHO)   = ONE/tau_s

             qxp(i,QU)     = u_ref + (alpham - alphap)*Clag
             qxp(i,QPRES)  = p_ref - (alphap + alpham)*(cgassq/tau**2) - sum(lamp(:)*alphar(:))

             qxp(i,QGAME) = game_ref + gfactor*(alpham + alphap)/tau + alpha0e_g
             qxp(i,QREINT) = qxp(i,QPRES )/(qxp(i,QGAME) - ONE)

             qrtmp = er_ref(:) - (alphap + alpham)*hr/tau**2 + alphar(:)
             qxp(i,qrad:qradhi) = qrtmp

             qxp(i,qptot) = ptot_ref - (alphap + alpham)*Clag**2
             qxp(i,qreitot) = qxp(i,QREINT) + sum(qrtmp)

          endif

          ! enforce small_*
          qxp(i,QRHO) = max(small_dens,qxp(i,QRHO))
          qxp(i,QPRES) = max(small_pres,qxp(i,QPRES))

          ! add source terms
          qxp(i  ,QRHO  )  = qxp(i,QRHO   ) + hdt*srcQ(i,QRHO)
          qxp(i  ,QRHO  )  = max(small_dens,qxp(i,QRHO))
          qxp(i  ,QREINT)  = qxp(i,QREINT ) + hdt*srcQ(i,QREINT)
          qxp(i  ,QPRES )  = qxp(i,QPRES  ) + hdt*srcQ(i,QPRES)
          qxp(i  ,qptot )  = qxp(i,qptot  ) + hdt*srcQ(i,QPRES)
          qxp(i  ,qreitot) = qxp(i,qreitot) + hdt*srcQ(i,QREINT)

          ! add traced source terms as needed
          if (ppm_trace_sources == 0) then
             qxp(i  ,QU) = qxp(i,QU) + hdt*srcQ(i,QU)
          endif

          do g=0, ngroups-1
             if (qxp(i,qrad+g) < ZERO) then
                er_foo = - qxp(i,qrad+g)
                qxp(i,qrad+g) = ZERO
                qxp(i,qptot) = qxp(i,qptot) + lamp(g) * er_foo
                qxp(i,qreitot) = qxp(i,qreitot) + er_foo
             end if
          end do

          if ( qxp(i,QPRES) < ZERO ) then
             qxp(i,QPRES) = p
          end if

       end if


       !----------------------------------------------------------------------
       ! minus state on face i+1
       !----------------------------------------------------------------------

       ! set the reference state
       ! this will be the fastest moving state to the right
       rho_ref  = Ip(i,3,QRHO)
       u_ref    = Ip(i,3,QU)

       p_ref      = Ip(i,3,QPRES)
       rhoe_g_ref = Ip(i,3,QREINT)

       tau_ref = ONE/Ip(i,3,QRHO)

       game_ref = Ip(i,3,QGAME)

       ptot_ref = Ip(i,3,qptot)

       er_ref(:) = Ip(i,3,qrad:qradhi)

       rho_ref = max(rho_ref,small_dens)
       p_ref = max(p_ref,small_pres)

       !  *m are the jumps carried by u-c
       !  *p are the jumps carried by u+c

       dum    = u_ref    - Ip(i,1,QU)
       dptotm = ptot_ref - Ip(i,1,qptot)

       drho    = rho_ref    - Ip(i,2,QRHO)
       dptot   = ptot_ref   - Ip(i,2,qptot)
       drhoe_g = rhoe_g_ref - Ip(i,2,QREINT)
       dtau    = tau_ref    - ONE/Ip(i,2,QRHO)
       der(:)  = er_ref(:)  - Ip(i,2,qrad:qradhi)

       dup    = u_ref    - Ip(i,3,QU)
       dptotp = ptot_ref - Ip(i,3,qptot)

       ! if we are doing source term tracing, then we add the force to
       ! the velocity here, otherwise we will deal with this in the
       ! trans_X routines
       if (ppm_trace_sources == 1) then
          dum = dum - hdt*Ip_src(i,1,QU)
          dup = dup - hdt*Ip_src(i,3,QU)
       endif

       ! optionally use the reference state in evaluating the
       ! eigenvectors

       if (ppm_predict_gammae == 0) then

          ! (rho, u, p, (rho e)) eigensystem

          ! these are analogous to the beta's from the original
          ! PPM paper (except we work with rho instead of tau).
          ! This is simply (l . dq), where dq = qref - I(q)
          alpham = HALF*(dptotm/(rho*cc) - dum)*rho/cc
          alphap = HALF*(dptotp/(rho*cc) + dup)*rho/cc
          alpha0r = drho - dptot/csq
          alpha0e_g = drhoe_g - dptot*h_g

       else

          ! (tau, u, p, game) eigensystem

          ! this is the way things were done in the original PPM
          ! paper -- here we work with tau in the characteristic
          ! system.

          alpham = HALF*( dum - dptotm/Clag)/Clag
          alphap = HALF*(-dup - dptotp/Clag)/Clag
          alpha0r = dtau + dptot/Clag**2

          dge = game_ref - Ip(i,2,QGAME)
          gfactor = (game - ONE)*(game - gam_g)
          alpha0e_g = gfactor*dptot/(tau*Clag**2) + dge

       endif

       alphar(:) = der(:)- dptot/csq*hr

       if (u-cc > ZERO) then
          alpham = -alpham
       else if (u-cc < ZERO) then
          alpham = ZERO
       else
          alpham = -HALF*alpham
       endif
       if (u+cc > ZERO) then
          alphap = -alphap
       else if (u+cc < ZERO) then
          alphap = ZERO
       else
          alphap = -HALF*alphap
       endif
       if (u > ZERO) then
          alpha0r = -alpha0r
          alpha0e_g = -alpha0e_g
          alphar(:) = -alphar(:)
       else if (u < ZERO) then
          alpha0r = ZERO
          alpha0e_g = ZERO
          alphar(:) = ZERO
       else
          alpha0r = -HALF*alpha0r
          alpha0e_g = -HALF*alpha0e_g
          alphar(:) = -HALF*alphar(:)
       endif

       ! the final interface states are just
       ! q_s = q_ref - sum (l . dq) r
       if (i <= ihi) then

          if (ppm_predict_gammae == 0) then
             qxm(i+1,QRHO)   = rho_ref + alphap + alpham + alpha0r
             qxm(i+1,QU)     = u_ref + (alphap - alpham)*cc/rho
             qxm(i+1,QREINT) = rhoe_g_ref + (alphap + alpham)*h_g*csq + alpha0e_g
             qxm(i+1,QPRES)  = p_ref + (alphap + alpham)*cgassq - sum(lamm(:)*alphar(:))

             qrtmp = er_ref(:) + (alphap + alpham)*hr + alphar(:)
             qxm(i+1,qrad:qradhi) = qrtmp

             qxm(i+1,qptot) = ptot_ref + (alphap + alpham)*csq
             qxm(i+1,qreitot) = qxm(i+1,QREINT) + sum(qrtmp)

          else

             tau_s = tau_ref + alphap + alpham + alpha0r
             qxm(i+1,QRHO)   = ONE/tau_s

             qxm(i+1,QU)     = u_ref + (alpham - alphap)*Clag
             qxm(i+1,QPRES)  = p_ref - (alphap + alpham)*(cgassq/tau**2) - sum(lamm(:)*alphar(:))

             qxm(i+1,QGAME) = game_ref + gfactor*(alpham + alphap)/tau + alpha0e_g
             qxm(i+1,QREINT) = qxm(i+1,QPRES )/(qxm(i+1,QGAME) - ONE)

             qrtmp = er_ref(:) - (alphap + alpham)*hr/tau**2 + alphar(:)
             qxm(i+1,qrad:qradhi) = qrtmp

             qxm(i+1,qptot) = ptot_ref - (alphap + alpham)*Clag**2
             qxm(i+1,qreitot) = qxm(i+1,QREINT) + sum(qrtmp)

          endif

          ! enforce small_*
          qxm(i+1,QRHO) = max(qxm(i+1,QRHO),small_dens)
          qxm(i+1,QPRES) = max(qxm(i+1,QPRES),small_pres)

          ! add source terms
          qxm(i+1,QRHO   ) = qxm(i+1,QRHO   ) + hdt*srcQ(i,QRHO)
          qxm(i+1,QRHO   ) = max(small_dens, qxm(i+1,QRHO))
          qxm(i+1,QREINT ) = qxm(i+1,QREINT ) + hdt*srcQ(i,QREINT)
          qxm(i+1,QPRES  ) = qxm(i+1,QPRES  ) + hdt*srcQ(i,QPRES)
          qxm(i+1,qptot  ) = qxm(i+1,qptot  ) + hdt*srcQ(i,QPRES)
          qxm(i+1,qreitot) = qxm(i+1,qreitot) + hdt*srcQ(i,QREINT)

          ! add traced source terms as needed
          if (ppm_trace_sources == 0) then
             qxm(i+1,QU) = qxm(i+1,QU) + hdt*srcQ(i,QU)
          endif

          do g=0, ngroups-1
             if (qxm(i+1,qrad+g) < ZERO) then
                er_foo = - qxm(i+1,qrad+g)
                qxm(i+1,qrad+g) = ZERO
                qxm(i+1,qptot) = qxm(i+1,qptot) + lamm(g) * er_foo
                qxm(i+1,qreitot) = qxm(i+1,qreitot) + er_foo
             end if
          end do

          if ( qxm(i+1,QPRES) < ZERO ) then
             qxm(i+1,QPRES) = p
          end if

       end if


       !----------------------------------------------------------------------
       ! geometry source terms
       !----------------------------------------------------------------------

       if (dloga(i) /= 0) then
          courn = dtdx*(cc+abs(u))
          eta = (ONE-courn)/(cc*dt*abs(dloga(i)))
          dlogatmp = min(eta,ONE)*dloga(i)
          sourcr = -HALF*dt*rho*dlogatmp*u
          sourcp = sourcr*cgassq
          source = sourcp*h_g
          sourcer(:) = -HALF*dt*dlogatmp*u*(lam0(:)+ONE)*er(:)

          if (i <= ihi) then
             qxm(i+1,QRHO  ) = qxm(i+1,QRHO  ) + sourcr
             qxm(i+1,QRHO  ) = max(small_dens, qxm(i+1,QRHO))
             qxm(i+1,QPRES ) = qxm(i+1,QPRES ) + sourcp
             qxm(i+1,QREINT) = qxm(i+1,QREINT) + source
             qxm(i+1,qrad:qradhi) = qxm(i+1,qrad:qradhi) + sourcer(:)
             !           qxm(i+1,qptot ) = sum(lamm(:)*qxm(i+1,qrad:qradhi)) + qxm(i+1,QPRES)
             qxm(i+1,qptot) = qxm(i+1,qptot) + sum(lamm(:)*sourcer(:)) + sourcp
             qxm(i+1,qreitot) = sum(qxm(i+1,qrad:qradhi))  + qxm(i+1,QREINT)
          end if
          if (i >= ilo) then
             qxp(i  ,QRHO  ) = qxp(i  ,QRHO  ) + sourcr
             qxp(i  ,QRHO  ) = max(small_dens,qxp(i,QRHO))
             qxp(i  ,QPRES ) = qxp(i  ,QPRES ) + sourcp
             qxp(i  ,QREINT) = qxp(i  ,QREINT) + source
             qxp(i  ,qrad:qradhi) = qxp(i  ,qrad:qradhi) + sourcer(:)
             !           qxp(i  ,qptot ) = sum(lamp(:)*qxp(i,qrad:qradhi)) + qxp(i,QPRES)
             qxp(i,qptot) = qxp(i,qptot) + sum(lamp(:)*sourcer(:)) + sourcp
             qxp(i  ,qreitot) = sum(qxp(i,qrad:qradhi))  + qxp(i,QREINT)
          end if
       endif

    end do

    ! Enforce constant mass flux rate if specified
    if (fix_mass_flux_lo) then
       qxm(ilo,QRHO   ) = q(domlo(1)-1,QRHO)
       qxm(ilo,QU     ) = q(domlo(1)-1,QU  )
       qxm(ilo,QPRES  ) = q(domlo(1)-1,QPRES)
       qxm(ilo,QREINT ) = q(domlo(1)-1,QREINT)
       qxm(ilo,qrad:qradhi) = q(domlo(1)-1,qrad:qradhi)
       qxm(ilo,qptot  ) = q(domlo(1)-1,qptot)
       qxm(ilo,qreitot) = q(domlo(1)-1,qreitot)
    end if

    ! Enforce constant mass flux rate if specified
    if (fix_mass_flux_hi) then
       qxp(ihi+1,QRHO   ) = q(domhi(1)+1,QRHO)
       qxp(ihi+1,QU     ) = q(domhi(1)+1,QU  )
       qxp(ihi+1,QPRES  ) = q(domhi(1)+1,QPRES)
       qxp(ihi+1,QREINT ) = q(domhi(1)+1,QREINT)
       qxp(ihi+1,qrad:qradhi) = q(domhi(1)+1,qrad:qradhi)
       qxp(ihi+1,qptot  ) = q(domhi(1)+1,qptot)
       qxp(ihi+1,qreitot) = q(domhi(1)+1,qreitot)
    end if


    !-------------------------------------------------------------------------
    ! Now do the passively advected quantities
    !-------------------------------------------------------------------------

    ! We do all passively advected quantities in one loop
    do ipassive = 1, npassive
       n = qpass_map(ipassive)

       ! plus state on face i
       do i = ilo, ihi+1
          u = q(i,QU)

          ! We want to do
          !
          ! q_l = q_ref - Proj{(q_ref - I)}
          !
          ! and Proj{} represents the characteristic projection.
          ! But for these, there is only 1-wave that matters, the u
          ! wave, so no projection is needed.  Since we are not
          ! projecting, the reference state doesn't matter

          if (u > ZERO) then
             qxp(i,n) = q(i,n)    ! we might want to change this to
                                  ! the limit of the parabola
          else if (u < ZERO) then
             qxp(i,n) = Im(i,2,n)
          else
             qxp(i,n) = q(i,n) + HALF*(Im(i,2,n) - q(i,n))
          endif
       enddo

       ! minus state on face i+1
       do i = ilo-1, ihi
          u = q(i,QU)

          if (u > ZERO) then
             qxm(i+1,n) = Ip(i,2,n)
          else if (u < ZERO) then
             qxm(i+1,n) = q(i,n)
          else
             qxm(i+1,n) = q(i,n) + HALF*(Ip(i,2,n) - q(i,n))
          endif
       enddo

       if (fix_mass_flux_hi) qxp(ihi+1,n) = q(ihi+1,n)
       if (fix_mass_flux_lo) qxm(ilo,n) = q(ilo-1,n)

    enddo

    deallocate(Ip,Im)
    if (ppm_trace_sources == 1) then
       deallocate(Ip_src,Im_src)
    endif

  end subroutine trace_ppm_rad

end module trace_ppm_rad_module<|MERGE_RESOLUTION|>--- conflicted
+++ resolved
@@ -30,10 +30,6 @@
     use rad_params_module, only : ngroups
     use ppm_module, only : ppm_reconstruct, ppm_int_profile
 
-<<<<<<< HEAD
-=======
-    use amrex_fort_module, only : rt => amrex_real
->>>>>>> 37f47de9
     implicit none
 
     integer ilo,ihi
