#ifndef _HABEC_F_H_
#define _HABEC_F_H_

#include <ArrayLim.H>
#include <BLFort.H>

extern "C" {
<<<<<<< HEAD
  void hacoef(amrex::Real* mat, amrex::Real* acoefs, intS, intS,
	      const amrex::Real& alpha);

  void hbcoef(amrex::Real* mat, amrex::Real* bcoefs, intS, intS,
	      const amrex::Real& beta, const amrex::Real* dx, const int& n);

  void hbmat(amrex::Real* mat, intS,
	     const int& cdir, const RadBoundCond& bct, const amrex::Real& bcl,
	     const int* mask, intS,
	     amrex::Real* bcoefs, intS,
	     const amrex::Real& beta, const amrex::Real* dx);

  void hbmat2(amrex::Real* mat, intS,
	      const int& cdir, const int* tf, const amrex::Real& bcl, intS,
	      const int* mask, intS,
	      amrex::Real* bcoefs, intS,
	      const amrex::Real& beta, const amrex::Real* dx);

  void hbmat3(amrex::Real* mat, intS,
	      const int& cdir, const int& bctype,
	      const int* tf, const amrex::Real& bcl, intS,
	      const int* mask, intS,
	      amrex::Real* bcoefs, intS,
	      const amrex::Real& beta, const amrex::Real* dx,
	      const amrex::Real& flux_factor, const amrex::Real* r,
	      const amrex::Real* spa, intS);

  void hbvec(amrex::Real* vec, intS,
	     const int& cdir, const RadBoundCond& bct, const int& bho,
	     const amrex::Real& bcl,
	     const amrex::Real* bcval, intS, const int* mask, intS,
	     amrex::Real* bcoefs, intS,
	     const amrex::Real& beta, const amrex::Real* dx);

  void hbvec2(amrex::Real* vec, intS,
	      const int& cdir, const int* tf,
	      const int& bho, const amrex::Real& bcl,
	      const amrex::Real* bcval, intS, const int* mask, intS,
	      amrex::Real* bcoefs, intS,
	      const amrex::Real& beta, const amrex::Real* dx);

  void hbvec3(amrex::Real* vec, intS,
	      const int& cdir, const int& bctype, const int* tf,
	      const int& bho, const amrex::Real& bcl,
	      const amrex::Real* bcval, intS, const int* mask, intS,
	      amrex::Real* bcoefs, intS,
	      const amrex::Real& beta, const amrex::Real* dx, const amrex::Real* r);

  void hbflx(amrex::Real* flux, intS,
	     amrex::Real* soln, intS, intS,
	     const int& cdir, const RadBoundCond& bct,
	     const int& bho, const amrex::Real& bcl,
	     const amrex::Real* bcval, intS, const int* mask, intS,
	     amrex::Real* bcoefs, intS,
	     const amrex::Real& beta, const amrex::Real* dx, const int& inhom);

  void hbflx2(amrex::Real* flux, intS,
	      amrex::Real* soln, intS, intS,
	      const int& cdir, const int* tf,
	      const int& bho, const amrex::Real& bcl,
	      const amrex::Real* bcval, intS, const int* mask, intS,
	      amrex::Real* bcoefs, intS,
	      const amrex::Real& beta, const amrex::Real* dx, const int& inhom);

  void hbflx3(amrex::Real* flux, intS,
	      amrex::Real* soln, intS, intS,
	      const int& cdir, const int& bctype, const int* tf,
	      const int& bho, const amrex::Real& bcl,
	      const amrex::Real* bcval, intS, const int* mask, intS,
	      amrex::Real* bcoefs, intS,
	      const amrex::Real& beta, const amrex::Real* dx,
	      const amrex::Real& flux_factor, const amrex::Real* r,
	      const int& inhom,
	      const amrex::Real* spa, intS);

  void hdterm(amrex::Real* dterm, intS,
	      amrex::Real* soln, intS, intS,
	      const int& cdir, const RadBoundCond& bct,
	      const amrex::Real& bcl,
	      const amrex::Real* bcval, intS, const int* mask, intS,
	      amrex::Real* dcoefs, intS,
	      const amrex::Real* dx);

  void hdterm3(amrex::Real* dterm, intS,
	       amrex::Real* soln, intS, intS,
	       const int& cdir, const int& bctype, const int* tf,
	       const amrex::Real& bcl,
	       const amrex::Real* bcval, intS, const int* mask, intS,
	       amrex::Real* dcoefs, intS,
	       const amrex::Real* dx);

  void hmac(amrex::Real* mat, amrex::Real* acoefs, intS, intS,
	    const amrex::Real& alpha);

  void hmbc(amrex::Real* mat, amrex::Real* bcoefs, intS, intS,
	    const amrex::Real& beta, const amrex::Real* dx, const int& n);

  void hma2c(amrex::Real* mat, amrex::Real* a2coefs, intS, intS,
	     const amrex::Real& alpha2, const int& n);

  void hmcc(amrex::Real* mat, amrex::Real* ccoefs, intS, intS,
	    const amrex::Real& gamma, const amrex::Real* dx, const int& n);

  void hmd1c(amrex::Real* mat, amrex::Real* d1coefs, intS, intS,
	     const amrex::Real& delta1, const amrex::Real* dx, const int& n);

  void hmd2c(amrex::Real* mat, amrex::Real* d2coefs, intS, intS,
	     const amrex::Real& delta2, const amrex::Real* dx, const int& n);

  void hmmat(amrex::Real* mat, intS,
	     const int& cdir, const RadBoundCond& bct,
	     const int& bho, const amrex::Real& bcl,
	     const int* mask, intS,
	     amrex::Real* bcoefs, intS,
	     const amrex::Real& beta, const amrex::Real* dx);

  void hmmat2(amrex::Real* mat, intS,
	      const int& cdir, const int* tf,
	      const int& bho, const amrex::Real& bcl, intS,
	      const int* mask, intS,
	      amrex::Real* bcoefs, intS,
	      const amrex::Real& beta, const amrex::Real* dx);

  void hmmat3(amrex::Real* mat, intS,
	      const int& cdir, const int& bctype, const int* tf,
	      const int& bho, const amrex::Real& bcl, intS,
	      const int* mask, intS,
	      amrex::Real* bcoefs, intS,
	      const amrex::Real& beta, const amrex::Real* dx,
	      const amrex::Real& flux_factor, const amrex::Real* r,
	      amrex::Real* spa, intS);
=======
  void hacoef(Real* mat, 
	      BL_FORT_FAB_ARG(acoefs),
	      ARLIM_P(reglo), ARLIM_P(reghi),
	      const Real& alpha);

  void hbcoef(Real* mat, 
	      BL_FORT_FAB_ARG(bcoefs),
	      ARLIM_P(reglo), ARLIM_P(reghi),
	      const Real& beta, const Real* dx, const int& n);

  void hbmat(Real* mat, ARLIM_P(reglo), ARLIM_P(reghi),
	     const int& cdir, const RadBoundCond& bct, const Real& bcl,
	     const BL_FORT_IFAB_ARG(mask),
	     BL_FORT_FAB_ARG(bcoefs),
	     const Real& beta, const Real* dx);

  void hbmat3(Real* mat, ARLIM_P(reglo), ARLIM_P(reghi),
	      const int& cdir, const int& bctype,
	      const int* tf, const Real& bcl, ARLIM_P(flo), ARLIM_P(fhi),
	      const BL_FORT_IFAB_ARG(mask),
	      BL_FORT_FAB_ARG(bcoefs),
	      const Real& beta, const Real* dx,
	      const Real& flux_factor, const Real* r,
	      const Real* spa, ARLIM_P(slo), ARLIM_P(shi));

  void hbvec(Real* vec, ARLIM_P(reglo), ARLIM_P(reghi),
	     const int& cdir, const RadBoundCond& bct, const int& bho,
	     const Real& bcl,
	     const BL_FORT_FAB_ARG(bcval),
	     const BL_FORT_IFAB_ARG(mask),
	     BL_FORT_FAB_ARG(bcoefs),
	     const Real& beta, const Real* dx);

  void hbvec3(Real* vec, ARLIM_P(reglo), ARLIM_P(reghi),
	      const int& cdir, const int& bctype, const int* tf,
	      const int& bho, const Real& bcl,
	      const BL_FORT_FAB_ARG(bcval),
	      const BL_FORT_IFAB_ARG(mask),
	      BL_FORT_FAB_ARG(bcoefs),
	      const Real& beta, const Real* dx, const Real* r);

  void hbflx(BL_FORT_FAB_ARG(flux),
	     BL_FORT_FAB_ARG(soln),
	     ARLIM_P(reglo), ARLIM_P(reghi), 
	     const int& cdir, const RadBoundCond& bct,
	     const int& bho, const Real& bcl,
	     const Real* bcval, ARLIM_P(fslo), ARLIM_P(fshi), 
	     const BL_FORT_IFAB_ARG(mask),
	     BL_FORT_FAB_ARG(bcoefs),
	     const Real& beta, const Real* dx, const int& inhom);

  void hbflx3(BL_FORT_FAB_ARG(flux),
	      BL_FORT_FAB_ARG(soln),
	      ARLIM_P(reglo), ARLIM_P(reghi),
	      const int& cdir, const int& bctype, const int* tf,
	      const int& bho, const Real& bcl,
	      const BL_FORT_FAB_ARG(bcval),
	      const BL_FORT_IFAB_ARG(mask),
	      BL_FORT_FAB_ARG(bcoefs),
	      const Real& beta, const Real* dx,
	      const Real& flux_factor, const Real* r,
	      const int& inhom,
	      const Real* spa, ARLIM_P(splo), ARLIM_P(sphi));

  void hdterm(BL_FORT_FAB_ARG(dterm),
	      BL_FORT_FAB_ARG(soln),
	      ARLIM_P(reglo), ARLIM_P(reghi),
	      const int& cdir, const RadBoundCond& bct,
	      const Real& bcl,
	      const BL_FORT_FAB_ARG(bcval),
	      const BL_FORT_IFAB_ARG(mask),
	      BL_FORT_FAB_ARG(dcoefs),
	      const Real* dx);

  void hdterm3(BL_FORT_FAB_ARG(dterm),
	       BL_FORT_FAB_ARG(soln),
	       ARLIM_P(reglo), ARLIM_P(reghi),
	       const int& cdir, const int& bctype, const int* tf,
	       const Real& bcl,
	       const BL_FORT_FAB_ARG(bcval),
	       const BL_FORT_IFAB_ARG(mask),
	       BL_FORT_FAB_ARG(dcoefs),
	       const Real* dx);

  void hmac(Real* mat, 
	    BL_FORT_FAB_ARG(acoefs),
	    ARLIM_P(reglo), ARLIM_P(reghi),
	    const Real& alpha);

  void hmbc(Real* mat,
	    BL_FORT_FAB_ARG(bcoefs),
	    ARLIM_P(reglo), ARLIM_P(reghi),
	    const Real& beta, const Real* dx, const int& n);

  void hma2c(Real* mat, 
	     BL_FORT_FAB_ARG(a2coefs), 
	     ARLIM_P(reglo), ARLIM_P(reghi), 
	     const Real& alpha2, const int& n);

  void hmcc(Real* mat, 
	    BL_FORT_FAB_ARG(ccoefs),
	    ARLIM_P(reglo), ARLIM_P(reghi),
	    const Real& gamma, const Real* dx, const int& n);

  void hmd1c(Real* mat,
	     BL_FORT_FAB_ARG(d1coefs),
	     ARLIM_P(reglo), ARLIM_P(reghi),
	     const Real& delta1, const Real* dx, const int& n);

  void hmd2c(Real* mat,
	     BL_FORT_FAB_ARG(d2coefs),
	     ARLIM_P(reglo), ARLIM_P(reghi),
	     const Real& delta2, const Real* dx, const int& n);

  void hmmat(Real* mat, ARLIM_P(reglo), ARLIM_P(reghi),
	     const int& cdir, const RadBoundCond& bct,
	     const int& bho, const Real& bcl,
	     const BL_FORT_IFAB_ARG(mask),
	     BL_FORT_FAB_ARG(bcoefs),
	     const Real& beta, const Real* dx);

  void hmmat3(Real* mat, ARLIM_P(reglo), ARLIM_P(reghi),
	      const int& cdir, const int& bctype, const int* tf,
	      const int& bho, const Real& bcl, ARLIM_P(fslo), ARLIM_P(fshi),
	      const BL_FORT_IFAB_ARG(mask),
	      BL_FORT_FAB_ARG(bcoefs),
	      const Real& beta, const Real* dx,
	      const Real& flux_factor, const Real* r,
	      Real* spa, ARLIM_P(splo), ARLIM_P(sphi));
>>>>>>> 0a0e6fcf

  // not used?
  void add_ccoef_flux(const int& n,
<<<<<<< HEAD
		      amrex::Real* Erborder, intS,
		      amrex::Real* ccoef, intS,
		      const amrex::Real& gamma,
		      const amrex::Real* dx,
		      amrex::Real* Flux, intS);

  void set_abec_flux(intS, int*,
		     amrex::Real*, intS,
		     amrex::Real*, intS,
		     const amrex::Real*,
		     const amrex::Real*,
		     amrex::Real*, intS);
=======
		      Real* Erborder, ARLIM_P(erlo), ARLIM_P(erhi),
		      Real* ccoef, ARLIM_P(cclo), ARLIM_P(cchi),
		      const Real& gamma,
		      const Real* dx,
		      Real* Flux, ARLIM_P(flo), ARLIM_P(fhi));

  void set_abec_flux(ARLIM_P(reglo), ARLIM_P(reghi), 
		     int*,
		     BL_FORT_FAB_ARG(c), 
		     BL_FORT_FAB_ARG(d), 
		     const Real*,
		     const Real*,
		     BL_FORT_FAB_ARG(flux));
>>>>>>> 0a0e6fcf
};

#endif<|MERGE_RESOLUTION|>--- conflicted
+++ resolved
@@ -5,300 +5,151 @@
 #include <BLFort.H>
 
 extern "C" {
-<<<<<<< HEAD
-  void hacoef(amrex::Real* mat, amrex::Real* acoefs, intS, intS,
+  void hacoef(amrex::Real* mat, 
+	      BL_FORT_FAB_ARG(acoefs),
+	      ARLIM_P(reglo), ARLIM_P(reghi),
 	      const amrex::Real& alpha);
 
-  void hbcoef(amrex::Real* mat, amrex::Real* bcoefs, intS, intS,
+  void hbcoef(amrex::Real* mat, 
+	      BL_FORT_FAB_ARG(bcoefs),
+	      ARLIM_P(reglo), ARLIM_P(reghi),
 	      const amrex::Real& beta, const amrex::Real* dx, const int& n);
 
-  void hbmat(amrex::Real* mat, intS,
+  void hbmat(amrex::Real* mat, ARLIM_P(reglo), ARLIM_P(reghi),
 	     const int& cdir, const RadBoundCond& bct, const amrex::Real& bcl,
-	     const int* mask, intS,
-	     amrex::Real* bcoefs, intS,
+	     const BL_FORT_IFAB_ARG(mask),
+	     BL_FORT_FAB_ARG(bcoefs),
 	     const amrex::Real& beta, const amrex::Real* dx);
 
-  void hbmat2(amrex::Real* mat, intS,
-	      const int& cdir, const int* tf, const amrex::Real& bcl, intS,
-	      const int* mask, intS,
-	      amrex::Real* bcoefs, intS,
-	      const amrex::Real& beta, const amrex::Real* dx);
-
-  void hbmat3(amrex::Real* mat, intS,
+  void hbmat3(amrex::Real* mat, ARLIM_P(reglo), ARLIM_P(reghi),
 	      const int& cdir, const int& bctype,
-	      const int* tf, const amrex::Real& bcl, intS,
-	      const int* mask, intS,
-	      amrex::Real* bcoefs, intS,
+	      const int* tf, const amrex::Real& bcl, ARLIM_P(flo), ARLIM_P(fhi),
+	      const BL_FORT_IFAB_ARG(mask),
+	      BL_FORT_FAB_ARG(bcoefs),
 	      const amrex::Real& beta, const amrex::Real* dx,
 	      const amrex::Real& flux_factor, const amrex::Real* r,
-	      const amrex::Real* spa, intS);
+	      const amrex::Real* spa, ARLIM_P(slo), ARLIM_P(shi));
 
-  void hbvec(amrex::Real* vec, intS,
+  void hbvec(amrex::Real* vec, ARLIM_P(reglo), ARLIM_P(reghi),
 	     const int& cdir, const RadBoundCond& bct, const int& bho,
 	     const amrex::Real& bcl,
-	     const amrex::Real* bcval, intS, const int* mask, intS,
-	     amrex::Real* bcoefs, intS,
-	     const amrex::Real& beta, const amrex::Real* dx);
-
-  void hbvec2(amrex::Real* vec, intS,
-	      const int& cdir, const int* tf,
-	      const int& bho, const amrex::Real& bcl,
-	      const amrex::Real* bcval, intS, const int* mask, intS,
-	      amrex::Real* bcoefs, intS,
-	      const amrex::Real& beta, const amrex::Real* dx);
-
-  void hbvec3(amrex::Real* vec, intS,
-	      const int& cdir, const int& bctype, const int* tf,
-	      const int& bho, const amrex::Real& bcl,
-	      const amrex::Real* bcval, intS, const int* mask, intS,
-	      amrex::Real* bcoefs, intS,
-	      const amrex::Real& beta, const amrex::Real* dx, const amrex::Real* r);
-
-  void hbflx(amrex::Real* flux, intS,
-	     amrex::Real* soln, intS, intS,
-	     const int& cdir, const RadBoundCond& bct,
-	     const int& bho, const amrex::Real& bcl,
-	     const amrex::Real* bcval, intS, const int* mask, intS,
-	     amrex::Real* bcoefs, intS,
-	     const amrex::Real& beta, const amrex::Real* dx, const int& inhom);
-
-  void hbflx2(amrex::Real* flux, intS,
-	      amrex::Real* soln, intS, intS,
-	      const int& cdir, const int* tf,
-	      const int& bho, const amrex::Real& bcl,
-	      const amrex::Real* bcval, intS, const int* mask, intS,
-	      amrex::Real* bcoefs, intS,
-	      const amrex::Real& beta, const amrex::Real* dx, const int& inhom);
-
-  void hbflx3(amrex::Real* flux, intS,
-	      amrex::Real* soln, intS, intS,
-	      const int& cdir, const int& bctype, const int* tf,
-	      const int& bho, const amrex::Real& bcl,
-	      const amrex::Real* bcval, intS, const int* mask, intS,
-	      amrex::Real* bcoefs, intS,
-	      const amrex::Real& beta, const amrex::Real* dx,
-	      const amrex::Real& flux_factor, const amrex::Real* r,
-	      const int& inhom,
-	      const amrex::Real* spa, intS);
-
-  void hdterm(amrex::Real* dterm, intS,
-	      amrex::Real* soln, intS, intS,
-	      const int& cdir, const RadBoundCond& bct,
-	      const amrex::Real& bcl,
-	      const amrex::Real* bcval, intS, const int* mask, intS,
-	      amrex::Real* dcoefs, intS,
-	      const amrex::Real* dx);
-
-  void hdterm3(amrex::Real* dterm, intS,
-	       amrex::Real* soln, intS, intS,
-	       const int& cdir, const int& bctype, const int* tf,
-	       const amrex::Real& bcl,
-	       const amrex::Real* bcval, intS, const int* mask, intS,
-	       amrex::Real* dcoefs, intS,
-	       const amrex::Real* dx);
-
-  void hmac(amrex::Real* mat, amrex::Real* acoefs, intS, intS,
-	    const amrex::Real& alpha);
-
-  void hmbc(amrex::Real* mat, amrex::Real* bcoefs, intS, intS,
-	    const amrex::Real& beta, const amrex::Real* dx, const int& n);
-
-  void hma2c(amrex::Real* mat, amrex::Real* a2coefs, intS, intS,
-	     const amrex::Real& alpha2, const int& n);
-
-  void hmcc(amrex::Real* mat, amrex::Real* ccoefs, intS, intS,
-	    const amrex::Real& gamma, const amrex::Real* dx, const int& n);
-
-  void hmd1c(amrex::Real* mat, amrex::Real* d1coefs, intS, intS,
-	     const amrex::Real& delta1, const amrex::Real* dx, const int& n);
-
-  void hmd2c(amrex::Real* mat, amrex::Real* d2coefs, intS, intS,
-	     const amrex::Real& delta2, const amrex::Real* dx, const int& n);
-
-  void hmmat(amrex::Real* mat, intS,
-	     const int& cdir, const RadBoundCond& bct,
-	     const int& bho, const amrex::Real& bcl,
-	     const int* mask, intS,
-	     amrex::Real* bcoefs, intS,
-	     const amrex::Real& beta, const amrex::Real* dx);
-
-  void hmmat2(amrex::Real* mat, intS,
-	      const int& cdir, const int* tf,
-	      const int& bho, const amrex::Real& bcl, intS,
-	      const int* mask, intS,
-	      amrex::Real* bcoefs, intS,
-	      const amrex::Real& beta, const amrex::Real* dx);
-
-  void hmmat3(amrex::Real* mat, intS,
-	      const int& cdir, const int& bctype, const int* tf,
-	      const int& bho, const amrex::Real& bcl, intS,
-	      const int* mask, intS,
-	      amrex::Real* bcoefs, intS,
-	      const amrex::Real& beta, const amrex::Real* dx,
-	      const amrex::Real& flux_factor, const amrex::Real* r,
-	      amrex::Real* spa, intS);
-=======
-  void hacoef(Real* mat, 
-	      BL_FORT_FAB_ARG(acoefs),
-	      ARLIM_P(reglo), ARLIM_P(reghi),
-	      const Real& alpha);
-
-  void hbcoef(Real* mat, 
-	      BL_FORT_FAB_ARG(bcoefs),
-	      ARLIM_P(reglo), ARLIM_P(reghi),
-	      const Real& beta, const Real* dx, const int& n);
-
-  void hbmat(Real* mat, ARLIM_P(reglo), ARLIM_P(reghi),
-	     const int& cdir, const RadBoundCond& bct, const Real& bcl,
-	     const BL_FORT_IFAB_ARG(mask),
-	     BL_FORT_FAB_ARG(bcoefs),
-	     const Real& beta, const Real* dx);
-
-  void hbmat3(Real* mat, ARLIM_P(reglo), ARLIM_P(reghi),
-	      const int& cdir, const int& bctype,
-	      const int* tf, const Real& bcl, ARLIM_P(flo), ARLIM_P(fhi),
-	      const BL_FORT_IFAB_ARG(mask),
-	      BL_FORT_FAB_ARG(bcoefs),
-	      const Real& beta, const Real* dx,
-	      const Real& flux_factor, const Real* r,
-	      const Real* spa, ARLIM_P(slo), ARLIM_P(shi));
-
-  void hbvec(Real* vec, ARLIM_P(reglo), ARLIM_P(reghi),
-	     const int& cdir, const RadBoundCond& bct, const int& bho,
-	     const Real& bcl,
 	     const BL_FORT_FAB_ARG(bcval),
 	     const BL_FORT_IFAB_ARG(mask),
 	     BL_FORT_FAB_ARG(bcoefs),
-	     const Real& beta, const Real* dx);
+	     const amrex::Real& beta, const amrex::Real* dx);
 
-  void hbvec3(Real* vec, ARLIM_P(reglo), ARLIM_P(reghi),
+  void hbvec3(amrex::Real* vec, ARLIM_P(reglo), ARLIM_P(reghi),
 	      const int& cdir, const int& bctype, const int* tf,
-	      const int& bho, const Real& bcl,
+	      const int& bho, const amrex::Real& bcl,
 	      const BL_FORT_FAB_ARG(bcval),
 	      const BL_FORT_IFAB_ARG(mask),
 	      BL_FORT_FAB_ARG(bcoefs),
-	      const Real& beta, const Real* dx, const Real* r);
+	      const amrex::Real& beta, const amrex::Real* dx, const amrex::Real* r);
 
   void hbflx(BL_FORT_FAB_ARG(flux),
 	     BL_FORT_FAB_ARG(soln),
 	     ARLIM_P(reglo), ARLIM_P(reghi), 
 	     const int& cdir, const RadBoundCond& bct,
-	     const int& bho, const Real& bcl,
-	     const Real* bcval, ARLIM_P(fslo), ARLIM_P(fshi), 
+	     const int& bho, const amrex::Real& bcl,
+	     const amrex::Real* bcval, ARLIM_P(fslo), ARLIM_P(fshi), 
 	     const BL_FORT_IFAB_ARG(mask),
 	     BL_FORT_FAB_ARG(bcoefs),
-	     const Real& beta, const Real* dx, const int& inhom);
+	     const amrex::Real& beta, const amrex::Real* dx, const int& inhom);
 
   void hbflx3(BL_FORT_FAB_ARG(flux),
 	      BL_FORT_FAB_ARG(soln),
 	      ARLIM_P(reglo), ARLIM_P(reghi),
 	      const int& cdir, const int& bctype, const int* tf,
-	      const int& bho, const Real& bcl,
+	      const int& bho, const amrex::Real& bcl,
 	      const BL_FORT_FAB_ARG(bcval),
 	      const BL_FORT_IFAB_ARG(mask),
 	      BL_FORT_FAB_ARG(bcoefs),
-	      const Real& beta, const Real* dx,
-	      const Real& flux_factor, const Real* r,
+	      const amrex::Real& beta, const amrex::Real* dx,
+	      const amrex::Real& flux_factor, const amrex::Real* r,
 	      const int& inhom,
-	      const Real* spa, ARLIM_P(splo), ARLIM_P(sphi));
+	      const amrex::Real* spa, ARLIM_P(splo), ARLIM_P(sphi));
 
   void hdterm(BL_FORT_FAB_ARG(dterm),
 	      BL_FORT_FAB_ARG(soln),
 	      ARLIM_P(reglo), ARLIM_P(reghi),
 	      const int& cdir, const RadBoundCond& bct,
-	      const Real& bcl,
+	      const amrex::Real& bcl,
 	      const BL_FORT_FAB_ARG(bcval),
 	      const BL_FORT_IFAB_ARG(mask),
 	      BL_FORT_FAB_ARG(dcoefs),
-	      const Real* dx);
+	      const amrex::Real* dx);
 
   void hdterm3(BL_FORT_FAB_ARG(dterm),
 	       BL_FORT_FAB_ARG(soln),
 	       ARLIM_P(reglo), ARLIM_P(reghi),
 	       const int& cdir, const int& bctype, const int* tf,
-	       const Real& bcl,
+	       const amrex::Real& bcl,
 	       const BL_FORT_FAB_ARG(bcval),
 	       const BL_FORT_IFAB_ARG(mask),
 	       BL_FORT_FAB_ARG(dcoefs),
-	       const Real* dx);
+	       const amrex::Real* dx);
 
-  void hmac(Real* mat, 
+  void hmac(amrex::Real* mat, 
 	    BL_FORT_FAB_ARG(acoefs),
 	    ARLIM_P(reglo), ARLIM_P(reghi),
-	    const Real& alpha);
+	    const amrex::Real& alpha);
 
-  void hmbc(Real* mat,
+  void hmbc(amrex::Real* mat,
 	    BL_FORT_FAB_ARG(bcoefs),
 	    ARLIM_P(reglo), ARLIM_P(reghi),
-	    const Real& beta, const Real* dx, const int& n);
+	    const amrex::Real& beta, const amrex::Real* dx, const int& n);
 
-  void hma2c(Real* mat, 
+  void hma2c(amrex::Real* mat, 
 	     BL_FORT_FAB_ARG(a2coefs), 
 	     ARLIM_P(reglo), ARLIM_P(reghi), 
-	     const Real& alpha2, const int& n);
+	     const amrex::Real& alpha2, const int& n);
 
-  void hmcc(Real* mat, 
+  void hmcc(amrex::Real* mat, 
 	    BL_FORT_FAB_ARG(ccoefs),
 	    ARLIM_P(reglo), ARLIM_P(reghi),
-	    const Real& gamma, const Real* dx, const int& n);
+	    const amrex::Real& gamma, const amrex::Real* dx, const int& n);
 
-  void hmd1c(Real* mat,
+  void hmd1c(amrex::Real* mat,
 	     BL_FORT_FAB_ARG(d1coefs),
 	     ARLIM_P(reglo), ARLIM_P(reghi),
-	     const Real& delta1, const Real* dx, const int& n);
+	     const amrex::Real& delta1, const amrex::Real* dx, const int& n);
 
-  void hmd2c(Real* mat,
+  void hmd2c(amrex::Real* mat,
 	     BL_FORT_FAB_ARG(d2coefs),
 	     ARLIM_P(reglo), ARLIM_P(reghi),
-	     const Real& delta2, const Real* dx, const int& n);
+	     const amrex::Real& delta2, const amrex::Real* dx, const int& n);
 
-  void hmmat(Real* mat, ARLIM_P(reglo), ARLIM_P(reghi),
+  void hmmat(amrex::Real* mat, ARLIM_P(reglo), ARLIM_P(reghi),
 	     const int& cdir, const RadBoundCond& bct,
-	     const int& bho, const Real& bcl,
+	     const int& bho, const amrex::Real& bcl,
 	     const BL_FORT_IFAB_ARG(mask),
 	     BL_FORT_FAB_ARG(bcoefs),
-	     const Real& beta, const Real* dx);
+	     const amrex::Real& beta, const amrex::Real* dx);
 
-  void hmmat3(Real* mat, ARLIM_P(reglo), ARLIM_P(reghi),
+  void hmmat3(amrex::Real* mat, ARLIM_P(reglo), ARLIM_P(reghi),
 	      const int& cdir, const int& bctype, const int* tf,
-	      const int& bho, const Real& bcl, ARLIM_P(fslo), ARLIM_P(fshi),
+	      const int& bho, const amrex::Real& bcl, ARLIM_P(fslo), ARLIM_P(fshi),
 	      const BL_FORT_IFAB_ARG(mask),
 	      BL_FORT_FAB_ARG(bcoefs),
-	      const Real& beta, const Real* dx,
-	      const Real& flux_factor, const Real* r,
-	      Real* spa, ARLIM_P(splo), ARLIM_P(sphi));
->>>>>>> 0a0e6fcf
+	      const amrex::Real& beta, const amrex::Real* dx,
+	      const amrex::Real& flux_factor, const amrex::Real* r,
+	      amrex::Real* spa, ARLIM_P(splo), ARLIM_P(sphi));
 
   // not used?
   void add_ccoef_flux(const int& n,
-<<<<<<< HEAD
-		      amrex::Real* Erborder, intS,
-		      amrex::Real* ccoef, intS,
+		      amrex::Real* Erborder, ARLIM_P(erlo), ARLIM_P(erhi),
+		      amrex::Real* ccoef, ARLIM_P(cclo), ARLIM_P(cchi),
 		      const amrex::Real& gamma,
 		      const amrex::Real* dx,
-		      amrex::Real* Flux, intS);
-
-  void set_abec_flux(intS, int*,
-		     amrex::Real*, intS,
-		     amrex::Real*, intS,
-		     const amrex::Real*,
-		     const amrex::Real*,
-		     amrex::Real*, intS);
-=======
-		      Real* Erborder, ARLIM_P(erlo), ARLIM_P(erhi),
-		      Real* ccoef, ARLIM_P(cclo), ARLIM_P(cchi),
-		      const Real& gamma,
-		      const Real* dx,
-		      Real* Flux, ARLIM_P(flo), ARLIM_P(fhi));
+		      amrex::Real* Flux, ARLIM_P(flo), ARLIM_P(fhi));
 
   void set_abec_flux(ARLIM_P(reglo), ARLIM_P(reghi), 
 		     int*,
 		     BL_FORT_FAB_ARG(c), 
 		     BL_FORT_FAB_ARG(d), 
-		     const Real*,
-		     const Real*,
+		     const amrex::Real*,
+		     const amrex::Real*,
 		     BL_FORT_FAB_ARG(flux));
->>>>>>> 0a0e6fcf
 };
 
 #endif