--- conflicted
+++ resolved
@@ -69,7 +69,6 @@
   void get_tagging_params(const int* name, const int* namlen);
   void get_sponge_params(const int* name, const int* namlen);
 
-<<<<<<< HEAD
 #if (BL_SPACEDIM > 1)
   void ca_compute_avgstate
     (const int lo[], const int hi[], 
@@ -96,12 +95,6 @@
   
   void ca_enforce_consistent_e
     (const int* lo, const int* hi, BL_FORT_FAB_ARG_3D(state));
-=======
-BL_FORT_PROC_DECL(CA_GET_OMB,ca_get_omb)(Real* frac);
-
-BL_FORT_PROC_DECL(CA_ENFORCE_CONSISTENT_E,ca_enforce_consistent_e)
-    (const int* lo, const int* hi, BL_FORT_FAB_ARG_3D(state), const Real* dx);
->>>>>>> fdc4c2db
 
   void reset_internal_e
     (const int* lo, const int* hi, 
@@ -486,19 +479,19 @@
 #ifdef POINTMASS
   void pm_compute_delta_mass
     (const Real* pm_delta_mass, const int* lo, const int* hi,
-     const BL_FORT_FAB_ARG(state),
-     BL_FORT_FAB_ARG(stateout),
-     const BL_FORT_FAB_ARG(volume),
-     const Real* problo, const Real dx[], 
+     const BL_FORT_FAB_ARG_3D(state),
+     BL_FORT_FAB_ARG_3D(stateout),
+     const BL_FORT_FAB_ARG_3D(volume),
+     const Real* problo, const Real* dx,
      const Real* time, const Real* dt);
 
   void pm_fix_solution
-    (const int lo[], const int hi[],
-     const BL_FORT_FAB_ARG(stateold),
-     BL_FORT_FAB_ARG(statenew),
-     const Real* problo, const Real dx[], 
+    (const int* lo, const int* hi,
+     const BL_FORT_FAB_ARG_3D(stateold),
+     BL_FORT_FAB_ARG_3D(statenew),
+     const Real* problo, const Real* dx,
      const Real* time, const Real* dt);
-#endif  
+#endif
   
 #ifdef GRAVITY
 
@@ -697,31 +690,7 @@
      const BL_FORT_FAB_ARG(state),
      const BL_FORT_FAB_ARG(grav),
      const Real dx[]);
-<<<<<<< HEAD
-#endif  
-=======
-#endif
-
-BL_FORT_PROC_DECL(CA_SET_SPECIAL_TAGGING_FLAG,ca_set_special_tagging_flag)
-    (const Real& max_den, const int* flag);
-
-#ifdef POINTMASS
-BL_FORT_PROC_DECL(PM_COMPUTE_DELTA_MASS,pm_compute_delta_mass)
-    (const Real* pm_delta_mass, const int* lo, const int* hi,
-     const BL_FORT_FAB_ARG_3D(state),
-     BL_FORT_FAB_ARG_3D(stateout),
-     const BL_FORT_FAB_ARG_3D(volume),
-     const Real* problo, const Real* dx,
-     const Real* time, const Real* dt);
-
-BL_FORT_PROC_DECL(PM_FIX_SOLUTION,pm_fix_solution)
-    (const int* lo, const int* hi,
-     const BL_FORT_FAB_ARG_3D(stateold),
-     BL_FORT_FAB_ARG_3D(statenew),
-     const Real* problo, const Real* dx,
-     const Real* time, const Real* dt);
-#endif
->>>>>>> fdc4c2db
+#endif
 
 #ifdef AUX_UPDATE
   void ca_auxupdate
@@ -787,7 +756,6 @@
    const int& r_model_start);
 #endif
 
-<<<<<<< HEAD
 #ifdef LEVELSET
 BL_FORT_PROC_DECL(CA_INITPHI,ca_initphi)
     (const int& level, const Real& time, 
@@ -807,8 +775,6 @@
    const Real dx[], const Real xlo[], const Real xhi[]);
 #endif
 
-=======
->>>>>>> fdc4c2db
 /* problem-specific includes */
 #include <Problem_F.H>
 
