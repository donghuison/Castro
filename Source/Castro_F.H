#ifndef _Castro_F_H_
#define _Castro_F_H_
#include <BLFort.H>

BL_FORT_PROC_DECL(FILCC,filcc)
                (Real * q, ARLIM_P(q_lo), ARLIM_P(q_hi),
                 const int * domlo, const int * domhi,
                 const Real * dx_crse, const Real * xlo,
                 const int * bc);

BL_FORT_PROC_DECL(CA_NETWORK_INIT,ca_network_init)();

BL_FORT_PROC_DECL(CA_EXTERN_INIT,ca_extern_init)(const int* name, const int* namlen);

BL_FORT_PROC_DECL(GET_NUM_SPEC,get_num_spec)(int* nspec);

BL_FORT_PROC_DECL(GET_NUM_AUX,get_num_aux)(int* naux);

BL_FORT_PROC_DECL(GET_SPEC_NAMES,get_spec_names)(int* spec_names, int* ispec, int* len);

BL_FORT_PROC_DECL(GET_SPEC_AZ,get_spec_az)(int* ispec, Real* A, Real* Z);

BL_FORT_PROC_DECL(GET_AUX_NAMES,get_aux_names)(int* aux_names, int* iaux, int* len);

BL_FORT_PROC_DECL(GET_METHOD_PARAMS,get_method_params)(int* HYP_GROW);

#if (BL_SPACEDIM > 1)
BL_FORT_PROC_DECL(GET_NUMPTS_1D,get_numpts_1d)(int* numpts_1d);
BL_FORT_PROC_DECL(SET_NUMPTS_1D,set_numpts_1d)(int* numpts_1d);
BL_FORT_PROC_DECL(ALLOCATE_OUTFLOW_DATA,allocate_outflow_data)(const int* n1d, const int* nc);
BL_FORT_PROC_DECL(SET_OLD_OUTFLOW_DATA,set_old_outflow_data)(Real* radial, Real* time, 
                                                             int* numpts, int* nc);
BL_FORT_PROC_DECL(SET_NEW_OUTFLOW_DATA,set_new_outflow_data)(Real* radial, Real* time, 
                                                             int* numpts, int* nc);
BL_FORT_PROC_DECL(SWAP_OUTFLOW_DATA,swap_outflow_data)();
#endif

BL_FORT_PROC_DECL(SET_METHOD_PARAMS,set_method_params)
    (const int& dm,
     const int& Density, const int& Xmom, 
     const int& Eden,    const int& Eint, 
     const int& Temp     , const int& FirstAdv, 
     const int& FirstSpec, const int& FirstAux, 
     const int& NumAdv, 
     const Real& difmag,
     const Real& small_dens, const Real& small_temp,
     const Real& small_pres, const Real& small_ener,
     const int& allow_negative_energy,
     const int& ppm_type, const int& ppm_reference, 
     const int& ppm_trace_grav, const int& ppm_trace_rot,
     const int& ppm_temp_fix, 
     const int& ppm_tau_in_tracing, const int& ppm_predict_gammae,
     const int& ppm_reference_edge_limit, 
     const int& ppm_flatten_before_integrals,
     const int& ppm_reference_eigenvectors,
     const int& hybrid_riemann, 
     const int& use_colglaz, const int& use_flattening,
     const int& transverse_use_eos, const int& transverse_reset_density, const int& transverse_reset_rhoe,
     const int& cg_maxiter, const Real& cg_tol,
     const int& use_pslope, 
     const int& do_grav, const int& grav_source_type,
     const int& do_sponge, 
     const int& normalize_species,
     const int& fix_mass_flux, const int& use_sgs,
     const Real& dual_energy_eta1,
     const Real& dual_energy_eta2,
     const int& dual_energy_update_E_from_e,
     const int& do_rotation, const int& rot_source_type, const int& rot_axis, const Real& rotational_period, 
     const Real& const_grav, const int& deterministic);

BL_FORT_PROC_DECL(SET_PROBLEM_PARAMS,set_problem_params)
    (const int& dm,
     const int* physbc_lo, const int* physbc_hi,
     const int& Outflow_value, const int& Symmetry_value, 
     const int& SlipWall_value, const int& NoSlipWall_value,
     const int& coord_type,
     const Real& xmin, const Real& xmax,
     const Real& ymin, const Real& ymax,
     const Real& zmin, const Real& zmax);

BL_FORT_PROC_DECL(GET_TAGGING_PARAMS,get_tagging_params)(const int* name, const int* namlen);;

BL_FORT_PROC_DECL(CA_INITDATA,ca_initdata)
    (const int& level, const Real& time, 
     const int* lo, const int* hi,
     const int& num_state,
     BL_FORT_FAB_ARG(state),
     const Real dx[], const Real xlo[], const Real xhi[]);

BL_FORT_PROC_DECL(CA_CHECK_INITIAL_SPECIES, ca_check_initial_species)
    (const int* lo, const int* hi, BL_FORT_FAB_ARG(state));

BL_FORT_PROC_DECL(CA_GET_OMB,ca_get_omb)(Real* frac);

BL_FORT_PROC_DECL(CA_ENFORCE_CONSISTENT_E,ca_enforce_consistent_e)
    (const int* lo, const int* hi, BL_FORT_FAB_ARG(state));

#ifdef MAESTRO_INIT
BL_FORT_PROC_DECL(CA_INITDATA_MAESTRO,ca_initdata_maestro)
  (const int* lo, const int* hi, const int& MAESTRO_init_type,
     BL_FORT_FAB_ARG(state),
     const Real dx[], const Real& dr,
     const Real xlo[], const Real xhi[],
     const Real p0[], const int& MAESTRO_npts_model, const int& level);

BL_FORT_PROC_DECL(CA_INITDATA_MAKEMODEL,ca_initdata_makemodel)
  (Real model[], const int& model_size, const int& MAESTRO_npts_model,
   const Real rho0[], const Real tempbar[], 
   const Real dx[], const Real& dr, const int& r_model_start);

BL_FORT_PROC_DECL(CA_INITDATA_OVERWRITE,ca_initdata_overwrite)
  (const int* lo, const int* hi, 
   BL_FORT_FAB_ARG(state),
   const Real model[], const int& model_size, const int& MAESTRO_npts_model, 
   const Real dx[], const Real& dr, const Real xlo[], const Real xhi[],
   const int& r_model_start);
#endif

#ifdef LEVELSET
BL_FORT_PROC_DECL(CA_INITPHI,ca_initphi)
    (const int& level, const Real& time, 
     const int* lo, const int* hi,
     const int& num_state,
     BL_FORT_FAB_ARG(state),
     int* type, ARLIM_P(type_lo), ARLIM_P(type_hi),
     const Real dx[], const Real xlo[], const Real xhi[]);
#endif

#ifdef RADIATION
BL_FORT_PROC_DECL(CA_INITRAD,ca_initrad)
  (const int& level, const Real& time,
   const int* lo, const int* hi,
   const int& num_state,
   BL_FORT_FAB_ARG(state),
   const Real dx[], const Real xlo[], const Real xhi[]);
#endif

BL_FORT_PROC_DECL(CA_HYPFILL,ca_hypfill)
    (BL_FORT_FAB_ARG(state),
     const int dlo[], const int dhi[],
     const Real dx[], const Real glo[], 
     const Real* time, const int bc[]);

BL_FORT_PROC_DECL(CA_DENFILL,ca_denfill)
    (BL_FORT_FAB_ARG(state),
     const int dlo[], const int dhi[],
     const Real dx[], const Real glo[], 
     const Real* time, const int bc[]);

BL_FORT_PROC_DECL(CA_XMOMFILL,ca_xmomfill)
    (BL_FORT_FAB_ARG(state),
     const int dlo[], const int dhi[],
     const Real dx[], const Real glo[], 
     const Real* time, const int bc[]);

BL_FORT_PROC_DECL(CA_YMOMFILL,ca_ymomfill)
    (BL_FORT_FAB_ARG(state),
     const int dlo[], const int dhi[],
     const Real dx[], const Real glo[], 
     const Real* time, const int bc[]);

BL_FORT_PROC_DECL(CA_ZMOMFILL,ca_zmomfill)
    (BL_FORT_FAB_ARG(state),
     const int dlo[], const int dhi[],
     const Real dx[], const Real glo[], 
     const Real* time, const int bc[]);

BL_FORT_PROC_DECL(CA_ZEROFILL,ca_zerofill)
    (BL_FORT_FAB_ARG(state),
     const int dlo[], const int dhi[],
     const Real dx[], const Real glo[], 
     const Real* time, const int bc[]);

BL_FORT_PROC_DECL(CA_DEFAULT_FILL,ca_default_fill)
    (BL_FORT_FAB_ARG(state),
     const int dlo[], const int dhi[],
     const Real dx[], const Real glo[],
     const Real* time, const int bc[]);

#ifdef RADIATION
BL_FORT_PROC_DECL(CA_RADFILL,ca_radfill)
    (BL_FORT_FAB_ARG(state),
     const int dlo[], const int dhi[],
     const Real dx[], const Real glo[], 
     const Real* time, const int bc[]);
#endif

#ifdef LEVELSET
BL_FORT_PROC_DECL(CA_PHIFILL,ca_phifill)
    (BL_FORT_FAB_ARG(state),
     const int dlo[], const int dhi[],
     const Real dx[], const Real glo[], 
     const Real* time, const int bc[]);
#endif

#ifdef REACTIONS
BL_FORT_PROC_DECL(CA_REACTFILL,ca_reactfill)
    (BL_FORT_FAB_ARG(state),
     const int dlo[], const int dhi[],
     const Real dx[], const Real glo[], 
     const Real* time, const int bc[]);
#endif

#ifdef SGS
BL_FORT_PROC_DECL(CA_SGSFILL,ca_sgsfill)
    (BL_FORT_FAB_ARG(state),
     const int dlo[], const int dhi[],
     const Real dx[], const Real glo[], 
     const Real* time, const int bc[]);
#endif

#ifdef GRAVITY
BL_FORT_PROC_DECL(CA_GRAVXFILL,ca_gravxfill)
    (BL_FORT_FAB_ARG(state),
     const int dlo[], const int dhi[],
     const Real dx[], const Real glo[], 
     const Real* time, const int bc[]);

BL_FORT_PROC_DECL(CA_GRAVYFILL,ca_gravyfill)
    (BL_FORT_FAB_ARG(state),
     const int dlo[], const int dhi[],
     const Real dx[], const Real glo[], 
     const Real* time, const int bc[]);

BL_FORT_PROC_DECL(CA_GRAVZFILL,ca_gravzfill)
    (BL_FORT_FAB_ARG(state),
     const int dlo[], const int dhi[],
     const Real dx[], const Real glo[], 
     const Real* time, const int bc[]);
#endif

BL_FORT_PROC_DECL(CA_ESTDT,ca_estdt)
    (const BL_FORT_FAB_ARG(state),
     const int lo[], const int hi[],
     const Real dx[], Real* dt);

#ifdef RADIATION
BL_FORT_PROC_DECL(CA_ESTDT_RAD,ca_estdt_rad)
    (const BL_FORT_FAB_ARG(state),
     const BL_FORT_FAB_ARG(gpr),
     const int lo[], const int hi[],
     const Real dx[], Real* dt);
#endif

BL_FORT_PROC_DECL(CA_ESTDT_BURNING,ca_estdt_burning)
    (const BL_FORT_FAB_ARG(state),
     const BL_FORT_FAB_ARG(reaction_terms),
     const int lo[], const int hi[],
     Real* dt_hydro, Real* dt_nuc, 
     int* initial_step);

BL_FORT_PROC_DECL(CA_UMDRV,ca_umdrv)
    (const int* is_finest_level,
     const Real* time, 
     const int    lo[], const int    hi[],
     const int domlo[], const int domhi[],
     const BL_FORT_FAB_ARG(state),
     BL_FORT_FAB_ARG(stateout),
     BL_FORT_FAB_ARG(ugdnvx),
#if (BL_SPACEDIM >= 2)
     BL_FORT_FAB_ARG(ugdnvy),
#endif
#if (BL_SPACEDIM == 3)
     BL_FORT_FAB_ARG(ugdnvz),
#endif
     const BL_FORT_FAB_ARG(src),
     const BL_FORT_FAB_ARG(grav),
     const Real dx[], const Real* dt,
     D_DECL(BL_FORT_FAB_ARG(xflux),
            BL_FORT_FAB_ARG(yflux),
            BL_FORT_FAB_ARG(zflux)),
     D_DECL(BL_FORT_FAB_ARG(xarea),
            BL_FORT_FAB_ARG(yarea),
            BL_FORT_FAB_ARG(zarea)),
#if (BL_SPACEDIM < 3)
     const BL_FORT_FAB_ARG(dloga),
#endif
     const BL_FORT_FAB_ARG(volume),
     Real* cflLoc,
     const int&  verbose,
<<<<<<< HEAD
     const Real& mass_added,
     const Real& eint_added,
     const Real& eden,
     const Real& xmom_added_flux,
#if (BL_SPACEDIM >= 2)
     const Real& ymom_added_flux,
#endif
#if (BL_SPACEDIM == 3)
     const Real& zmom_added_flux,
#endif
     const Real& xmom_added_grav,
#if (BL_SPACEDIM >= 2)
     const Real& ymom_added_grav,
#endif
#if (BL_SPACEDIM == 3)
     const Real& zmom_added_grav,
#endif
#if (BL_SPACEDIM > 1)
     const Real& xmom_added_rot,
#endif
#if (BL_SPACEDIM >= 2)
     const Real& ymom_added_rot,
#endif
#if (BL_SPACEDIM == 3)
     const Real& zmom_added_rot,
#endif
#if (BL_SPACEDIM > 1)
     const Real& E_added_rot,
#endif
     const Real& E_added_flux,
     const Real& E_added_grav);
=======
     Real& mass_added,
     Real& eint_added,
     Real& eden,
     Real& E_added_flux,
     Real& E_added_grav);
>>>>>>> 7a3a9c13


#ifdef RADIATION
BL_FORT_PROC_DECL(CA_UMDRV_RAD,ca_umdrv_rad)
    (const int* is_finest_level,
     const Real* time, 
     const int    lo[], const int    hi[],
     const int domlo[], const int domhi[],
     const BL_FORT_FAB_ARG(state),
     BL_FORT_FAB_ARG(stateout),
     const BL_FORT_FAB_ARG(Er),
     const BL_FORT_FAB_ARG(lam),
     BL_FORT_FAB_ARG(Erout),
     BL_FORT_FAB_ARG(ugdnvx),
#if (BL_SPACEDIM >= 2)
     BL_FORT_FAB_ARG(ugdnvy),
#endif
#if (BL_SPACEDIM == 3)
     BL_FORT_FAB_ARG(ugdnvz),
#endif
     const BL_FORT_FAB_ARG(src),
     const BL_FORT_FAB_ARG(grav),
     const Real dx[], const Real* dt,
     D_DECL(BL_FORT_FAB_ARG(xflux),
            BL_FORT_FAB_ARG(yflux),
            BL_FORT_FAB_ARG(zflux)),
     D_DECL(BL_FORT_FAB_ARG(xradflux),
            BL_FORT_FAB_ARG(yradflux),
            BL_FORT_FAB_ARG(zradflux)),
     D_DECL(const BL_FORT_FAB_ARG(xarea),
            const BL_FORT_FAB_ARG(yarea),
            const BL_FORT_FAB_ARG(zarea)),
#if (BL_SPACEDIM < 3)
     const BL_FORT_FAB_ARG(dloga),
#endif
     const BL_FORT_FAB_ARG(volume),
     Real* cflLoc,
     const int& verbose, 
     int* nstep_fsp); 
#endif

BL_FORT_PROC_DECL(CA_CORRGSRC,ca_corrgsrc)
    (const int lo[], const int hi[],
     const BL_FORT_FAB_ARG(grav_src_old),
     const BL_FORT_FAB_ARG(grad_phi_cc),
     const BL_FORT_FAB_ARG(S_old),
     BL_FORT_FAB_ARG(S_new),
#if (BL_SPACEDIM == 3)
     const BL_FORT_FAB_ARG(phi_old),
     const BL_FORT_FAB_ARG(phi_new),
     BL_FORT_FAB_ARG(xflux),
     BL_FORT_FAB_ARG(yflux),
     BL_FORT_FAB_ARG(zflux),
#endif
     const Real dx[], const Real& dt, 
     const BL_FORT_FAB_ARG(volume), 
     const Real& xmom_added, 
#if (BL_SPACEDIM >= 2)
     const Real& ymom_added, 
#endif
#if (BL_SPACEDIM == 3)
     const Real& zmom_added,
#endif
     const Real& E_added);

#ifdef ROTATION
#if (BL_SPACEDIM > 1)
BL_FORT_PROC_DECL(CA_CORRRSRC,ca_corrrsrc)
    (const int lo[], const int hi[],
     const BL_FORT_FAB_ARG(S_old),
     BL_FORT_FAB_ARG(S_new),
     BL_FORT_FAB_ARG(xflux),
#if (BL_SPACEDIM >= 2)
     BL_FORT_FAB_ARG(yflux),
#endif
#if (BL_SPACEDIM == 3)
     BL_FORT_FAB_ARG(zflux),
#endif
     const Real dx[], const Real& dt, 
     const BL_FORT_FAB_ARG(volume), 
     const Real& xmom_added, 
#if (BL_SPACEDIM >= 2)
     const Real& ymom_added, 
#endif
#if (BL_SPACEDIM == 3)
     const Real& zmom_added,
#endif
     const Real& E_added);
#endif
#endif

BL_FORT_PROC_DECL(RESET_INTERNAL_E,reset_internal_e)
    (BL_FORT_FAB_ARG(S_new), 
     const int lo[], const int hi[], 
     const int& verbose);

#ifdef SGS
BL_FORT_PROC_DECL(CA_RESET_SGS,ca_reset_sgs)
    (BL_FORT_FAB_ARG(S_new), 
     BL_FORT_FAB_ARG(sgs_old), 
     BL_FORT_FAB_ARG(sgs_new), 
     const int lo[], const int hi[], 
     const int& verbose, const int& is_old, const Real& dt);
#endif

BL_FORT_PROC_DECL(CA_SYNCGSRC,ca_syncgsrc)
    (const int lo[], const int hi[],
     const BL_FORT_FAB_ARG(gPhi),
     const BL_FORT_FAB_ARG(gdPhi),
     const BL_FORT_FAB_ARG(S),
     const BL_FORT_FAB_ARG(dS),
     BL_FORT_FAB_ARG(src),
     const Real& dt);

#if (BL_SPACEDIM == 3)
BL_FORT_PROC_DECL(CA_SUMMASS,ca_summass)
    (BL_FORT_FAB_ARG(rho), const int lo[], const int hi[],
     const Real dx[], Real* mass);
BL_FORT_PROC_DECL(CA_SUMSQUARED,ca_sumsquared)
    (BL_FORT_FAB_ARG(rho), const int lo[], const int hi[],
     const Real dx[], Real* mass);
BL_FORT_PROC_DECL(CA_SUMLOCMASS,ca_sumlocmass)
    (BL_FORT_FAB_ARG(rho), const int lo[], const int hi[],
     const Real* problo, const Real dx[], Real* mass, const int& idir);
BL_FORT_PROC_DECL(CA_SUMLOCMASS2D,ca_sumlocmass2d)
    (BL_FORT_FAB_ARG(rho), const int lo[], const int hi[],
     const Real* problo, const Real dx[], Real* mass, const int& idir1, const int& idir2);
BL_FORT_PROC_DECL(CA_SUMLOCSQUAREDMASS,ca_sumlocsquaredmass)
    (BL_FORT_FAB_ARG(rho), const int lo[], const int hi[],
     const Real* problo, const Real dx[], Real* mass, const int& idir); 
#else
BL_FORT_PROC_DECL(CA_SUMMASS,ca_summass)
    (BL_FORT_FAB_ARG(rho), const int lo[], const int hi[],
     const Real dx[], Real* mass,
     const Real* r, const int& rlo, const int& rhi);
BL_FORT_PROC_DECL(CA_SUMSQUARED,ca_sumsquared)
    (BL_FORT_FAB_ARG(rho), const int lo[], const int hi[],
     const Real dx[], Real* mass,
     const Real* r, const int& rlo, const int& rhi);
BL_FORT_PROC_DECL(CA_SUMLOCMASS,ca_sumlocmass)
    (BL_FORT_FAB_ARG(rho), const int lo[], const int hi[],
     const Real* problo, const Real dx[], Real* mass, 
     const Real* r, const int& rlo, const int& rhi,
     const int& idir);
BL_FORT_PROC_DECL(CA_SUMLOCMASS2D,ca_sumlocmass2d)
    (BL_FORT_FAB_ARG(rho), const int lo[], const int hi[],
     const Real* problo, const Real dx[], Real* mass, 
     const Real* r, const int& rlo, const int& rhi,
     const int& idir1, const int& idir2);
#endif

BL_FORT_PROC_DECL(CA_SUMPRODUCT,ca_sumproduct)
    (BL_FORT_FAB_ARG(f1), BL_FORT_FAB_ARG(f2),
     const int lo[], const int hi[], const Real dx[],
     Real* s);

BL_FORT_PROC_DECL(CA_ENFORCE_NONNEGATIVE_SPECIES,ca_enforce_nonnegative_species)
    (BL_FORT_FAB_ARG(S_new), const int lo[], const int hi[]);

BL_FORT_PROC_DECL(CA_AVGDOWN,ca_avgdown)
    (BL_FORT_FAB_ARG(crse_fab), const int& nc,
     const BL_FORT_FAB_ARG(crse_vol),
     const BL_FORT_FAB_ARG(fine_fab),
     const BL_FORT_FAB_ARG(fine_vol),
     const int ovlo[], const int ovhi[], const int rat[]);

#ifdef SGS
BL_FORT_PROC_DECL(CA_EXT_SRC,ca_ext_src)
    (const int* lo, const int* hi,
     BL_FORT_FAB_ARG(old_state),
     BL_FORT_FAB_ARG(fluxx),
     BL_FORT_FAB_ARG(fluxy),
     BL_FORT_FAB_ARG(fluxz),
     BL_FORT_FAB_ARG(ext_src),
     BL_FORT_FAB_ARG(prod_sgs),
     BL_FORT_FAB_ARG(diff_sgs),
     BL_FORT_FAB_ARG(turb_src),
     const Real* dx, const Real* time, const Real* dt);
#else
BL_FORT_PROC_DECL(CA_EXT_SRC,ca_ext_src)
    (const int* lo, const int* hi,
     const BL_FORT_FAB_ARG(old_state),
     const BL_FORT_FAB_ARG(new_state),
     BL_FORT_FAB_ARG(ext_src),
     const Real* prob_lo, const Real* dx, 
     const Real* time, const Real* dt);
#endif

BL_FORT_PROC_DECL(CA_REACT_STATE,ca_react_state)
    (const int* lo, const int* hi,
     const BL_FORT_FAB_ARG(Sold),
     const BL_FORT_FAB_ARG(Snew),
     const BL_FORT_FAB_ARG(ReactionTerms),
#ifdef TAU
     const BL_FORT_FAB_ARG(Tau),
#endif
     const Real& time, const Real& dt_react);

BL_FORT_PROC_DECL(CA_TEMPDIFFEXTRAP,ca_tempdiffextrap)
    (const int* lo, const int* hi,
     BL_FORT_FAB_ARG(TempDiffTerm));

BL_FORT_PROC_DECL(COMPUTE_TEMP,compute_temp)
    (const int lo[], const int hi[],
     const BL_FORT_FAB_ARG(state));

BL_FORT_PROC_DECL(CA_FILL_TEMP_COND,ca_fill_temp_cond)
    (const int lo[], const int hi[],
     const BL_FORT_FAB_ARG(state),
#ifdef TAU
     const BL_FORT_FAB_ARG(tau_diff),
#endif
     D_DECL(const BL_FORT_FAB_ARG(xcoeffs),
            const BL_FORT_FAB_ARG(ycoeffs),
            const BL_FORT_FAB_ARG(zcoeffs)),
     const Real* dx);

#ifdef TAU
BL_FORT_PROC_DECL(CA_DEFINE_TAU,ca_define_tau)
    (const int lo[], const int hi[],
     const BL_FORT_FAB_ARG(tau_diff),
     const BL_FORT_FAB_ARG(state),
     const BL_FORT_FAB_ARG(grav),
     const Real dx[]);
#endif

BL_FORT_PROC_DECL(CA_SET_SPECIAL_TAGGING_FLAG,ca_set_special_tagging_flag)
    (const Real& max_den, const int* flag);

#ifdef POINTMASS
BL_FORT_PROC_DECL(PM_COMPUTE_DELTA_MASS,pm_compute_delta_mass)
    (const Real* pm_delta_mass, const int* lo, const int* hi,
     const BL_FORT_FAB_ARG(state),
     BL_FORT_FAB_ARG(stateout),
     const BL_FORT_FAB_ARG(volume),
     const Real* problo, const Real dx[], 
     const Real* time, const Real* dt);

BL_FORT_PROC_DECL(PM_FIX_SOLUTION,pm_fix_solution)
    (const int lo[], const int hi[],
     const BL_FORT_FAB_ARG(stateold),
     BL_FORT_FAB_ARG(statenew),
     const Real* problo, const Real dx[], 
     const Real* time, const Real* dt);
#endif

#ifdef AUX_UPDATE
BL_FORT_PROC_DECL(CA_AUXUPDATE,ca_auxupdate)
    (BL_FORT_FAB_ARG(state_old),
     BL_FORT_FAB_ARG(state_new),
     const int* lo, const int* hi,
     const Real * dt);
#endif

#if (BL_SPACEDIM > 1)
BL_FORT_PROC_DECL(CA_COMPUTE_AVGSTATE,ca_compute_avgstate)
    (const int lo[], const int hi[], 
     const Real* dx, const Real* dr, const int* nc,
     const BL_FORT_FAB_ARG(S  ), const Real* avgden,
     const BL_FORT_FAB_ARG(Vol), const Real* avgvol,
     const Real* problo, const int* numpts_1d);
#endif

BL_FORT_PROC_DECL( GET_CENTER, get_center)(Real* center);
BL_FORT_PROC_DECL( SET_CENTER, set_center)(Real* center);
BL_FORT_PROC_DECL(FIND_CENTER,find_center)(Real* data, Real* center, int* icen,
                                           const Real* dx, const Real* problo);

#ifdef NEUTRINO
BL_FORT_PROC_DECL(CA_SETGROUP,ca_setgroup)
    (const int& igroup);
#endif

#ifdef ROTATION
BL_FORT_PROC_DECL(CA_ROTATE,ca_rotate)
    (const int* lo, const int* hi,
     BL_FORT_FAB_ARG(state),
     BL_FORT_FAB_ARG(rotation_terms),
     const Real* prob_lo, const Real* dx);
#endif

/* problem-specific includes */
#include <Problem_F.H>

#endif<|MERGE_RESOLUTION|>--- conflicted
+++ resolved
@@ -278,7 +278,6 @@
      const BL_FORT_FAB_ARG(volume),
      Real* cflLoc,
      const int&  verbose,
-<<<<<<< HEAD
      const Real& mass_added,
      const Real& eint_added,
      const Real& eden,
@@ -310,14 +309,6 @@
 #endif
      const Real& E_added_flux,
      const Real& E_added_grav);
-=======
-     Real& mass_added,
-     Real& eint_added,
-     Real& eden,
-     Real& E_added_flux,
-     Real& E_added_grav);
->>>>>>> 7a3a9c13
-
 
 #ifdef RADIATION
 BL_FORT_PROC_DECL(CA_UMDRV_RAD,ca_umdrv_rad)
