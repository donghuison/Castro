--- conflicted
+++ resolved
@@ -62,16 +62,11 @@
      const int& do_sponge, 
      const int& normalize_species,
      const int& fix_mass_flux, const int& use_sgs,
-<<<<<<< HEAD
-     const Real& rotational_period, const Real& const_grav,
-     const int& do_grav);
-=======
      const Real& dual_energy_eta1,
      const Real& dual_energy_eta2,
      const int& dual_energy_update_E_from_e,
      const int& do_rotation, const int& rot_source_type, const int& rot_axis, const Real& rotational_period, 
-     const Real& const_grav, const int& deterministic);
->>>>>>> fe7e099c
+     const Real& const_grav, const int& deterministic, const int& do_acc);
 
 BL_FORT_PROC_DECL(SET_PROBLEM_PARAMS,set_problem_params)
     (const int& dm,
