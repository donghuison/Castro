--- conflicted
+++ resolved
@@ -65,14 +65,9 @@
      const Real& dual_energy_eta1,
      const Real& dual_energy_eta2,
      const int& dual_energy_update_E_from_e,
-<<<<<<< HEAD
-     const int& do_rotation, const int& rot_source_type, const int& rot_axis, const Real& rotational_period, 
-     const Real& const_grav, const int& deterministic, const int& do_acc);
-=======
      const int& do_rotation, const int& rot_source_type, const int& rot_axis, 
      const Real& rotational_period, const Real& rotational_period_dot,
-     const Real& const_grav, const int& deterministic);
->>>>>>> 42f3eca2
+     const Real& const_grav, const int& deterministic, const int& do_acc);
 
 BL_FORT_PROC_DECL(SET_PROBLEM_PARAMS,set_problem_params)
     (const int& dm,
@@ -525,7 +520,6 @@
      const Real& E_added, const Real* mom_added);
 
 BL_FORT_PROC_DECL(CA_CORRRSRC,ca_corrrsrc)
-<<<<<<< HEAD
     (const int* lo, const int* hi,
      const BL_FORT_FAB_ARG_3D(phi_old),
      const BL_FORT_FAB_ARG_3D(phi_new),
@@ -540,30 +534,6 @@
      const BL_FORT_FAB_ARG_3D(volume), 
      const Real& E_added, const Real* mom_added);
 
-=======
-    (const int lo[], const int hi[],
-     const BL_FORT_FAB_ARG(S_old),
-     BL_FORT_FAB_ARG(S_new),
-     BL_FORT_FAB_ARG(xflux),
-#if (BL_SPACEDIM >= 2)
-     BL_FORT_FAB_ARG(yflux),
-#endif
-#if (BL_SPACEDIM == 3)
-     BL_FORT_FAB_ARG(zflux),
-#endif
-     const Real dx[], const Real& dt, 
-     const Real& time, 
-     const BL_FORT_FAB_ARG(volume), 
-     const Real& xmom_added, 
-#if (BL_SPACEDIM >= 2)
-     const Real& ymom_added, 
-#endif
-#if (BL_SPACEDIM == 3)
-     const Real& zmom_added,
-#endif
-     const Real& E_added);
-#endif
->>>>>>> 42f3eca2
 #endif
 
 BL_FORT_PROC_DECL(RESET_INTERNAL_E,reset_internal_e)
