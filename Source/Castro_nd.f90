! :::
! ::: ----------------------------------------------------------------
! :::

      subroutine ca_network_init()

        use network

        call network_init()

      end subroutine ca_network_init


! :::
! ::: ----------------------------------------------------------------
! :::

      subroutine ca_extern_init(name,namlen)

        ! initialize the external runtime parameters in
        ! extern_probin_module

        integer :: namlen
        integer :: name(namlen)

        call runtime_init(name,namlen)

      end subroutine ca_extern_init

! ::: 
! ::: ----------------------------------------------------------------
! ::: 

      subroutine get_num_spec(nspec_out)

        use network, only : nspec

        implicit none 

        integer, intent(out) :: nspec_out

        nspec_out = nspec

      end subroutine get_num_spec

! ::: 
! ::: ----------------------------------------------------------------
! ::: 

      subroutine get_num_aux(naux_out)

        use network, only : naux

        implicit none 

        integer, intent(out) :: naux_out

        naux_out = naux

      end subroutine get_num_aux

! :::
! ::: ----------------------------------------------------------------
! :::

      subroutine get_spec_names(spec_names,ispec,len)

        use network, only : nspec, short_spec_names

        implicit none 

        integer, intent(in   ) :: ispec
        integer, intent(inout) :: len
        integer, intent(inout) :: spec_names(len)

        ! Local variables
        integer   :: i

        len = len_trim(short_spec_names(ispec+1))

        do i = 1,len
           spec_names(i) = ichar(short_spec_names(ispec+1)(i:i))
        end do

      end subroutine get_spec_names

! :::
! ::: ----------------------------------------------------------------
! :::

      subroutine get_spec_az(ispec,A,Z)

        use network, only : nspec, aion, zion

        implicit none 

        integer         , intent(in   ) :: ispec
        double precision, intent(inout) :: A, Z

        ! C++ is 0-based indexing, so increment
        A = aion(ispec+1)
        Z = zion(ispec+1)

      end subroutine get_spec_az

! :::
! ::: ----------------------------------------------------------------
! :::

      subroutine get_aux_names(aux_names,iaux,len)

        use network, only : naux, short_aux_names

        implicit none 

        integer, intent(in   ) :: iaux
        integer, intent(inout) :: len
        integer, intent(inout) :: aux_names(len)

        ! Local variables
        integer   :: i

        len = len_trim(short_aux_names(iaux+1))

        do i = 1,len
           aux_names(i) = ichar(short_aux_names(iaux+1)(i:i))
        end do

      end subroutine get_aux_names

! ::: 
! ::: ----------------------------------------------------------------
! ::: 

      subroutine get_method_params(nGrowHyp)

        ! Passing data from f90 back to C++

        use meth_params_module

        implicit none 

        integer, intent(out) :: ngrowHyp

        nGrowHyp = NHYP

      end subroutine get_method_params

! :::
! ::: ----------------------------------------------------------------
! :::

      subroutine allocate_outflow_data(np,nc)

        use meth_params_module, only: outflow_data_old, outflow_data_new, outflow_data_allocated

        implicit none

        integer, intent(in) :: np,nc

        if (.not. outflow_data_allocated) then
           allocate(outflow_data_old(nc,np))
           allocate(outflow_data_new(nc,np))
        end if

        outflow_data_allocated = .true.

      end subroutine allocate_outflow_data

! :::
! ::: ----------------------------------------------------------------
! :::
      subroutine set_old_outflow_data(radial,time,np,nc)

        ! Passing data from C++ to f90

        use meth_params_module, only: outflow_data_old, outflow_data_old_time

        implicit none

        double precision, intent(in) :: radial(nc,np)
        double precision, intent(in) :: time
        integer         , intent(in) :: np,nc

        ! Do this so the routine has the right size 
        deallocate(outflow_data_old)
          allocate(outflow_data_old(nc,np))

        outflow_data_old(1:nc,1:np) = radial(1:nc,1:np)

        outflow_data_old_time = time

      end subroutine set_old_outflow_data

! :::
! ::: ----------------------------------------------------------------
! :::
      subroutine set_new_outflow_data(radial,time,np,nc)

        ! Passing data from C++ to f90

        use meth_params_module, only: outflow_data_new, outflow_data_new_time

        implicit none

        double precision, intent(in) :: radial(nc,np)
        double precision, intent(in) :: time
        integer         , intent(in) :: np,nc

        ! Do this so the routine has the right size 
        deallocate(outflow_data_new)
          allocate(outflow_data_new(nc,np))

        outflow_data_new(1:nc,1:np) = radial(1:nc,1:np)

        outflow_data_new_time = time

      end subroutine set_new_outflow_data

! :::
! ::: ----------------------------------------------------------------
! :::
      subroutine swap_outflow_data()

        use meth_params_module, only: outflow_data_new, outflow_data_new_time, &
                                      outflow_data_old, outflow_data_old_time

        implicit none

        integer                       :: np,nc

        nc = size(outflow_data_new,dim=1)
        np = size(outflow_data_new,dim=2)

        if (size(outflow_data_old,dim=2) .ne. size(outflow_data_new,dim=2)) then
           ! Do this so the routine has the right size
           deallocate(outflow_data_old)
             allocate(outflow_data_old(nc,np))
        end if

        if (size(outflow_data_old,dim=2) .ne. size(outflow_data_new,dim=2)) then
           print *,'size of old and new dont match in swap_outflow_data '
            call bl_error("Error:: Castro_nd.f90 :: swap_outflow_data")
        end if

        outflow_data_old(1:nc,1:np) = outflow_data_new(1:nc,1:np)

        if (outflow_data_new_time .ge. 0.d0) &
           outflow_data_old_time = outflow_data_new_time
        outflow_data_new_time = -1.d0

      end subroutine swap_outflow_data

! ::: 
! ::: ----------------------------------------------------------------
! ::: 

      subroutine set_method_params(dm,Density,Xmom,Eden,Eint,Temp, &
                                   FirstAdv,FirstSpec,FirstAux,numadv, &
                                   difmag_in, small_dens_in, small_temp_in, small_pres_in, small_ener_in, &
                                   allow_negative_energy_in, &
                                   ppm_type_in,ppm_reference_in, &
                                   ppm_trace_grav_in, ppm_trace_rot_in, ppm_temp_fix_in, &
                                   ppm_tau_in_tracing_in, ppm_predict_gammae_in, &
                                   ppm_reference_edge_limit_in, &
                                   ppm_flatten_before_integrals_in, &
                                   ppm_reference_eigenvectors_in, &
                                   hybrid_riemann_in, use_colglaz_in, use_flattening_in, &
                                   transverse_use_eos_in, transverse_reset_density_in, transverse_reset_rhoe_in, &
                                   cg_maxiter_in, cg_tol_in, &
                                   use_pslope_in, &
                                   do_grav_in, grav_source_type_in, &
                                   do_sponge_in,normalize_species_in,fix_mass_flux_in,use_sgs, &
<<<<<<< HEAD
                                   rot_period_in, const_grav_in, do_acc_in)
=======
                                   dual_energy_eta1_in,  dual_energy_eta2_in, dual_energy_update_E_from_E_in, &
                                   do_rotation_in, rot_source_type_in, rot_axis_in, rot_period_in, &
                                   const_grav_in, deterministic_in)
>>>>>>> fe7e099c
!                                  phys_bc_lo,phys_bc_hi

        ! Passing data from C++ into f90

        use meth_params_module
        use network, only : nspec, naux
        use eos_module
        use parallel

        implicit none 
 
        integer, intent(in) :: dm
        integer, intent(in) :: Density, Xmom, Eden, Eint, Temp, FirstAdv, FirstSpec, FirstAux
        integer, intent(in) :: numadv
        integer, intent(in) :: allow_negative_energy_in, ppm_type_in
        integer, intent(in) :: ppm_reference_in, ppm_trace_grav_in, ppm_trace_rot_in, ppm_temp_fix_in
        integer, intent(in) :: ppm_tau_in_tracing_in, ppm_predict_gammae_in
        integer, intent(in) :: ppm_reference_edge_limit_in
        integer, intent(in) :: ppm_flatten_before_integrals_in
        integer, intent(in) :: ppm_reference_eigenvectors_in
        integer, intent(in) :: hybrid_riemann_in, use_colglaz_in, use_flattening_in
        integer, intent(in) :: transverse_use_eos_in, transverse_reset_density_in, transverse_reset_rhoe_in
        integer, intent(in) :: dual_energy_update_E_from_e_in
        double precision, intent(in) :: dual_energy_eta1_in, dual_energy_eta2_in
        integer, intent(in) :: use_pslope_in
        integer, intent(in) :: do_grav_in, grav_source_type_in
        integer, intent(in) :: cg_maxiter_in
        double precision, intent(in) :: cg_tol_in
        integer, intent(in) :: do_sponge_in
        double precision, intent(in) :: difmag_in
        double precision, intent(in) :: small_dens_in, small_temp_in, small_pres_in, small_ener_in
        integer, intent(in) :: normalize_species_in
        integer, intent(in) :: fix_mass_flux_in
        integer, intent(in) :: use_sgs
        double precision, intent(in) :: rot_period_in, const_grav_in
<<<<<<< HEAD
        integer :: do_acc_in
=======
        integer, intent(in) :: do_rotation_in, rot_source_type_in, rot_axis_in
        integer, intent(in) :: deterministic_in
>>>>>>> fe7e099c
        integer :: iadv, ispec

        integer             :: QLAST

        call parallel_initialize()

        iorder = 2 

        difmag = difmag_in

        !---------------------------------------------------------------------
        ! conserved state components
        !---------------------------------------------------------------------

        ! NTHERM: number of thermodynamic variables
        ! NVAR  : number of total variables in initial system
        ! dm refers to mometum components, '4' refers to rho, rhoE, rhoe and T
        NTHERM = dm + 4
        if (use_sgs .eq. 1) NTHERM = NTHERM + 1
        NVAR = NTHERM + nspec + naux + numadv

        nadv = numadv

        ! We use these to index into the state "U"
        URHO  = Density   + 1
        UMX   = Xmom      + 1
        if (dm .ge. 2) UMY = UMX + 1
        if (dm .eq. 3) UMZ = UMY + 1
        UEDEN = Eden      + 1
        UEINT = Eint      + 1
        if (use_sgs .eq. 1) then
           UESGS = UEINT     + 1
        else
           UESGS = -1
        endif
        UTEMP = Temp      + 1

        if (numadv .ge. 1) then
          UFA   = FirstAdv  + 1
        else 
          UFA = 1
        end if

        UFS   = FirstSpec + 1

        if (naux .ge. 1) then
          UFX = FirstAux  + 1
        else 
          UFX = 1
        end if


        !---------------------------------------------------------------------
        ! primitive state components
        !---------------------------------------------------------------------

        ! QTHERM: number of primitive variables: rho, game, p, (rho e), T
        !         + dm velocity components + 1 SGS components (if defined)
        ! QVAR  : number of total variables in primitive form
      
        QTHERM = NTHERM + 1  ! here the +1 is for QGAME always defined in primitive mode
                             ! the SGS component is accounted for already in NTHERM

        QVAR = QTHERM + nspec + naux + numadv

        ! We use these to index into the state "Q"
        QRHO  = 1

        QU    = 2
        QLAST = 2

        if (dm .ge. 2) then
           QV    = 3
           QLAST = 3
        end if

        if (dm .eq. 3) then
           QW    = 4
           QLAST = 4
        end if

        ! we'll carry this around as an potential alternate to (rho e)
        QGAME   = QLAST + 1
        QLAST   = QGAME

        QPRES   = QLAST + 1
        QREINT  = QLAST + 2

        if (use_sgs .eq. 1) then
           QESGS   = QLAST + 3
        else
           QESGS = -1
        endif

        QTEMP   = QTHERM 

        if (numadv .ge. 1) then
          QFA = QTHERM + 1
          QFS = QFA + numadv
        else 
          QFA = 1   ! density
          QFS = QTHERM + 1
        end if
        if (naux .ge. 1) then
          QFX = QFS + nspec
        else 
          QFX = 1
        end if

        ! easy indexing for the passively advected quantities.  This
        ! lets us loop over all four groups (SGS, advected, species, aux)
        ! in a single loop.
        allocate(qpass_map(QVAR))
        allocate(upass_map(NVAR))
        npassive = 0
        if (QESGS > -1) then
           upass_map(1) = UESGS
           qpass_map(1) = QESGS
           npassive = 1
        endif
        do iadv = 1, nadv
           upass_map(npassive + iadv) = UFA + iadv - 1
           qpass_map(npassive + iadv) = QFA + iadv - 1
        enddo
        npassive = npassive + nadv
        if(QFS > -1) then
           do ispec = 1, nspec+naux
              upass_map(npassive + ispec) = UFS + ispec - 1
              qpass_map(npassive + ispec) = QFS + ispec - 1
           enddo
           npassive = npassive + nspec + naux
        endif
        

         
        !---------------------------------------------------------------------
        ! other initializations
        !---------------------------------------------------------------------

        if (small_pres_in > 0.d0) then
          small_pres = small_pres_in
        else
          small_pres = 1.d-8
        end if

        if (small_ener_in > 0.d0) then
           small_ener = small_ener_in
        else
           small_ener = 1.d-8
        endif

        call eos_init(small_dens=small_dens_in, small_temp=small_temp_in)

        call eos_get_small_dens(small_dens)
        call eos_get_small_temp(small_temp)

        allow_negative_energy        = allow_negative_energy_in
        ppm_type                     = ppm_type_in
        ppm_reference                = ppm_reference_in
        ppm_trace_grav               = ppm_trace_grav_in
        ppm_temp_fix                 = ppm_temp_fix_in
        ppm_tau_in_tracing           = ppm_tau_in_tracing_in
        ppm_predict_gammae           = ppm_predict_gammae_in
        ppm_reference_edge_limit     = ppm_reference_edge_limit_in
        ppm_flatten_before_integrals = ppm_flatten_before_integrals_in
<<<<<<< HEAD
        ppm_reference_eigenvectors = ppm_reference_eigenvectors_in
        use_colglaz                = use_colglaz_in
        use_flattening             = use_flattening_in
        transverse_use_eos         = transverse_use_eos_in
        transverse_reset_density   = transverse_reset_density_in
        transverse_reset_rhoe      = transverse_reset_rhoe_in

        cg_tol                     = cg_tol_in
        cg_maxiter                 = cg_maxiter_in
        use_pslope                 = use_pslope_in
        grav_source_type           = grav_source_type_in
        do_sponge                  = do_sponge_in
        normalize_species          = normalize_species_in
        fix_mass_flux              = fix_mass_flux_in
        rot_period                 = rot_period_in
        const_grav                 = const_grav_in

        do_acc                     = do_acc_in
=======
        ppm_reference_eigenvectors   = ppm_reference_eigenvectors_in
        hybrid_riemann               = hybrid_riemann_in
        use_colglaz                  = use_colglaz_in
        use_flattening               = use_flattening_in
        transverse_use_eos           = transverse_use_eos_in
        transverse_reset_density     = transverse_reset_density_in
        transverse_reset_rhoe        = transverse_reset_rhoe_in

        cg_tol                       = cg_tol_in
        cg_maxiter                   = cg_maxiter_in
        use_pslope                   = use_pslope_in
        do_grav                      = do_grav_in
        grav_source_type             = grav_source_type_in
        do_sponge                    = do_sponge_in
        normalize_species            = normalize_species_in
        fix_mass_flux                = fix_mass_flux_in
        do_rotation                  = do_rotation_in
        rot_period                   = rot_period_in
        rot_source_type              = rot_source_type_in
        rot_axis                     = rot_axis_in
        const_grav                   = const_grav_in
        deterministic                = deterministic_in .ne. 0

        dual_energy_eta1             = dual_energy_eta1_in
        dual_energy_eta2             = dual_energy_eta2_in
        dual_energy_update_E_from_e  = dual_energy_update_E_from_e_in .ne. 0

>>>>>>> fe7e099c

!       allocate(outflow_bc_lo(dm))
!       allocate(outflow_bc_hi(dm))

!       outflow_bc_lo(:) = phys_bc_lo(:)
!       outflow_bc_hi(:) = phys_bc_hi(:)

!       print *,'OUTFLOW_BC_LO ',outflow_bc_lo(:)
!       print *,'OUTFLOW_BC_HI ',outflow_bc_hi(:)

      end subroutine set_method_params

! ::: 
! ::: ----------------------------------------------------------------
! ::: 

      subroutine set_problem_params(dm,physbc_lo_in,physbc_hi_in,&
                                    Outflow_in, Symmetry_in, SlipWall_in, NoSlipWall_in, &
                                    coord_type_in, &
                                    xmin_in, xmax_in, ymin_in, ymax_in, zmin_in, zmax_in, center_in)

        ! Passing data from C++ into f90

        use bl_constants_module, only: ZERO
        use prob_params_module

        implicit none 
 
        integer, intent(in) :: dm
        integer, intent(in) :: physbc_lo_in(dm),physbc_hi_in(dm)
        integer, intent(in) :: Outflow_in, Symmetry_in, SlipWall_in, NoSlipWall_in
        integer, intent(in) :: coord_type_in
        double precision, intent(in) :: xmin_in, xmax_in, ymin_in, ymax_in, zmin_in, zmax_in
        double precision, intent(in) :: center_in(dm)

        allocate(physbc_lo(dm))
        allocate(physbc_hi(dm))

        physbc_lo(:) = physbc_lo_in(:)
        physbc_hi(:) = physbc_hi_in(:)

        Outflow    = Outflow_in
        Symmetry   = Symmetry_in
        SlipWall   = SlipWall_in
        NoSlipWall = NoSlipWall_in

        coord_type = coord_type_in

        problo(1) = xmin_in
        problo(2) = ymin_in
        problo(3) = zmin_in

        probhi(1) = xmax_in
        probhi(2) = ymax_in
        probhi(3) = zmax_in

        center       = ZERO
        center(1:dm) = center_in(1:dm)

      end subroutine set_problem_params

! ::: 
! ::: ----------------------------------------------------------------
! ::: 

      subroutine ca_set_special_tagging_flag(dummy,flag) 
      double precision :: dummy 
      integer          :: flag
      end subroutine ca_set_special_tagging_flag

! ::: 
! ::: ----------------------------------------------------------------
! ::: 

      subroutine get_tagging_params(name, namlen)

        use tagging_params_module

        ! Initialize the tagging parameters

        integer :: namlen
        integer :: name(namlen)
        
        integer :: un, i, status

        integer, parameter :: maxlen = 256
        character (len=maxlen) :: probin

        namelist /tagging/ &
           denerr,     dengrad,   max_denerr_lev,   max_dengrad_lev, &
           enterr,     entgrad,   max_enterr_lev,   max_entgrad_lev, &
           velerr,     velgrad,   max_velerr_lev,   max_velgrad_lev, &
           presserr, pressgrad, max_presserr_lev, max_pressgrad_lev, &
           temperr,   tempgrad,  max_temperr_lev,  max_tempgrad_lev, &
           raderr,     radgrad,   max_raderr_lev,   max_radgrad_lev

        ! Set namelist defaults
        denerr = 1.d20
        dengrad = 1.d20
        max_denerr_lev = 10
        max_dengrad_lev = 10

        enterr = 1.d20
        entgrad = 1.d20
        max_enterr_lev = -1
        max_entgrad_lev = -1

        presserr = 1.d20
        pressgrad = 1.d20
        max_presserr_lev = -1
        max_pressgrad_lev = -1

        velerr  = 1.d20
        velgrad = 1.d20
        max_velerr_lev = -1
        max_velgrad_lev = -1

        temperr  = 1.d20
        tempgrad = 1.d20
        max_temperr_lev = -1
        max_tempgrad_lev = -1

        raderr  = 1.d20
        radgrad = 1.d20
        max_raderr_lev = -1
        max_radgrad_lev = -1

        ! create the filename
        if (namlen > maxlen) then
           print *, 'probin file name too long'
           stop
        endif

        do i = 1, namlen
           probin(i:i) = char(name(i))
        end do

        ! read in the namelist
        un = 9
        open (unit=un, file=probin(1:namlen), form='formatted', status='old')
        read (unit=un, nml=tagging, iostat=status)

        if (status < 0) then
           ! the namelist does not exist, so we just go with the defaults
           continue

        else if (status > 0) then
           ! some problem in the namelist
           print *, 'ERROR: problem in the tagging namelist'
           stop
        endif

        close (unit=un)

      end subroutine get_tagging_params<|MERGE_RESOLUTION|>--- conflicted
+++ resolved
@@ -271,13 +271,9 @@
                                    use_pslope_in, &
                                    do_grav_in, grav_source_type_in, &
                                    do_sponge_in,normalize_species_in,fix_mass_flux_in,use_sgs, &
-<<<<<<< HEAD
-                                   rot_period_in, const_grav_in, do_acc_in)
-=======
                                    dual_energy_eta1_in,  dual_energy_eta2_in, dual_energy_update_E_from_E_in, &
                                    do_rotation_in, rot_source_type_in, rot_axis_in, rot_period_in, &
-                                   const_grav_in, deterministic_in)
->>>>>>> fe7e099c
+                                   const_grav_in, deterministic_in, do_acc_in)
 !                                  phys_bc_lo,phys_bc_hi
 
         ! Passing data from C++ into f90
@@ -313,12 +309,9 @@
         integer, intent(in) :: fix_mass_flux_in
         integer, intent(in) :: use_sgs
         double precision, intent(in) :: rot_period_in, const_grav_in
-<<<<<<< HEAD
-        integer :: do_acc_in
-=======
+        integer, intent(in) :: do_acc_in
         integer, intent(in) :: do_rotation_in, rot_source_type_in, rot_axis_in
         integer, intent(in) :: deterministic_in
->>>>>>> fe7e099c
         integer :: iadv, ispec
 
         integer             :: QLAST
@@ -484,26 +477,7 @@
         ppm_predict_gammae           = ppm_predict_gammae_in
         ppm_reference_edge_limit     = ppm_reference_edge_limit_in
         ppm_flatten_before_integrals = ppm_flatten_before_integrals_in
-<<<<<<< HEAD
-        ppm_reference_eigenvectors = ppm_reference_eigenvectors_in
-        use_colglaz                = use_colglaz_in
-        use_flattening             = use_flattening_in
-        transverse_use_eos         = transverse_use_eos_in
-        transverse_reset_density   = transverse_reset_density_in
-        transverse_reset_rhoe      = transverse_reset_rhoe_in
-
-        cg_tol                     = cg_tol_in
-        cg_maxiter                 = cg_maxiter_in
-        use_pslope                 = use_pslope_in
-        grav_source_type           = grav_source_type_in
-        do_sponge                  = do_sponge_in
-        normalize_species          = normalize_species_in
-        fix_mass_flux              = fix_mass_flux_in
-        rot_period                 = rot_period_in
-        const_grav                 = const_grav_in
-
-        do_acc                     = do_acc_in
-=======
+
         ppm_reference_eigenvectors   = ppm_reference_eigenvectors_in
         hybrid_riemann               = hybrid_riemann_in
         use_colglaz                  = use_colglaz_in
@@ -526,12 +500,11 @@
         rot_axis                     = rot_axis_in
         const_grav                   = const_grav_in
         deterministic                = deterministic_in .ne. 0
+        do_acc                       = do_acc_in
 
         dual_energy_eta1             = dual_energy_eta1_in
         dual_energy_eta2             = dual_energy_eta2_in
         dual_energy_update_E_from_e  = dual_energy_update_E_from_e_in .ne. 0
-
->>>>>>> fe7e099c
 
 !       allocate(outflow_bc_lo(dm))
 !       allocate(outflow_bc_hi(dm))
