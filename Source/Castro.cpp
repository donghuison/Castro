
#ifndef WIN32
#include <unistd.h>
#endif

#include <iomanip>

#include <algorithm>
#include <cstdio>
#include <vector>
#include <iostream>
#include <string>
#include <ctime>

#include <AMReX_Utility.H>
#include <AMReX_CONSTANTS.H>
#include <Castro.H>
#include <Castro_F.H>
#include <Derive_F.H>
#include <AMReX_VisMF.H>
#include <AMReX_TagBox.H>
#include <AMReX_ParmParse.H>
#include <Castro_error_F.H>

#ifdef RADIATION
#include "Radiation.H"
#include "RAD_F.H"
#endif

#ifdef PARTICLES
#include <AMReX_Particles_F.H>
#endif

#ifdef SELF_GRAVITY
#include "Gravity.H"
#endif

#ifdef DIFFUSION
#include "Diffusion.H"
#endif

#ifdef _OPENMP
#include <omp.h>
#endif

using namespace amrex;

bool         Castro::signalStopJob = false;

bool         Castro::dump_old      = false;

int          Castro::verbose       = 0;
ErrorList    Castro::err_list;
int          Castro::radius_grow   = 1;
BCRec        Castro::phys_bc;
int          Castro::NUM_STATE     = -1;
int          Castro::NUM_GROW      = -1;

Real         Castro::frac_change   = 1.e200;

int          Castro::Density       = -1;
int          Castro::Eden          = -1;
int          Castro::Eint          = -1;
int          Castro::Temp          = -1;
int          Castro::Xmom          = -1;
int          Castro::Ymom          = -1;
int          Castro::Zmom          = -1;
#ifdef HYBRID_MOMENTUM
int          Castro::Rmom          = -1;
int          Castro::Lmom          = -1;
int          Castro::Pmom          = -1;
#endif

int          Castro::NumSpec       = 0;
int          Castro::FirstSpec     = -1;

int          Castro::NumAux        = 0;
int          Castro::FirstAux      = -1;

int          Castro::NumAdv        = 0;
int          Castro::FirstAdv      = -1;

#ifdef SHOCK_VAR
int          Castro::Shock         = -1;
#endif

int          Castro::QVAR          = -1;
int          Castro::QRADVAR       = 0;
int          Castro::NQAUX         = -1;
int          Castro::NQ            = -1;

#include <castro_defaults.H>

#ifdef SELF_GRAVITY
// the gravity object
Gravity*     Castro::gravity  = 0;
#endif

#ifdef DIFFUSION
// the diffusion object
Diffusion*    Castro::diffusion  = 0;

int           Castro::diffuse_temp = 0;
int           Castro::diffuse_enth = 0;
int           Castro::diffuse_spec = 0;
int           Castro::diffuse_vel = 0;
Real          Castro::diffuse_cutoff_density = -1.e200;
#endif

#ifdef RADIATION
int          Castro::do_radiation = -1;

// the radiation object
Radiation*   Castro::radiation = 0;
#endif


std::string  Castro::probin_file = "probin";


#if BL_SPACEDIM == 1
IntVect      Castro::hydro_tile_size(1024);
#elif BL_SPACEDIM == 2
IntVect      Castro::hydro_tile_size(1024,16);
#else
IntVect      Castro::hydro_tile_size(1024,16,16);
#endif

// this will be reset upon restart
Real         Castro::previousCPUTimeUsed = 0.0;

Real         Castro::startCPUTime = 0.0;

int          Castro::Knapsack_Weight_Type = -1;
int          Castro::num_state_type = 0;

// Note: Castro::variableSetUp is in Castro_setup.cpp

void
Castro::variableCleanUp ()
{
#ifdef SELF_GRAVITY
  if (gravity != 0) {
    if (verbose > 1 && ParallelDescriptor::IOProcessor()) {
      std::cout << "Deleting gravity in variableCleanUp..." << '\n';
    }
    delete gravity;
    gravity = 0;
  }
#endif

#ifdef DIFFUSION
  if (diffusion != 0) {
    if (verbose > 1 && ParallelDescriptor::IOProcessor()) {
      std::cout << "Deleting diffusion in variableCleanUp..." << '\n';
    }
    delete diffusion;
    diffusion = 0;
  }
#endif

#ifdef RADIATION
  if (radiation != 0) { int report = (verbose || radiation->verbose);
    if (report && ParallelDescriptor::IOProcessor()) {
      std::cout << "Deleting radiation in variableCleanUp..." << '\n';
    }
    delete radiation;
    radiation = 0;
    if (report && ParallelDescriptor::IOProcessor()) {
      std::cout << "                                        done" << std::endl;
    }
  }
#endif

#ifdef PARTICLES
  delete TracerPC;
  TracerPC = 0;
#endif

    desc_lst.clear();
}

void
Castro::read_params ()
{
    static bool done = false;

    if (done) return;

    done = true;

    ParmParse pp("castro");

#include <castro_queries.H>

    pp.query("v",verbose);
    pp.query("sum_interval",sum_interval);

    pp.query("dump_old",dump_old);

    // Get boundary conditions
    Array<int> lo_bc(BL_SPACEDIM), hi_bc(BL_SPACEDIM);
    pp.getarr("lo_bc",lo_bc,0,BL_SPACEDIM);
    pp.getarr("hi_bc",hi_bc,0,BL_SPACEDIM);
    for (int i = 0; i < BL_SPACEDIM; i++)
    {
        phys_bc.setLo(i,lo_bc[i]);
        phys_bc.setHi(i,hi_bc[i]);
    }

    //
    // Check phys_bc against possible periodic geometry
    // if periodic, must have internal BC marked.
    //
    if (Geometry::isAnyPeriodic())
    {
        //
        // Do idiot check.  Periodic means interior in those directions.
        //
        for (int dir = 0; dir<BL_SPACEDIM; dir++)
        {
            if (Geometry::isPeriodic(dir))
            {
                if (lo_bc[dir] != Interior)
                {
                    std::cerr << "Castro::read_params:periodic in direction "
                              << dir
                              << " but low BC is not Interior\n";
                    amrex::Error();
                }
                if (hi_bc[dir] != Interior)
                {
                    std::cerr << "Castro::read_params:periodic in direction "
                              << dir
                              << " but high BC is not Interior\n";
                    amrex::Error();
                }
            }
        }
    }
    else
    {
        //
        // Do idiot check.  If not periodic, should be no interior.
        //
        for (int dir=0; dir<BL_SPACEDIM; dir++)
        {
            if (lo_bc[dir] == Interior)
            {
                std::cerr << "Castro::read_params:interior bc in direction "
                          << dir
                          << " but not periodic\n";
                amrex::Error();
            }
            if (hi_bc[dir] == Interior)
            {
                std::cerr << "Castro::read_params:interior bc in direction "
                          << dir
                          << " but not periodic\n";
                amrex::Error();
            }
        }
    }

    if ( Geometry::IsRZ() && (lo_bc[0] != Symmetry) ) {
        std::cerr << "ERROR:Castro::read_params: must set r=0 boundary condition to Symmetry for r-z\n";
        amrex::Error();
    }

#if (BL_SPACEDIM == 1)
    if ( Geometry::IsSPHERICAL() )
    {
      if ( (lo_bc[0] != Symmetry) && (Geometry::ProbLo(0) == 0.0) )
      {
        std::cerr << "ERROR:Castro::read_params: must set r=0 boundary condition to Symmetry for spherical\n";
        amrex::Error();
      }
    }
#elif (BL_SPACEDIM == 2)
    if ( Geometry::IsSPHERICAL() )
      {
	amrex::Abort("We don't support spherical coordinate systems in 2D");
      }
#elif (BL_SPACEDIM == 3)
    if ( Geometry::IsRZ() )
      {
	amrex::Abort("We don't support cylindrical coordinate systems in 3D");
      }
    else if ( Geometry::IsSPHERICAL() )
      {
	amrex::Abort("We don't support spherical coordinate systems in 3D");
      }
#endif


#ifdef DIFFUSION
    pp.query("diffuse_temp",diffuse_temp);
    pp.query("diffuse_enth",diffuse_enth);
    pp.query("diffuse_spec",diffuse_spec);
    pp.query("diffuse_vel",diffuse_vel);
    pp.query("diffuse_cutoff_density",diffuse_cutoff_density);
#endif

    // sanity checks

    if (grown_factor < 1)
       amrex::Error("grown_factor must be integer >= 1");

    if (cfl <= 0.0 || cfl > 1.0)
      amrex::Error("Invalid CFL factor; must be between zero and one.");

    // for the moment, ppm_type = 0 does not support ppm_trace_sources --
    // we need to add the momentum sources to the states (and not
    // add it in trans_3d
    if (ppm_type == 0 && ppm_trace_sources == 1)
      {
	if (ParallelDescriptor::IOProcessor())
	    std::cout << "WARNING: ppm_trace_sources = 1 not implemented for ppm_type = 0" << std::endl;
	ppm_trace_sources = 0;
	pp.add("ppm_trace_sources",ppm_trace_sources);
      }


    if (ppm_temp_fix > 0 && BL_SPACEDIM == 1)
      {
        std::cerr << "ppm_temp_fix > 0 not implemented in 1-d \n";
        amrex::Error();
      }

    if (hybrid_riemann == 1 && BL_SPACEDIM == 1)
      {
        std::cerr << "hybrid_riemann only implemented in 2- and 3-d\n";
        amrex::Error();
      }

    if (hybrid_riemann == 1 && (Geometry::IsSPHERICAL() || Geometry::IsRZ() ))
      {
        std::cerr << "hybrid_riemann should only be used for Cartesian coordinates\n";
        amrex::Error();
      }

    if (use_colglaz >= 0)
      {
	std::cerr << "ERROR:: use_colglaz is deprecated.  Use riemann_solver instead\n";
	amrex::Error();
      }


    // Make sure not to call refluxing if we're not actually doing any hydro.
    if (do_hydro == 0) do_reflux = 0;

    if (max_dt < fixed_dt)
      {
	std::cerr << "cannot have max_dt < fixed_dt\n";
	amrex::Error();
      }

#ifdef PARTICLES
    read_particle_params();
#endif

#ifdef RADIATION
    pp.get("do_radiation",do_radiation);

    // Some radiation parameters are initialized here because they
    // may be used in variableSetUp, well before the call to the
    // Radiation constructor,

    if (do_radiation) {
      Radiation::read_static_params();
    }
#endif

#ifdef ROTATION
    if (do_rotation) {
      if (rotational_period <= 0.0) {
	std::cerr << "Error:Castro::Rotation enabled but rotation period less than zero\n";
	amrex::Error();
      }
    }
    if (Geometry::IsRZ())
      rot_axis = 2;
#if (BL_SPACEDIM == 1)
      if (do_rotation) {
	std::cerr << "ERROR:Castro::Rotation not implemented in 1d\n";
	amrex::Error();
      }
#endif
#endif

   StateDescriptor::setBndryFuncThreadSafety(bndry_func_thread_safe);

   ParmParse ppa("amr");
   ppa.query("probin_file",probin_file);

    Array<int> tilesize(BL_SPACEDIM);
    if (pp.queryarr("hydro_tile_size", tilesize, 0, BL_SPACEDIM))
    {
	for (int i=0; i<BL_SPACEDIM; i++) hydro_tile_size[i] = tilesize[i];
    }

}

Castro::Castro ()
    :
    old_sources(num_src),
    new_sources(num_src),
    prev_state(num_state_type)
{
}

Castro::Castro (Amr&            papa,
                int             lev,
                const Geometry& level_geom,
                const BoxArray& bl,
		const DistributionMapping& dm,
                Real            time)
    :
    AmrLevel(papa,lev,level_geom,bl,dm,time),
    old_sources(num_src),
    new_sources(num_src),
    prev_state(num_state_type)
{
    buildMetrics();

    initMFs();

    for (int i = 0; i < n_lost; i++) {
      material_lost_through_boundary_cumulative[i] = 0.0;
      material_lost_through_boundary_temp[i] = 0.0;
    }

#ifdef SELF_GRAVITY

   // Initialize to zero here in case we run with do_grav = false.
   MultiFab& new_grav_mf = get_new_data(Gravity_Type);
   new_grav_mf.setVal(0.0);

   if (do_grav) {
      // gravity is a static object, only alloc if not already there
      if (gravity == 0)
	gravity = new Gravity(parent,parent->finestLevel(),&phys_bc,Density);

      // Passing numpts_1d at level 0
      if (!Geometry::isAllPeriodic() && gravity != 0)
      {
         int numpts_1d = get_numpts();

	 // For 1D, we need to add ghost cells to the numpts
	 // given to us by Castro.

#if (BL_SPACEDIM == 1)
	 numpts_1d += 2 * NUM_GROW;
#endif

         gravity->set_numpts_in_gravity(numpts_1d);
      }

      gravity->install_level(level,this,volume,area);

      if (verbose && level == 0 &&  ParallelDescriptor::IOProcessor())
         std::cout << "Setting the gravity type to " << gravity->get_gravity_type() << std::endl;

       // We need to initialize this to zero since certain bc types don't overwrite the potential NaNs
       // ghost cells because they are only multiplying them by a zero coefficient.
       MultiFab& phi_new = get_new_data(PhiGrav_Type);
       phi_new.setVal(0.0,phi_new.nGrow());

   } else {
       MultiFab& phi_new = get_new_data(PhiGrav_Type);
       phi_new.setVal(0.0);
   }

#endif

#ifdef ROTATION

   // Initialize rotation data to zero.

   MultiFab& phirot_new = get_new_data(PhiRot_Type);
   phirot_new.setVal(0.0);

   MultiFab& rot_new = get_new_data(Rotation_Type);
   rot_new.setVal(0.0);

#endif

   // Initialize source term data to zero.

   MultiFab& dSdt_new = get_new_data(Source_Type);
   dSdt_new.setVal(0.0);

#ifdef REACTIONS

   // Initialize reaction data to zero.

   MultiFab& reactions_new = get_new_data(Reactions_Type);
   reactions_new.setVal(0.0);

#endif

#ifdef SDC
   // Initialize old and new source terms to zero.

   MultiFab& sources_new = get_new_data(SDC_Source_Type);
   sources_new.setVal(0.0);

   // Initialize reactions source term to zero.

#ifdef REACTIONS
   MultiFab& react_src_new = get_new_data(SDC_React_Type);
   react_src_new.setVal(0.0);
#endif
#endif

#ifdef DIFFUSION
      // diffusion is a static object, only alloc if not already there
      if (diffusion == 0)
	diffusion = new Diffusion(parent,&phys_bc);

      diffusion->install_level(level,this,volume,area);
#endif

#ifdef RADIATION
    if (do_radiation) {
      if (radiation == 0) {
	// radiation is a static object, only alloc if not already there
	radiation = new Radiation(parent, this);
      }
      radiation->regrid(level, grids, dmap);
    }
#endif


    // initialize the Godunov state array used in hydro -- we wait
    // until here so that ngroups is defined (if needed) in
    // rad_params_module
#ifdef RADIATION
    init_godunov_indices_rad();
    get_qradvar(&QRADVAR);

    // NQAUX depends on radiation groups, so get it fresh here
    get_nqaux(&NQAUX);
#else
    init_godunov_indices();
#endif

    // NQ will be used to dimension the primitive variable state
    // vector it will include the "pure" hydrodynamical variables +
    // any radiation variables
    NQ = QVAR + QRADVAR;

}

Castro::~Castro ()
{
#ifdef RADIATION
    if (radiation != 0) {
      //radiation->cleanup(level);
      radiation->close(level);
    }
#endif
}

void
Castro::buildMetrics ()
{
    const int ngrd = grids.size();

    radius.resize(ngrd);

    const Real* dx = geom.CellSize();

    for (int i = 0; i < ngrd; i++)
    {
        const Box& b = grids[i];
        int ilo      = b.smallEnd(0)-radius_grow;
        int ihi      = b.bigEnd(0)+radius_grow;
        int len      = ihi - ilo + 1;

        radius[i].resize(len);

        Real* rad = radius[i].dataPtr();

        if (Geometry::IsCartesian())
        {
            for (int j = 0; j < len; j++)
            {
                rad[j] = 1.0;
            }
        }
        else
        {
            RealBox gridloc = RealBox(grids[i],geom.CellSize(),geom.ProbLo());

            const Real xlo = gridloc.lo(0) + (0.5 - radius_grow)*dx[0];

            for (int j = 0; j < len; j++)
            {
                rad[j] = xlo + j*dx[0];
            }
        }
    }

    volume.clear();
    volume.define(grids,dmap,1,NUM_GROW);
    geom.GetVolume(volume);

    for (int dir = 0; dir < BL_SPACEDIM; dir++)
    {
        area[dir].clear();
	area[dir].define(getEdgeBoxArray(dir),dmap,1,NUM_GROW);
        geom.GetFaceArea(area[dir],dir);
    }

    dLogArea[0].clear();
#if (BL_SPACEDIM <= 2)
    geom.GetDLogA(dLogArea[0],grids,dmap,0,NUM_GROW);
#endif

    if (level == 0) setGridInfo();
}

// Initialize the MultiFabs and flux registers that live as class members.

void
Castro::initMFs()
{
    fluxes.resize(3);

    for (int dir = 0; dir < BL_SPACEDIM; ++dir)
	fluxes[dir].reset(new MultiFab(getEdgeBoxArray(dir), dmap, NUM_STATE, 0));

    for (int dir = BL_SPACEDIM; dir < 3; ++dir)
	fluxes[dir].reset(new MultiFab(get_new_data(State_Type).boxArray(), dmap, NUM_STATE, 0));

#if (BL_SPACEDIM <= 2)
    if (!Geometry::IsCartesian())
	P_radial.define(getEdgeBoxArray(0), dmap, 1, 0);
#endif

#ifdef RADIATION
    if (Radiation::rad_hydro_combined) {
	rad_fluxes.resize(BL_SPACEDIM);
        for (int dir = 0; dir < BL_SPACEDIM; ++dir) {
	    rad_fluxes[dir].reset(new MultiFab(getEdgeBoxArray(dir), dmap, Radiation::nGroups, 0));
	}
    }
#endif

    if (do_reflux && level > 0) {

	flux_reg.define(grids, dmap, crse_ratio, level, NUM_STATE);
	flux_reg.setVal(0.0);

#if (BL_SPACEDIM < 3)
	if (!Geometry::IsCartesian()) {
	    pres_reg.define(grids, dmap, crse_ratio, level, 1);
	    pres_reg.setVal(0.0);
	}
#endif

#ifdef RADIATION
	if (Radiation::rad_hydro_combined) {
	    rad_flux_reg.define(grids, dmap, crse_ratio, level, Radiation::nGroups);
	    rad_flux_reg.setVal(0.0);
	}
#endif

#ifdef GRAVITY
	if (do_grav && gravity->get_gravity_type() == "PoissonGrav" && gravity->NoSync() == 0) {
	    phi_reg.define(grids, dmap, crse_ratio, level, 1);
	    phi_reg.setVal(0.0);
	}
#endif

    }

    // Update the flux register scalings, only if we're on the finest level
    // since that is what sets the scale for reflux_strategy == 1.
    // The scaling depends on when we're refluxing. We always want
    // to reflux with the full value of the fine fluxes on the fine level, but the
    // contribution from the coarse fluxes depends on where we're at in the
    // subcycling. For example, if we have two subcycles per coarse timestep on
    // this level, and we're still in the first iteration, then we only want the
    // coarse grid to contribute 1/2 of its total flux, leaving the other half
    // for the next iteration.

    if (do_reflux && level == parent->finestLevel()) {

	if (reflux_strategy == 1) {

	    // In this mode, we reflux on each timestep on the finest level, so
	    // we can use the crse_ratio to know how many fine timesteps there
	    // are per coarse timestep.

	    flux_crse_scale = -1.0 / crse_ratio[0];
	    flux_fine_scale = 1.0;

	    // Now set the scaling for the level below us. All other levels will be done
	    // in a general loop below; we cannot fuse this one because getLevel() will not
	    // return a result for this level until after the Castro constructor completes.

	    if (level > 1) {

		getLevel(level-1).flux_crse_scale = flux_crse_scale / getLevel(level-1).crse_ratio[0];
		getLevel(level-1).flux_fine_scale = flux_fine_scale / getLevel(level-1).fine_ratio[0];

	    }

	    for (int lev = level - 2; lev > 0; --lev) {

		// Note that we're arbitrarily using the first component of ref_ratio, on the
		// assumption that the refinement is equal in all dimensions.

		getLevel(lev).flux_crse_scale = getLevel(lev+1).flux_crse_scale / getLevel(lev).crse_ratio[0];
		getLevel(lev).flux_fine_scale = getLevel(lev+1).flux_fine_scale / getLevel(lev).fine_ratio[0];

	    }

	    // The fine pressure scaling depends on dimensionality,
	    // as the dimensionality determines the number of
	    // adjacent zones. In 1D the face is a point so
	    // there's only one fine neighbor for a given coarse
	    // face; in 2D there's crse_ratio[1] faces adjacent
	    // to a face perpendicular to the radial dimension;
	    // and in 3D there would be crse_ratio**2, though
	    // we do not separate the pressure out in 3D. Note
	    // that the scaling by dt has already been handled
	    // in the construction of the P_radial array.

	    // The coarse pressure scaling is the same as for the
	    // fluxes, we want the total refluxing contribution
	    // over the full set of fine timesteps to equal P_radial.

	    pres_crse_scale = 1.0;

#if (BL_SPACEDIM == 1)
	    pres_fine_scale = 1.0;
#elif (BL_SPACEDIM == 2)
	    pres_fine_scale = 1.0 / crse_ratio[1];
#endif

	    pres_crse_scale *= flux_crse_scale;
	    pres_fine_scale *= flux_fine_scale;

	    for (int lev = level - 1; lev > 0; --lev) {

		getLevel(lev).pres_crse_scale = 1.0;

#if (BL_SPACEDIM == 1)
		getLevel(lev).pres_fine_scale = 1.0;
#elif (BL_SPACEDIM == 2)
		getLevel(lev).pres_fine_scale = 1.0 / getLevel(lev).crse_ratio[1];
#endif

		getLevel(lev).pres_crse_scale *= getLevel(lev).flux_crse_scale;
		getLevel(lev).pres_fine_scale *= getLevel(lev).flux_fine_scale;

	    }

	}
	else if (reflux_strategy == 2) {

	    // In this mode, we reflux at the end of the coarse timestep after
	    // all fine level timesteps have passed, so we want the full contribution
	    // from each set of fluxes.

	    flux_crse_scale = -1.0;
	    flux_fine_scale = 1.0;

	    for (int lev = level - 1; lev > 0; --lev) {
		getLevel(lev).flux_crse_scale = -1.0;
		getLevel(lev).flux_fine_scale = 1.0;
	    }

	    pres_crse_scale = 1.0;
#if (BL_SPACEDIM == 1)
	    pres_fine_scale = 1.0;
#elif (BL_SPACEDIM == 2)
	    pres_fine_scale = 1.0 / crse_ratio[1];
#endif

	    for (int lev = level - 1; lev > 0; --lev) {
		getLevel(lev).pres_crse_scale = 1.0;
#if (BL_SPACEDIM == 1)
		getLevel(lev).pres_fine_scale = 1.0;
#elif (BL_SPACEDIM == 2)
		getLevel(lev).pres_fine_scale = 1.0 / getLevel(lev).crse_ratio[1];
#endif
	    }

	}
	else {
	    amrex::Abort("Unknown reflux_strategy.");
	}


    }

    if (keep_sources_until_end || (do_reflux && update_sources_after_reflux)) {

	// These arrays hold all source terms that update the state.

	for (int n = 0; n < num_src; ++n) {
	    old_sources[n].reset(new MultiFab(grids, dmap, NUM_STATE, NUM_GROW));
	    new_sources[n].reset(new MultiFab(grids, dmap, NUM_STATE, get_new_data(State_Type).nGrow()));
	}

	// This array holds the hydrodynamics update.

	hydro_source.define(grids,dmap,NUM_STATE,0);

    }

}

void
Castro::setTimeLevel (Real time,
                      Real dt_old,
                      Real dt_new)
{
    AmrLevel::setTimeLevel(time,dt_old,dt_new);
}

void
Castro::setGridInfo ()
{

    // Send refinement data to Fortran. We do it here
    // because now the grids have been initialized and
    // we need this data for setting up the problem.
    // Note that this routine will always get called
    // on level 0, even if we are doing a restart,
    // so it is safe to put this here.

    if (level == 0) {

      int max_level = parent->maxLevel();
      int nlevs = max_level + 1;

      Real dx_level[3*nlevs];
      int domlo_level[3*nlevs];
      int domhi_level[3*nlevs];
      int ref_ratio_to_f[3*nlevs];
      int n_error_buf_to_f[nlevs];
      int blocking_factor_to_f[nlevs];

      const Real* dx_coarse = geom.CellSize();

      const int* domlo_coarse = geom.Domain().loVect();
      const int* domhi_coarse = geom.Domain().hiVect();

      for (int dir = 0; dir < 3; dir++) {
	dx_level[dir] = (ZFILL(dx_coarse))[dir];

	domlo_level[dir] = (ARLIM_3D(domlo_coarse))[dir];
	domhi_level[dir] = (ARLIM_3D(domhi_coarse))[dir];

	// Refinement ratio and error buffer on finest level are meaningless,
	// and we want them to be zero on the finest level because some
	// of the algorithms depend on this feature.

	ref_ratio_to_f[dir + 3 * (nlevs - 1)] = 0;
	n_error_buf_to_f[nlevs-1] = 0;
      }

      for (int lev = 0; lev <= max_level; lev++)
	blocking_factor_to_f[lev] = parent->blockingFactor(lev);

      for (int lev = 1; lev <= max_level; lev++) {
	IntVect ref_ratio = parent->refRatio(lev-1);

	// Note that we are explicitly calculating here what the
	// data would be on refined levels rather than getting the
	// data directly from those levels, because some potential
	// refined levels may not exist at the beginning of the simulation.

	for (int dir = 0; dir < 3; dir++)
	  if (dir < BL_SPACEDIM) {
	    dx_level[3 * lev + dir] = dx_level[3 * (lev - 1) + dir] / ref_ratio[dir];
	    int ncell = (domhi_level[3 * (lev - 1) + dir] - domlo_level[3 * (lev - 1) + dir] + 1) * ref_ratio[dir];
	    domlo_level[3 * lev + dir] = domlo_level[dir];
	    domhi_level[3 * lev + dir] = domlo_level[3 * lev + dir] + ncell - 1;
	    ref_ratio_to_f[3 * (lev - 1) + dir] = ref_ratio[dir];
	  } else {
	    dx_level[3 * lev + dir] = 0.0;
	    domlo_level[3 * lev + dir] = 0;
	    domhi_level[3 * lev + dir] = 0;
	    ref_ratio_to_f[3 * (lev - 1) + dir] = 0;
	  }

	n_error_buf_to_f[lev - 1] = parent->nErrorBuf(lev - 1);
      }

      set_grid_info(max_level, dx_level, domlo_level, domhi_level,
		    ref_ratio_to_f, n_error_buf_to_f, blocking_factor_to_f);

    }

}

void
Castro::initData ()
{
    BL_PROFILE("Castro::initData()");

    //
    // Loop over grids, call FORTRAN function to init with data.
    //
    int ns          = NUM_STATE;
    const Real* dx  = geom.CellSize();
    MultiFab& S_new = get_new_data(State_Type);
    Real cur_time   = state[State_Type].curTime();

    S_new.setVal(0.);

    // make sure dx = dy = dz -- that's all we guarantee to support
#if (BL_SPACEDIM == 2)
    const Real SMALL = 1.e-13;
    if (fabs(dx[0] - dx[1]) > SMALL*dx[0])
      {
	amrex::Abort("We don't support dx != dy");
      }
#elif (BL_SPACEDIM == 3)
    const Real SMALL = 1.e-13;
    if ( (fabs(dx[0] - dx[1]) > SMALL*dx[0]) || (fabs(dx[0] - dx[2]) > SMALL*dx[0]) )
      {
	amrex::Abort("We don't support dx != dy != dz");
      }
#endif

    set_amr_info(level, -1, -1, -1.0, -1.0);

    if (verbose && ParallelDescriptor::IOProcessor())
       std::cout << "Initializing the data at level " << level << std::endl;

#ifdef RADIATION
    // rad quantities are in the state even if (do_radiation == 0)
    MultiFab &Rad_new = get_new_data(Rad_Type);
    Rad_new.setVal(0.);
#endif

#ifdef REACTIONS
    MultiFab &React_new = get_new_data(Reactions_Type);
    React_new.setVal(0.);
#endif

#ifdef SDC
   MultiFab& sources_new = get_new_data(SDC_Source_Type);
   sources_new.setVal(0.0);
#ifdef REACTIONS
   MultiFab& react_src_new = get_new_data(SDC_React_Type);
   react_src_new.setVal(0.0);
#endif
#endif

   if (Knapsack_Weight_Type > 0) {
       get_new_data(Knapsack_Weight_Type).setVal(1.0);
   }

#ifdef MAESTRO_INIT
    MAESTRO_init();
#else
    {
       for (MFIter mfi(S_new); mfi.isValid(); ++mfi)
       {
	  RealBox gridloc = RealBox(grids[mfi.index()],geom.CellSize(),geom.ProbLo());
          const Box& box     = mfi.validbox();
          const int* lo      = box.loVect();
          const int* hi      = box.hiVect();

#ifdef DIMENSION_AGNOSTIC
          BL_FORT_PROC_CALL(CA_INITDATA,ca_initdata)
          (level, cur_time, ARLIM_3D(lo), ARLIM_3D(hi), ns,
  	   BL_TO_FORTRAN_3D(S_new[mfi]), ZFILL(dx),
  	   ZFILL(gridloc.lo()), ZFILL(gridloc.hi()));
#else
          BL_FORT_PROC_CALL(CA_INITDATA,ca_initdata)
  	  (level, cur_time, lo, hi, ns,
  	   BL_TO_FORTRAN(S_new[mfi]), dx,
  	   gridloc.lo(), gridloc.hi());
#endif

	  // Generate the initial hybrid momenta based on this user data.

#ifdef HYBRID_MOMENTUM
	  init_hybrid_momentum(lo, hi, BL_TO_FORTRAN_3D(S_new[mfi]));
#endif

          // Verify that the sum of (rho X)_i = rho at every cell
          ca_check_initial_species(ARLIM_3D(lo), ARLIM_3D(hi), BL_TO_FORTRAN_3D(S_new[mfi]));
       }
       enforce_consistent_e(S_new);

       // Do a FillPatch so that we can get the ghost zones filled.

       int ng = S_new.nGrow();

       if (ng > 0)
	   AmrLevel::FillPatch(*this, S_new, ng, cur_time, State_Type, 0, S_new.nComp());
    }

#ifdef RADIATION
    if (do_radiation) {
      for (MFIter mfi(S_new); mfi.isValid(); ++mfi) {
          int i = mfi.index();

	  if (radiation->verbose > 2) {
	    std::cout << "Calling RADINIT at level " << level << ", grid "
		 << i << std::endl;
	  }

          RealBox    gridloc(grids[mfi.index()],
                             geom.CellSize(), geom.ProbLo());
          const Box& box = mfi.validbox();
          const int* lo  = box.loVect();
          const int* hi  = box.hiVect();

	  Rad_new[mfi].setVal(0.0);

	  BL_FORT_PROC_CALL(CA_INITRAD,ca_initrad)
	      (level, cur_time, lo, hi, Radiation::nGroups,
	       BL_TO_FORTRAN(Rad_new[mfi]),dx,
	       gridloc.lo(),gridloc.hi());

	  if (Radiation::nNeutrinoSpecies > 0 && Radiation::nNeutrinoGroups[0] == 0) {
	      // Hack: running photon radiation through neutrino solver
            Rad_new[mfi].mult(Radiation::Etorad,
                            0, Radiation::nGroups);
	  }

          if (Rad_new.nComp() > Radiation::nGroups) {
            // Initialize flux components to 0
            Rad_new[mfi].setVal(0.0, box, Radiation::nGroups,
                              Rad_new.nComp() - Radiation::nGroups);
          }
      }
    }
#endif // RADIATION

#endif // MAESTRO_INIT

    set_special_tagging_flag(cur_time);

#ifdef SELF_GRAVITY
#if (BL_SPACEDIM > 1)
    if ( (level == 0) && (spherical_star == 1) ) {
       int nc = S_new.nComp();
       int n1d = get_numpts();
       allocate_outflow_data(&n1d,&nc);
       int is_new = 1;
       make_radial_data(is_new);
    }
#endif

    MultiFab& G_new = get_new_data(Gravity_Type);
    G_new.setVal(0.);

    MultiFab& phi_new = get_new_data(PhiGrav_Type);
    phi_new.setVal(0.);
#endif

    MultiFab& dSdt_new = get_new_data(Source_Type);
    dSdt_new.setVal(0.);

#ifdef ROTATION
    MultiFab& rot_new = get_new_data(Rotation_Type);
    rot_new.setVal(0.);

    MultiFab& phirot_new = get_new_data(PhiRot_Type);
    phirot_new.setVal(0.);
#endif

#ifdef PARTICLES
    if (level == 0)
	init_particles();
#endif

    if (verbose && ParallelDescriptor::IOProcessor())
       std::cout << "Done initializing the level " << level << " data " << std::endl;
}

void
Castro::init (AmrLevel &old)
{
    BL_PROFILE("Castro::init(old)");

    Castro* oldlev = (Castro*) &old;

    //
    // Create new grid data by fillpatching from old.
    //
    Real dt_new    = parent->dtLevel(level);
    Real cur_time  = oldlev->state[State_Type].curTime();
    Real prev_time = oldlev->state[State_Type].prevTime();
    Real dt_old    = cur_time - prev_time;
    setTimeLevel(cur_time,dt_old,dt_new);

    for (int s = 0; s < num_state_type; ++s) {
	MultiFab& state_MF = get_new_data(s);
	FillPatch(old, state_MF, state_MF.nGrow(), cur_time, s, 0, state_MF.nComp());
    }

}

//
// This version inits the data on a new level that did not
// exist before regridding.
//
void
Castro::init ()
{
    BL_PROFILE("Castro::init()");

    Real dt        = parent->dtLevel(level);
    Real cur_time  = getLevel(level-1).state[State_Type].curTime();
    Real prev_time = getLevel(level-1).state[State_Type].prevTime();

    Real dt_old = (cur_time - prev_time)/(Real)parent->MaxRefRatio(level-1);

    setTimeLevel(cur_time,dt_old,dt);

    for (int s = 0; s < num_state_type; ++s) {
	MultiFab& state_MF = get_new_data(s);
	FillCoarsePatch(state_MF, 0, cur_time, s, 0, state_MF.nComp());
    }
}

Real
Castro::initialTimeStep ()
{
    Real dummy_dt = 0.0;
    Real init_dt  = 0.0;

    if (initial_dt > 0.0)
    {
       init_dt = initial_dt;
    }
    else
    {
       init_dt = init_shrink*estTimeStep(dummy_dt);
    }

    return init_dt;
}

Real
Castro::estTimeStep (Real dt_old)
{
    BL_PROFILE("Castro::estTimeStep()");

    if (fixed_dt > 0.0)
        return fixed_dt;

    set_amr_info(level, -1, -1, -1.0, -1.0);

    Real estdt = max_dt;

    const MultiFab& stateMF = get_new_data(State_Type);

    const Real* dx = geom.CellSize();

    std::string limiter = "castro.max_dt";

    // Start the hydro with the max_dt value, but divide by CFL
    // to account for the fact that we multiply by it at the end.
    // This ensures that if max_dt is more restrictive than the hydro
    // criterion, we will get exactly max_dt for a timestep.

    Real estdt_hydro = max_dt / cfl;

#ifdef DIFFUSION
    if (do_hydro or diffuse_temp or diffuse_enth)
#else
    if (do_hydro)
#endif
    {

#ifdef RADIATION
      if (Radiation::rad_hydro_combined) {

	  // Compute radiation + hydro limited timestep.

#ifdef _OPENMP
#pragma omp parallel
#endif
	  {
	      Real dt = max_dt / cfl;

	      const MultiFab& radMF = get_new_data(Rad_Type);
	      FArrayBox gPr;

	      for (MFIter mfi(stateMF, true); mfi.isValid(); ++mfi)
	      {
	          const Box& tbox = mfi.tilebox();
	          const Box& vbox = mfi.validbox();

		  gPr.resize(tbox);
		  radiation->estimate_gamrPr(stateMF[mfi], radMF[mfi], gPr, dx, vbox);

		  ca_estdt_rad(BL_TO_FORTRAN(stateMF[mfi]),
			       BL_TO_FORTRAN(gPr),
			       tbox.loVect(),tbox.hiVect(),dx,&dt);
              }
#ifdef _OPENMP
#pragma omp critical (castro_estdt_rad)
#endif
	      {
	          estdt_hydro = std::min(estdt_hydro,dt);
              }
          }
      }
      else
      {
#endif

	  // Compute hydro-limited timestep.
	if (do_hydro)
	  {

#ifdef _OPENMP
#pragma omp parallel
#endif
	    {
	      Real dt = max_dt / cfl;

	      for (MFIter mfi(stateMF,true); mfi.isValid(); ++mfi)
		{
		  const Box& box = mfi.tilebox();

		  ca_estdt(ARLIM_3D(box.loVect()), ARLIM_3D(box.hiVect()),
			   BL_TO_FORTRAN_3D(stateMF[mfi]),
			   ZFILL(dx),&dt);
		}
#ifdef _OPENMP
#pragma omp critical (castro_estdt)
#endif
	      {
		estdt_hydro = std::min(estdt_hydro,dt);
	      }
	    }
	  }

#ifdef DIFFUSION
	// Diffusion-limited timestep
	// Note that the diffusion uses the same CFL safety factor
	// as the main hydrodynamics timestep limiter.
	if (diffuse_temp)
	{
#ifdef _OPENMP
#pragma omp parallel
#endif
	    {
	      Real dt = max_dt / cfl;

	      for (MFIter mfi(stateMF,true); mfi.isValid(); ++mfi)
		{
		  const Box& box = mfi.tilebox();
		  ca_estdt_temp_diffusion(ARLIM_3D(box.loVect()), ARLIM_3D(box.hiVect()),
			  	          BL_TO_FORTRAN_3D(stateMF[mfi]),
				          ZFILL(dx),&dt);
		}
#ifdef _OPENMP
#pragma omp critical (castro_estdt)
#endif
	      {
		estdt_hydro = std::min(estdt_hydro,dt);
	      }
	    }
	}
	if (diffuse_enth)
	{
#ifdef _OPENMP
#pragma omp parallel
#endif
	    {
	      Real dt = max_dt / cfl;

	      for (MFIter mfi(stateMF,true); mfi.isValid(); ++mfi)
		{
		  const Box& box = mfi.tilebox();
		  ca_estdt_enth_diffusion(ARLIM_3D(box.loVect()), ARLIM_3D(box.hiVect()),
				          BL_TO_FORTRAN_3D(stateMF[mfi]),
				          ZFILL(dx),&dt);
		}
#ifdef _OPENMP
#pragma omp critical (castro_estdt)
#endif
	      {
		estdt_hydro = std::min(estdt_hydro,dt);
	      }
	    }
	}
#endif  // diffusion

#ifdef RADIATION
      }
#endif

       ParallelDescriptor::ReduceRealMin(estdt_hydro);
       estdt_hydro *= cfl;
       if (verbose && ParallelDescriptor::IOProcessor())
           std::cout << "...estimated hydro-limited timestep at level " << level << ": " << estdt_hydro << std::endl;

       // Determine if this is more restrictive than the maximum timestep limiting

       if (estdt_hydro < estdt) {
	 limiter = "hydro";
	 estdt = estdt_hydro;
       }
    }

#ifdef REACTIONS
    MultiFab& S_new = get_new_data(State_Type);
    MultiFab& R_new = get_new_data(Reactions_Type);

    // Dummy value to start with
    Real estdt_burn = max_dt;

    if (do_react) {

        // Compute burning-limited timestep.

#ifdef _OPENMP
#pragma omp parallel
#endif
        {
            Real dt = max_dt;

	    for (MFIter mfi(S_new); mfi.isValid(); ++mfi)
	    {
	        const Box& box = mfi.validbox();

		if (state[State_Type].hasOldData() && state[Reactions_Type].hasOldData()) {

		  MultiFab& S_old = get_old_data(State_Type);
		  MultiFab& R_old = get_old_data(Reactions_Type);

		  ca_estdt_burning(BL_TO_FORTRAN_3D(S_old[mfi]),
                                   BL_TO_FORTRAN_3D(S_new[mfi]),
				   BL_TO_FORTRAN_3D(R_old[mfi]),
				   BL_TO_FORTRAN_3D(R_new[mfi]),
				   ARLIM_3D(box.loVect()),ARLIM_3D(box.hiVect()),
				   ZFILL(dx),&dt_old,&dt);

		} else {

		  ca_estdt_burning(BL_TO_FORTRAN_3D(S_new[mfi]),
                                   BL_TO_FORTRAN_3D(S_new[mfi]),
				   BL_TO_FORTRAN_3D(R_new[mfi]),
				   BL_TO_FORTRAN_3D(R_new[mfi]),
				   ARLIM_3D(box.loVect()),ARLIM_3D(box.hiVect()),
				   ZFILL(dx),&dt_old,&dt);

		}

	    }
#ifdef _OPENMP
#pragma omp critical (castro_estdt_burning)
#endif
	    {
	        estdt_burn = std::min(estdt_burn,dt);
	    }

        }

	ParallelDescriptor::ReduceRealMin(estdt_burn);

	if (verbose && ParallelDescriptor::IOProcessor() && estdt_burn < max_dt)
	  std::cout << "...estimated burning-limited timestep at level " << level << ": " << estdt_burn << std::endl;

	// Determine if this is more restrictive than the hydro limiting

	if (estdt_burn < estdt) {
	  limiter = "burning";
	  estdt = estdt_burn;
	}
    }
#endif

#ifdef RADIATION
    if (do_radiation) radiation->EstTimeStep(estdt, level);
#endif

    if (verbose && ParallelDescriptor::IOProcessor())
      std::cout << "Castro::estTimeStep (" << limiter << "-limited) at level " << level << ":  estdt = " << estdt << '\n';

    return estdt;
}

void
Castro::computeNewDt (int                   finest_level,
                      int                   sub_cycle,
                      Array<int>&           n_cycle,
                      const Array<IntVect>& ref_ratio,
                      Array<Real>&          dt_min,
                      Array<Real>&          dt_level,
                      Real                  stop_time,
                      int                   post_regrid_flag)
{
    BL_PROFILE("Castro::computeNewDt()");

    //
    // We are at the start of a coarse grid timecycle.
    // Compute the timesteps for the next iteration.
    //
    if (level > 0)
        return;

    int i;

    Real dt_0 = 1.0e+100;
    int n_factor = 1;
    for (i = 0; i <= finest_level; i++)
    {
        Castro& adv_level = getLevel(i);
        dt_min[i] = adv_level.estTimeStep(dt_level[i]);
    }

    if (fixed_dt <= 0.0)
    {
       if (post_regrid_flag == 1)
       {
          //
          // Limit dt's by pre-regrid dt
          //
          for (i = 0; i <= finest_level; i++)
          {
              dt_min[i] = std::min(dt_min[i],dt_level[i]);
          }
       }
       else
       {
          //
          // Limit dt's by change_max * old dt
          //
          for (i = 0; i <= finest_level; i++)
          {
             if (verbose && ParallelDescriptor::IOProcessor())
                 if (dt_min[i] > change_max*dt_level[i])
                 {
                        std::cout << "Castro::compute_new_dt : limiting dt at level "
                             << i << '\n';
                        std::cout << " ... new dt computed: " << dt_min[i]
                             << '\n';
                        std::cout << " ... but limiting to: "
                             << change_max * dt_level[i] << " = " << change_max
                             << " * " << dt_level[i] << '\n';
                 }
              dt_min[i] = std::min(dt_min[i],change_max*dt_level[i]);
          }
       }
    }

    //
    // Find the minimum over all levels
    //
    for (i = 0; i <= finest_level; i++)
    {
        n_factor *= n_cycle[i];
        dt_0 = std::min(dt_0,n_factor*dt_min[i]);
    }

    //
    // Limit dt's by the value of stop_time.
    //
    const Real eps = 0.001*dt_0;
    Real cur_time  = state[State_Type].curTime();
    if (stop_time >= 0.0) {
        if ((cur_time + dt_0) > (stop_time - eps))
            dt_0 = stop_time - cur_time;
    }

    n_factor = 1;
    for (i = 0; i <= finest_level; i++)
    {
        n_factor *= n_cycle[i];
        dt_level[i] = dt_0/n_factor;
    }
}

void
Castro::computeInitialDt (int                   finest_level,
                          int                   sub_cycle,
                          Array<int>&           n_cycle,
                          const Array<IntVect>& ref_ratio,
                          Array<Real>&          dt_level,
                          Real                  stop_time)
{
    BL_PROFILE("Castro::computeInitialDt()");

    //
    // Grids have been constructed, compute dt for all levels.
    //
    if (level > 0)
        return;

    int i;

    Real dt_0 = 1.0e+100;
    int n_factor = 1;
    ///TODO/DEBUG: This will need to change for optimal subcycling.
    for (i = 0; i <= finest_level; i++)
    {
        dt_level[i] = getLevel(i).initialTimeStep();
        n_factor   *= n_cycle[i];
        dt_0 = std::min(dt_0,n_factor*dt_level[i]);
    }

    //
    // Limit dt's by the value of stop_time.
    //
    const Real eps = 0.001*dt_0;
    Real cur_time  = state[State_Type].curTime();
    if (stop_time >= 0.0) {
        if ((cur_time + dt_0) > (stop_time - eps))
            dt_0 = stop_time - cur_time;
    }

    n_factor = 1;
    for (i = 0; i <= finest_level; i++)
    {
        n_factor *= n_cycle[i];
        dt_level[i] = dt_0/n_factor;
    }
}

void
Castro::post_timestep (int iteration)
{
    BL_PROFILE("Castro::post_timestep()");

    // Pass some information about the state of the simulation to a Fortran module.

    set_amr_info(level, iteration, -1, -1.0, -1.0);

    //
    // Integration cycle on fine level grids is complete
    // do post_timestep stuff here.
    //
    int finest_level = parent->finestLevel();

#ifdef RADIATION
    if (do_radiation && (level < finest_level)) {
        // computeTemp is not needed before or after this call because
        // setup for deferred sync does not touch state, only flux registers.
        radiation->deferred_sync_setup(level);

	if (do_reflux) {
	    radiation->reflux(level);
	    // Since radiation->reflux does not touch the fluid state,
	    // we do need to recompute Temp here.
	}
    }
#endif

    // Now do the refluxing. Note that for reflux_strategy == 1 this is
    // correcting the flux mismatch on all levels below this one simultaneously,
    // while for reflux_strategy == 2, this is only correcting the mismatch on
    // this level and the one immediately below it. If we're using gravity it
    // will also do the sync solve associated with the reflux.

    if (do_reflux) {
	if (reflux_strategy == 1 && level == parent->finestLevel() && level > 0)
	    reflux(0, level);
	else if (reflux_strategy == 2 && level < parent->finestLevel())
	    reflux(level, level+1);
    }

    // Ensure consistency with finer grids.

    if (level < finest_level)
	avgDown();

    MultiFab& S_new = get_new_data(State_Type);

    // Clean up any aberrant state data generated by the reflux and average-down,
    // and then update quantities like temperature to be consistent.

    clean_state(S_new);

    // Flush Fortran output

    if (verbose)
	flush_output();

#ifdef DO_PROBLEM_POST_TIMESTEP

    // Provide a hook for the user to do things after all of
    // the normal updates have been applied. The user is
    // responsible for any actions after this point, like
    // doing a computeTemp call if they change the state data.

    problem_post_timestep();

#endif

    if (level == 0)
    {
        int nstep = parent->levelSteps(0);
	Real dtlev = parent->dtLevel(0);
	Real cumtime = parent->cumTime() + dtlev;

	bool sum_int_test = false;

	if (sum_interval > 0) {

	  if (nstep%sum_interval == 0)
	    sum_int_test = true;

	}

	bool sum_per_test = false;

	if (sum_per > 0.0) {

	  const int num_per_old = floor((cumtime - dtlev) / sum_per);
	  const int num_per_new = floor((cumtime        ) / sum_per);

	  if (num_per_old != num_per_new)
	    sum_per_test = true;

	}

        if (sum_int_test || sum_per_test)
	  sum_integrated_quantities();

#ifdef SELF_GRAVITY
        if (moving_center) write_center();
#endif
    }

#ifdef RADIATION
    if (level == 0) {
      if (do_radiation) {
	for (int lev = finest_level; lev >= 0; lev--) {
	  radiation->analytic_solution(lev);
	}
      }
    }

    // diagnostic stuff

    if (level == 0)
      do_energy_diagnostics();
#endif

#ifdef PARTICLES
    if (TracerPC)
    {
	const int ncycle = parent->nCycle(level);
	//
	// Don't redistribute/timestamp on the final subiteration except on the coarsest grid.
	//
	if (iteration < ncycle || level == 0)
	{
	    int ngrow = (level == 0) ? 0 : iteration;

	    TracerPC->Redistribute(false, true, level, ngrow);

	    TimestampParticles(ngrow+1);
	}
    }
#endif
}

void
Castro::post_restart ()
{
   BL_PROFILE("Castro::post_restart()");

   Real cur_time = state[State_Type].curTime();

#ifdef PARTICLES
   ParticlePostRestart(parent->theRestartFile());
#endif

#ifdef SELF_GRAVITY
    if (do_grav)
    {
        if (level == 0)
        {
            // Passing numpts_1d at level 0
            int numpts_1d = get_numpts ();

#if (BL_SPACEDIM == 1)
	    numpts_1d += 2 * NUM_GROW;
#endif

            gravity->set_numpts_in_gravity(numpts_1d);

            for (int lev = 0; lev <= parent->finestLevel(); lev++)
            {
                AmrLevel& this_level  = getLevel(lev);
                Castro& cs_level = getLevel(lev);
                gravity->install_level(lev,&this_level,
                                       cs_level.Volume(),cs_level.Area());
            }

            if (moving_center == 1)
            {
               MultiFab&  S_new = get_new_data(State_Type);
               define_new_center(S_new,cur_time);
            }

            gravity->set_mass_offset(cur_time);

            if ( gravity->get_gravity_type() == "PoissonGrav")
            {
                if (gravity->NoComposite() != 1)
                {
 		   int use_previous_phi = 1;

		   // Update the maximum density, used in setting the solver tolerance.

		   gravity->update_max_rhs();

		   gravity->multilevel_solve_for_new_phi(0,parent->finestLevel(),use_previous_phi);
                   if (gravity->test_results_of_solves() == 1)
                       gravity->test_composite_phi(level);
                }
            }

            if (grown_factor > 1)
                post_grown_restart();
        }
    }
#endif

#ifdef ROTATION
    MultiFab& phirot_new = get_new_data(PhiRot_Type);
    MultiFab& rot_new = get_new_data(Rotation_Type);
    MultiFab& S_new = get_new_data(State_Type);
    if (do_rotation)
      fill_rotation_field(phirot_new, rot_new, S_new, cur_time);
    else {
      phirot_new.setVal(0.0);
      rot_new.setVal(0.0);
    }
#endif

#ifdef DIFFUSION
      // diffusion is a static object, only alloc if not already there
      if (diffusion == 0)
        diffusion = new Diffusion(parent,&phys_bc);

      if (level == 0)
         for (int lev = 0; lev <= parent->finestLevel(); lev++) {
            AmrLevel& this_level = getLevel(lev);
                Castro& cs_level = getLevel(lev);
            diffusion->install_level(lev,&this_level,
                                     cs_level.Volume(),cs_level.Area());
         }
#endif

    set_special_tagging_flag(cur_time);

    // initialize the Godunov state array used in hydro -- we wait
    // until here so that ngroups is defined (if needed) in
    // rad_params_module
#ifdef RADIATION
    init_godunov_indices_rad();
    get_qradvar(&QRADVAR);

    // NQAUX depends on radiation groups, so get it fresh here
    get_nqaux(&NQAUX);
#else
    init_godunov_indices();
#endif

    // NQ will be used to dimension the primitive variable state
    // vector it will include the "pure" hydrodynamical variables +
    // any radiation variables
    NQ = QVAR + QRADVAR;

#ifdef DO_PROBLEM_POST_RESTART
    problem_post_restart();
#endif

}

void
Castro::postCoarseTimeStep (Real cumtime)
{
    // postCoarseTimeStep() is only called by level 0.
    BL_ASSERT(level == 0);
    AmrLevel::postCoarseTimeStep(cumtime);
#ifdef SELF_GRAVITY
    if (do_grav)
        gravity->set_mass_offset(cumtime, 0);
#endif
}

void
Castro::post_regrid (int lbase,
                     int new_finest)
{
    fine_mask.clear();

#ifdef PARTICLES
    if (TracerPC && level == lbase) {
	TracerPC->Redistribute(false, false, lbase);
    }
#endif

#ifdef SELF_GRAVITY
    if (do_grav)
    {
       const Real cur_time = state[State_Type].curTime();
       if ( (level == lbase) && cur_time > 0.)
       {
	   if ( gravity->get_gravity_type() == "PoissonGrav" && (gravity->NoComposite() != 1) ) {
	       int use_previous_phi = 1;

	       // Update the maximum density, used in setting the solver tolerance.

	       if (level == 0) {
		   gravity->update_max_rhs();
	       }

	       gravity->multilevel_solve_for_new_phi(level,new_finest,use_previous_phi);
	   }
       }
    }
#endif
}

void
Castro::post_init (Real stop_time)
{
    BL_PROFILE("Castro::post_init()");

    if (level > 0)
        return;

    //
    // Average data down from finer levels
    // so that conserved data is consistent between levels.
    //
    int finest_level = parent->finestLevel();
    for (int k = finest_level-1; k>= 0; k--)
        getLevel(k).avgDown();

#ifdef SELF_GRAVITY

    Real cur_time = state[State_Type].curTime();

    if (do_grav) {

       if (gravity->get_gravity_type() == "PoissonGrav") {

	  // Update the maximum density, used in setting the solver tolerance.

	  gravity->update_max_rhs();

          // Calculate offset before first multilevel solve.
          gravity->set_mass_offset(cur_time);

          if (gravity->NoComposite() != 1)  {
             gravity->multilevel_solve_for_new_phi(level,finest_level);
             if (gravity->test_results_of_solves() == 1)
                gravity->test_composite_phi(level);
          }
       }

       // Make this call just to fill the initial state data.
       for (int k = 0; k <= parent->finestLevel(); k++)
       {
          BoxArray ba = getLevel(k).boxArray();
          MultiFab& grav_new = getLevel(k).get_new_data(Gravity_Type);
          gravity->get_new_grav_vector(k,grav_new,cur_time);
       }
    }
#endif

#ifdef ROTATION
    MultiFab& phirot_new = get_new_data(PhiRot_Type);
    MultiFab& rot_new = get_new_data(Rotation_Type);
    MultiFab& S_new = get_new_data(State_Type);
    if (do_rotation)
      fill_rotation_field(phirot_new, rot_new, S_new, cur_time);
    else {
      phirot_new.setVal(0.0);
      rot_new.setVal(0.0);
    }
#endif

#ifdef RADIATION
    if (do_radiation) {
      // The option of whether to do a multilevel initialization is
      // controlled within the radiation class.

      radiation->post_init(level);

      for (int k = finest_level-1; k>= 0; k--) {
        getLevel(k).avgDown(Rad_Type);
      }

      do_energy_diagnostics();

      // re-estimate the initial timestep using the initialized
      // fine-level data and radiation field.
      //if (level == 0)
      //post_init_estDT();
    }
#endif

// Allow the user to define their own post_init functions.

#ifdef DO_PROBLEM_POST_INIT

    problem_post_init();

#endif

        int nstep = parent->levelSteps(0);
	Real dtlev = parent->dtLevel(0);
	Real cumtime = parent->cumTime();
	if (cumtime != 0.0) cumtime += dtlev;

	bool sum_int_test = false;

	if (sum_interval > 0) {

	  if (nstep%sum_interval == 0)
	    sum_int_test = true;

	}

	bool sum_per_test = false;

	if (sum_per > 0.0) {

	  const int num_per_old = floor((cumtime - dtlev) / sum_per);
	  const int num_per_new = floor((cumtime        ) / sum_per);

	  if (num_per_old != num_per_new)
	    sum_per_test = true;

	}

        if (sum_int_test || sum_per_test)
	  sum_integrated_quantities();

#ifdef SELF_GRAVITY
    if (level == 0 && moving_center == 1)
       write_center();
#endif
}

void
Castro::post_grown_restart ()
{
    if (level > 0)
        return;

#ifdef SELF_GRAVITY
    if (do_grav) {
	int finest_level = parent->finestLevel();
	Real cur_time = state[State_Type].curTime();

	if (gravity->get_gravity_type() == "PoissonGrav") {

	  // Update the maximum density, used in setting the solver tolerance.

	  gravity->update_max_rhs();

          // Calculate offset before first multilevel solve.
          gravity->set_mass_offset(cur_time);

          if (gravity->NoComposite() != 1)  {
             gravity->multilevel_solve_for_new_phi(level,finest_level);
             if (gravity->test_results_of_solves() == 1)
                gravity->test_composite_phi(level);
          }
       }

       // Make this call just to fill the initial state data.
       for (int k = 0; k <= parent->finestLevel(); k++)
       {
          MultiFab& grav_new = getLevel(k).get_new_data(Gravity_Type);
          gravity->get_new_grav_vector(k,grav_new,cur_time);
       }
    }
#endif

#ifdef ROTATION
    MultiFab& phirot_new = get_new_data(PhiRot_Type);
    MultiFab& rot_new = get_new_data(Rotation_Type);
    MultiFab& S_new = get_new_data(State_Type);
    if (do_rotation) {
      Real cur_time = state[State_Type].curTime();
      fill_rotation_field(phirot_new, rot_new, S_new, cur_time);
    }
    else {
      phirot_new.setVal(0.0);
      rot_new.setVal(0.0);
    }
#endif

#ifdef RADIATION
    if (do_radiation) {
      // The option of whether to do a multilevel initialization is
      // controlled within the radiation class.

      radiation->post_init(level);

      int finest_level = parent->finestLevel();

      for (int k = finest_level-1; k>= 0; k--) {
        getLevel(k).avgDown(Rad_Type);
      }

      do_energy_diagnostics();

      // re-estimate the initial timestep using the initialized
      // fine-level data and radiation field.
      //if (level == 0)
      //post_init_estDT();
    }
#endif
}

int
Castro::okToContinue ()
{
    if (level > 0)
        return 1;

    int test = 1;

    if (signalStopJob) {
      test = 0;
      if (ParallelDescriptor::IOProcessor())
	std::cout << " Signalling a stop of the run due to signalStopJob = true." << std::endl;
    }
    else if (parent->dtLevel(0) < dt_cutoff) {
      test = 0;
      if (ParallelDescriptor::IOProcessor())
	std::cout << " Signalling a stop of the run because dt < dt_cutoff." << std::endl;
    }

    return test;
}

#ifdef AUX_UPDATE
void
Castro::advance_aux(Real time, Real dt)
{
    if (verbose && ParallelDescriptor::IOProcessor())
        std::cout << "... special update for auxiliary variables \n";

    MultiFab&  S_old = get_old_data(State_Type);
    MultiFab&  S_new = get_new_data(State_Type);

#ifdef _OPENMP
#pragma omp parallel
#endif
    for (MFIter mfi(S_old,true); mfi.isValid(); ++mfi)
    {
        const Box& box = mfi.tilebox();
        FArrayBox& old_fab = S_old[mfi];
        FArrayBox& new_fab = S_new[mfi];
	void ca_auxupdate(BL_TO_FORTRAN(old_fab),
			  BL_TO_FORTRAN(new_fab),
			  box.loVect(), box.hiVect(),
			  &dt);
    }
}
#endif


void
Castro::reflux(int crse_level, int fine_level)
{
    BL_PROFILE("Castro::reflux()");

    BL_ASSERT(fine_level > crse_level);

    const Real strt = ParallelDescriptor::second();

#ifdef SELF_GRAVITY
    int nlevs = fine_level - crse_level + 1;

    Array<std::unique_ptr<MultiFab> > drho(nlevs);
    Array<std::unique_ptr<MultiFab> > dphi(nlevs);

    if (do_grav && gravity->get_gravity_type() == "PoissonGrav" && gravity->NoSync() == 0)  {

	for (int lev = crse_level; lev <= fine_level; ++lev) {

	    const auto& amrlevel = getLevel(lev);
	    const auto& ba = amrlevel.boxArray();
	    const auto& dm = amrlevel.DistributionMap();

	    drho[lev - crse_level].reset(new MultiFab(ba, dm, 1, 0));
	    dphi[lev - crse_level].reset(new MultiFab(ba, dm, 1, 0));

	    drho[lev - crse_level]->setVal(0.0);
	    dphi[lev - crse_level]->setVal(0.0);

	}

    }
#endif

    FluxRegister* reg;

    for (int lev = fine_level; lev > crse_level; --lev) {

	reg = &getLevel(lev).flux_reg;

	Castro& crse_lev = getLevel(lev-1);
	Castro& fine_lev = getLevel(lev);

	MultiFab& state = crse_lev.get_new_data(State_Type);

	// Clear out the data that's not on coarse-fine boundaries so that this register only
	// modifies the fluxes on coarse-fine interfaces.

	reg->ClearInternalBorders(crse_lev.geom);

	// Trigger the actual reflux on the coarse level now.

	reg->Reflux(state, crse_lev.volume, 1.0, 0, 0, NUM_STATE, crse_lev.geom);

	// Store the density change, for the gravity sync.

#ifdef SELF_GRAVITY
	int ilev = lev - crse_level - 1;

	if (do_grav && gravity->get_gravity_type() == "PoissonGrav" && gravity->NoSync() == 0) {
	    reg->Reflux(*drho[ilev], crse_lev.volume, 1.0, 0, Density, 1, crse_lev.geom);
	    amrex::average_down(*drho[ilev + 1], *drho[ilev], 0, 1, getLevel(lev).crse_ratio);
	}
#endif

	// Also update the coarse fluxes MultiFabs using the reflux data. This should only make
	// a difference if we re-evaluate the source terms later.

	Array<std::unique_ptr<MultiFab> > temp_fluxes(3);

	if (update_sources_after_reflux) {

	    for (int i = 0; i < BL_SPACEDIM; ++i) {
<<<<<<< HEAD
		temp_fluxes[i].reset(new MultiFab(crse_lev.fluxes[i]->boxArray(), 
						  crse_lev.fluxes[i]->DistributionMap(),
						  crse_lev.fluxes[i]->nComp(), crse_lev.fluxes[i]->nGrow()));
		temp_fluxes[i]->setVal(0.0);
	    }
	    for (OrientationIter fi; fi; ++fi) {
		const FabSet& fs = (*reg)[fi()];
		int idir = fi().coordDir();
		fs.copyTo(*temp_fluxes[idir], 0, 0, 0, temp_fluxes[idir]->nComp());
	    }
	    for (int i = 0; i < BL_SPACEDIM; ++i) {
		MultiFab::Add(*crse_lev.fluxes[i], *temp_fluxes[i], 0, 0, crse_lev.fluxes[i]->nComp(), 0);
		temp_fluxes[i].reset();
=======
                temp_fluxes.set(i, new MultiFab(crse_lev.fluxes[i].boxArray(), crse_lev.fluxes[i].nComp(), crse_lev.fluxes[i].nGrow()));
                temp_fluxes[i].setVal(0.0);
	    }
	    for (OrientationIter fi; fi; ++fi) {
                const FabSet& fs = (*reg)[fi()];
                int idir = fi().coordDir();
                fs.copyTo(temp_fluxes[idir], 0, 0, 0, temp_fluxes[idir].nComp());
	    }
	    for (int i = 0; i < BL_SPACEDIM; ++i) {
                MultiFab::Add(crse_lev.fluxes[i], temp_fluxes[i], 0, 0, crse_lev.fluxes[i].nComp(), 0);
                temp_fluxes.clear(i);
>>>>>>> c7c0a52e
	    }

	    // Reflux into the hydro_source array so that we have the most up-to-date version of it.

	    reg->Reflux(crse_lev.hydro_source, crse_lev.volume, 1.0, 0, 0, NUM_STATE, crse_lev.geom);

	}

	// Subtract out the fine part of the flux register; it's no longer needed.
	// This assumes that we always initialize the coarse fluxes only once
	// at the first AMR iteration. We do it this way so that we can modify
	// the fluxes above without worrying about a modification to the fluxes
	// MultiFab on the coarse domain affecting later refluxes.

	for (int i = 0; i < BL_SPACEDIM; ++i)
	    reg->FineAdd(fine_lev.fluxes[i], i, 0, 0, NUM_STATE, -getLevel(lev).flux_fine_scale);

#if (BL_SPACEDIM <= 2)
	if (!Geometry::IsCartesian()) {

	    reg = &getLevel(lev).pres_reg;

	    MultiFab dr(crse_lev.grids, crse_lev.dmap, 1, 0);
	    dr.setVal(crse_lev.geom.CellSize(0));

	    reg->ClearInternalBorders(crse_lev.geom);

	    reg->Reflux(state, dr, 1.0, 0, Xmom, 1, crse_lev.geom);

	    if (update_sources_after_reflux) {

<<<<<<< HEAD
		temp_fluxes[0].reset(new MultiFab(crse_lev.P_radial.boxArray(), 
						  crse_lev.P_radial.DistributionMap(),
						  crse_lev.P_radial.nComp(), crse_lev.P_radial.nGrow()));
		temp_fluxes[0]->setVal(0.0);
=======
                temp_fluxes.set(0, new MultiFab(crse_lev.P_radial.boxArray(), crse_lev.P_radial.nComp(), crse_lev.P_radial.nGrow()));
                temp_fluxes[0].setVal(0.0);
>>>>>>> c7c0a52e

                for (OrientationIter fi; fi; ++fi) {

<<<<<<< HEAD
		    const FabSet& fs = (*reg)[fi()];
		    int idir = fi().coordDir();
		    if (idir == 0) {
			fs.copyTo(*temp_fluxes[idir], 0, 0, 0, temp_fluxes[idir]->nComp());
		    }
=======
                    const FabSet& fs = (*reg)[fi()];
                    int idir = fi().coordDir();
                    if (idir == 0) {
                        fs.copyTo(temp_fluxes[idir], 0, 0, 0, temp_fluxes[idir].nComp());
                    }
>>>>>>> c7c0a52e

                }

<<<<<<< HEAD
		MultiFab::Add(crse_lev.P_radial, *temp_fluxes[0], 0, 0, crse_lev.P_radial.nComp(), 0);
		temp_fluxes[0].reset();
=======
                MultiFab::Add(crse_lev.P_radial, temp_fluxes[0], 0, 0, crse_lev.P_radial.nComp(), 0);
                temp_fluxes.clear(0);
>>>>>>> c7c0a52e

                reg->Reflux(crse_lev.hydro_source, dr, 1.0, 0, Xmom, 1, crse_lev.geom);

	    }

	    reg->FineAdd(fine_lev.P_radial, 0, 0, 0, 1, -getLevel(lev).pres_fine_scale);

	}
#endif

#ifdef RADIATION

	// This follows the same logic as the pure hydro fluxes; see above for details.

	if (Radiation::rad_hydro_combined) {

	    reg = &getLevel(lev).rad_flux_reg;

	    reg->ClearInternalBorders(crse_lev.geom);

	    reg->Reflux(crse_lev.get_new_data(Rad_Type), crse_lev.volume, 1.0, 0, 0, Radiation::nGroups, crse_lev.geom);

	    if (update_sources_after_reflux) {

		for (int i = 0; i < BL_SPACEDIM; ++i) {
		    temp_fluxes[i].reset(new MultiFab(crse_lev.rad_fluxes[i]->boxArray(), 
						      crse_lev.rad_fluxes[i]->DistributionMap(),
						      crse_lev.rad_fluxes[i]->nComp(), crse_lev.rad_fluxes[i]->nGrow()));
		    temp_fluxes[i]->setVal(0.0);
		}
		for (OrientationIter fi; fi; ++fi) {
		    const FabSet& fs = (*reg)[fi()];
		    int idir = fi().coordDir();
		    fs.copyTo(*temp_fluxes[idir], 0, 0, 0, temp_fluxes[idir]->nComp());
		}
		for (int i = 0; i < BL_SPACEDIM; ++i) {
		    MultiFab::Add(*crse_lev.rad_fluxes[i], *temp_fluxes[i], 0, 0, crse_lev.rad_fluxes[i]->nComp(), 0);
		    temp_fluxes[i].reset();
		}

	    }

	    for (int i = 0; i < BL_SPACEDIM; ++i)
		reg->FineAdd(fine_lev.rad_fluxes[i], i, 0, 0, Radiation::nGroups, -getLevel(lev).flux_fine_scale);

	}

#endif	

#ifdef SELF_GRAVITY
	if (do_grav && gravity->get_gravity_type() == "PoissonGrav" && gravity->NoSync() == 0)  {

	    reg = &getLevel(lev).phi_reg;

	    // Note that the scaling by the area here is corrected for by dividing by the
	    // cell volume in the reflux. In this way we get a discrete divergence that
	    // is analogous to the divergence of the flux in the hydrodynamics. See Equation
	    // 37 in the Castro I paper. The dimensions of dphi are therefore actually
	    // phi / cm**2, which makes it correct for the RHS of the Poisson equation.

	    for (int i = 0; i < BL_SPACEDIM; ++i) {
		reg->CrseInit(*(gravity->get_grad_phi_curr(lev-1)[i]), crse_lev.area[i], i, 0, 0, 1, -1.0);
		reg->FineAdd(*(gravity->get_grad_phi_curr(lev)[i]), fine_lev.area[i], i, 0, 0, 1, 1.0);
	    }

	    reg->Reflux(*dphi[ilev], crse_lev.volume, 1.0, 0, 0, 1, crse_lev.geom);

	    amrex::average_down(*dphi[ilev + 1], *dphi[ilev], 0, 1, getLevel(lev).crse_ratio);

	    reg->setVal(0.0);

	}
#endif

    }

    // Do the sync solve across all levels.

#ifdef SELF_GRAVITY
    if (do_grav && gravity->get_gravity_type() == "PoissonGrav" && gravity->NoSync() == 0)
	gravity->gravity_sync(crse_level, fine_level, amrex::GetArrOfPtrs(drho), amrex::GetArrOfPtrs(dphi));
#endif

    // Now subtract the new-time updates to the state data,
    // recompute it, and add it back. This corrects for the fact
    // that the new-time data was calculated the first time around
    // using a state that hadn't yet been refluxed. Note that this
    // needs to come after the gravity sync solve because the gravity
    // source depends on an up-to-date value of phi. We'll do this
    // on the fine level in addition to the coarser levels, because
    // global sources like gravity or source terms that rely on
    // ghost zone fills like diffusion depend on the data in the
    // coarser levels.

    if (update_sources_after_reflux) {

	for (int lev = fine_level; lev >= crse_level; --lev) {

	    MultiFab& S_new = getLevel(lev).get_new_data(State_Type);
	    Real time = getLevel(lev).state[State_Type].curTime();
	    Real dt = parent->dtLevel(lev);

	    for (int n = 0; n < num_src; ++n)
		getLevel(lev).apply_source_to_state(S_new, *getLevel(lev).new_sources[n], -dt);

	    // Make the state data consistent with this earlier version before
	    // recalculating the new-time source terms.

	    getLevel(lev).clean_state(S_new);

	    getLevel(lev).do_new_sources(time, dt);

	}

    }

    if (verbose)
    {
        const int IOProc = ParallelDescriptor::IOProcessorNumber();
        Real      end    = ParallelDescriptor::second() - strt;

#ifdef BL_LAZY
	Lazy::QueueReduction( [=] () mutable {
#endif
        ParallelDescriptor::ReduceRealMax(end,IOProc);
        if (ParallelDescriptor::IOProcessor())
            std::cout << "Castro::reflux() at level " << level << " : time = " << end << std::endl;
#ifdef BL_LAZY
	});
#endif
    }
}

void
Castro::avgDown ()
{
    BL_PROFILE("Castro::avgDown()");

  if (level == parent->finestLevel()) return;

  avgDown(State_Type);

#ifdef SELF_GRAVITY
  avgDown(Gravity_Type);
  avgDown(PhiGrav_Type);
#endif

#ifdef ROTATION
  avgDown(Rotation_Type);
  avgDown(PhiRot_Type);
#endif

  avgDown(Source_Type);

#ifdef REACTIONS
  avgDown(Reactions_Type);
#endif

#ifdef SDC
  avgDown(SDC_Source_Type);
#ifdef REACTIONS
  avgDown(SDC_React_Type);
#endif
#endif

#ifdef RADIATION
  if (do_radiation) {
    avgDown(Rad_Type);
  }
#endif

}

void
Castro::normalize_species (MultiFab& S_new)
{
    int ng = S_new.nGrow();

#ifdef _OPENMP
#pragma omp parallel
#endif
    for (MFIter mfi(S_new,true); mfi.isValid(); ++mfi)
    {
       const Box& bx = mfi.growntilebox(ng);
       ca_normalize_species(BL_TO_FORTRAN_3D(S_new[mfi]),ARLIM_3D(bx.loVect()),ARLIM_3D(bx.hiVect()));
    }
}

void
Castro::enforce_consistent_e (MultiFab& S)
{

#ifdef _OPENMP
#pragma omp parallel
#endif
    for (MFIter mfi(S,true); mfi.isValid(); ++mfi)
    {
        const Box& box     = mfi.tilebox();
        const int* lo      = box.loVect();
        const int* hi      = box.hiVect();

        ca_enforce_consistent_e(ARLIM_3D(lo), ARLIM_3D(hi), BL_TO_FORTRAN_3D(S[mfi]));
    }
}

Real
Castro::enforce_min_density (MultiFab& S_old, MultiFab& S_new)
{

    // This routine sets the density in S_new to be larger than the density floor.
    // Note that it will operate everywhere on S_new, including ghost zones.
    // S_old is present so that, after the hydro call, we know what the old density
    // was so that we have a reference for comparison. If you are calling it elsewhere
    // and there's no meaningful reference state, just pass in the same MultiFab twice.

    // The return value is the the negative fractional change in the state that has the
    // largest magnitude. If there is no reference state, this is meaningless.

    Real dens_change = 1.e0;

    Real mass_added = 0.0;
    Real eint_added = 0.0;
    Real eden_added = 0.0;

#ifdef _OPENMP
#pragma omp parallel reduction(min:dens_change)
#endif
    for (MFIter mfi(S_new, true); mfi.isValid(); ++mfi) {

	const Box& bx = mfi.growntilebox();

	FArrayBox& stateold = S_old[mfi];
	FArrayBox& statenew = S_new[mfi];
	FArrayBox& vol      = volume[mfi];

	enforce_minimum_density(stateold.dataPtr(), ARLIM_3D(stateold.loVect()), ARLIM_3D(stateold.hiVect()),
				statenew.dataPtr(), ARLIM_3D(statenew.loVect()), ARLIM_3D(statenew.hiVect()),
				vol.dataPtr(), ARLIM_3D(vol.loVect()), ARLIM_3D(vol.hiVect()),
				ARLIM_3D(bx.loVect()), ARLIM_3D(bx.hiVect()),
				&mass_added, &eint_added, &eden_added, &dens_change,
				&verbose);

    }

    if (print_energy_diagnostics)
    {

        Real foo[3] = {mass_added, eint_added, eden_added};

#ifdef BL_LAZY
        Lazy::QueueReduction( [=] () mutable {
#endif
	    ParallelDescriptor::ReduceRealSum(foo, 3, ParallelDescriptor::IOProcessorNumber());

	    if (ParallelDescriptor::IOProcessor())
	    {
	        mass_added = foo[0];
		eint_added = foo[1];
		eden_added = foo[2];

		if (std::abs(mass_added) != 0.0)
	        {
		  std::cout << "   Mass added from negative density correction : " <<
				mass_added << std::endl;
		  std::cout << "(rho e) added from negative density correction : " <<
				eint_added << std::endl;
		  std::cout << "(rho E) added from negative density correction : " <<
				eden_added << std::endl;
	        }
	    }
#ifdef BL_LAZY
        });
#endif

    }

    return dens_change;

}

void
Castro::avgDown (int state_indx)
{
    BL_PROFILE("Castro::avgDown(state_indx)");

    if (level == parent->finestLevel()) return;

    Castro& fine_lev = getLevel(level+1);

    const Geometry& fgeom = fine_lev.geom;
    const Geometry& cgeom =          geom;

    MultiFab&  S_crse   = get_new_data(state_indx);
    MultiFab&  S_fine   = fine_lev.get_new_data(state_indx);

    amrex::average_down(S_fine, S_crse,
			 fgeom, cgeom,
			 0, S_fine.nComp(), fine_ratio);
}

void
Castro::allocOldData ()
{
    for (int k = 0; k < num_state_type; k++)
        state[k].allocOldData();
}

void
Castro::removeOldData()
{
    AmrLevel::removeOldData();
}

void
Castro::errorEst (TagBoxArray& tags,
                  int          clearval,
                  int          tagval,
                  Real         time,
                  int          n_error_buf,
                  int          ngrow)
{
    BL_PROFILE("Castro::errorEst()");

    set_amr_info(level, -1, -1, -1.0, -1.0);

    const int*  domain_lo = geom.Domain().loVect();
    const int*  domain_hi = geom.Domain().hiVect();
    const Real* dx        = geom.CellSize();
    const Real* prob_lo   = geom.ProbLo();

    for (int j = 0; j < err_list.size(); j++)
    {
        MultiFab* mf = derive(err_list[j].name(), time, err_list[j].nGrow());

        BL_ASSERT(!(mf == 0));

#ifdef _OPENMP
#pragma omp parallel
#endif
	{
	    Array<int>  itags;

	    for (MFIter mfi(*mf,true); mfi.isValid(); ++mfi)
	    {
		// FABs
		FArrayBox&  datfab  = (*mf)[mfi];
		TagBox&     tagfab  = tags[mfi];

		// tile box
		const Box&  tilebx  = mfi.tilebox();

		// physical tile box
		const RealBox& pbx  = RealBox(tilebx,geom.CellSize(),geom.ProbLo());

		//fab box
		const Box&  datbox  = datfab.box();

		// We cannot pass tagfab to Fortran becuase it is BaseFab<char>.
		// So we are going to get a temporary integer array.
		tagfab.get_itags(itags, tilebx);

		// data pointer and index space
		int*        tptr    = itags.dataPtr();
		const int*  tlo     = tilebx.loVect();
		const int*  thi     = tilebx.hiVect();
		//
		const int*  lo      = tlo;
		const int*  hi      = thi;
		//
		const Real* xlo     = pbx.lo();
		//
		Real*       dat     = datfab.dataPtr();
		const int*  dlo     = datbox.loVect();
		const int*  dhi     = datbox.hiVect();
		const int   ncomp   = datfab.nComp();

		err_list[j].errFunc()(tptr, tlo, thi, &tagval,
				      &clearval, dat, dlo, dhi,
				      lo,hi, &ncomp, domain_lo, domain_hi,
				      dx, xlo, prob_lo, &time, &level);
		//
		// Now update the tags in the TagBox.
		//
                tagfab.tags_and_untags(itags, tilebx);
	    }
	}

        delete mf;
    }

    // Now we'll tag any user-specified zones using the full state array.

    MultiFab& S_new = get_new_data(State_Type);


#ifdef _OPENMP
#pragma omp parallel
#endif
    {
        Array<int>  itags;

	for (MFIter mfi(S_new,true); mfi.isValid(); ++mfi)
	{
	    // tile box
	    const Box&  tilebx  = mfi.tilebox();

            TagBox&     tagfab  = tags[mfi];

	    // We cannot pass tagfab to Fortran becuase it is BaseFab<char>.
	    // So we are going to get a temporary integer array.
	    tagfab.get_itags(itags, tilebx);

            // data pointer and index space
	    int*        tptr    = itags.dataPtr();
	    const int*  tlo     = tilebx.loVect();
	    const int*  thi     = tilebx.hiVect();

#ifdef DIMENSION_AGNOSTIC
	    set_problem_tags(tptr,  ARLIM_3D(tlo), ARLIM_3D(thi),
			     BL_TO_FORTRAN_3D(S_new[mfi]),
			     &tagval, &clearval,
			     ARLIM_3D(tilebx.loVect()), ARLIM_3D(tilebx.hiVect()),
			     ZFILL(dx), ZFILL(prob_lo), &time, &level);
#else
	    set_problem_tags(tptr,  ARLIM(tlo), ARLIM(thi),
			     BL_TO_FORTRAN(S_new[mfi]),
			     &tagval, &clearval,
			     tilebx.loVect(), tilebx.hiVect(),
			     dx, prob_lo, &time, &level);
#endif

	    //
	    // Now update the tags in the TagBox.
	    //
            tagfab.tags_and_untags(itags, tilebx);
	}
    }
}

MultiFab*
Castro::derive (const std::string& name,
                Real           time,
                int            ngrow)
{
#ifdef NEUTRINO
  if (name.substr(0,4) == "Neut") {
    // Extract neutrino energy group number from name string and
    // pass to fortran so that derive will have access to it:
    int is = atoi(name.c_str() + name.find('s') + 1);
    int ig = atoi(name.c_str() + name.find('g') + 1);

    BL_ASSERT(is < Radiation::nNeutrinoSpecies);
    for (int n = 0; n < is; n++) {
      ig += Radiation::nNeutrinoGroups[n];
    }

    ca_setgroup(ig);
  }
#endif

#ifdef PARTICLES
  return ParticleDerive(name,time,ngrow);
#else
   return AmrLevel::derive(name,time,ngrow);
#endif
}

void
Castro::derive (const std::string& name,
                Real           time,
                MultiFab&      mf,
                int            dcomp)
{
#ifdef NEUTRINO
  if (name.substr(0,4) == "Neut") {
    // Extract neutrino energy group number from name string and
    // pass to fortran so that derive will have access to it:
    int is = atoi(name.c_str() + name.find('s') + 1);
    int ig = atoi(name.c_str() + name.find('g') + 1);

    BL_ASSERT(is < Radiation::nNeutrinoSpecies);
    for (int n = 0; n < is; n++) {
      ig += Radiation::nNeutrinoGroups[n];
    }

    ca_setgroup(ig);
  }
#endif

    AmrLevel::derive(name,time,mf,dcomp);
}

void
Castro::network_init ()
{
   ca_network_init();
}

void
Castro::extern_init ()
{
  // initialize the external runtime parameters -- these will
  // live in the probin

  if (ParallelDescriptor::IOProcessor()) {
    std::cout << "reading extern runtime parameters ..." << std::endl;
  }

  int probin_file_length = probin_file.length();
  Array<int> probin_file_name(probin_file_length);

  for (int i = 0; i < probin_file_length; i++)
    probin_file_name[i] = probin_file[i];

  ca_extern_init(probin_file_name.dataPtr(),&probin_file_length);
}

void
Castro::reset_internal_energy(MultiFab& S_new)
{
    Real sum  = 0.;
    Real sum0 = 0.;

    if (parent->finestLevel() == 0 && print_energy_diagnostics)
    {
        // Pass in the multifab and the component
        sum0 = volWgtSumMF(&S_new,Eden,true);
    }

    int ng = S_new.nGrow();

    // Ensure (rho e) isn't too small or negative
#ifdef _OPENMP
#pragma omp parallel
#endif
    for (MFIter mfi(S_new,true); mfi.isValid(); ++mfi)
    {
        const Box& bx = mfi.growntilebox(ng);

        reset_internal_e(ARLIM_3D(bx.loVect()), ARLIM_3D(bx.hiVect()),
                         BL_TO_FORTRAN_3D(S_new[mfi]),
			 print_fortran_warnings);
    }

    // Flush Fortran output

    if (verbose)
      flush_output();

    if (parent->finestLevel() == 0 && print_energy_diagnostics)
    {
        // Pass in the multifab and the component
        sum = volWgtSumMF(&S_new,Eden,true);
#ifdef BL_LAZY
	Lazy::QueueReduction( [=] () mutable {
#endif
	ParallelDescriptor::ReduceRealSum(sum0);
	ParallelDescriptor::ReduceRealSum(sum);
        if (ParallelDescriptor::IOProcessor() && std::abs(sum-sum0) > 0)
            std::cout << "(rho E) added from reset terms                 : " << sum-sum0 << " out of " << sum0 << std::endl;
#ifdef BL_LAZY
	});
#endif
    }
}

void
Castro::computeTemp(MultiFab& State)
{

  reset_internal_energy(State);

#ifdef RADIATION
  FArrayBox temp;
#endif

#ifdef _OPENMP
#pragma omp parallel
#endif
  for (MFIter mfi(State,true); mfi.isValid(); ++mfi)
    {
      const Box& bx = mfi.growntilebox();
      
#ifdef RADIATION
      if (Radiation::do_real_eos == 0) {
	temp.resize(bx);
	temp.copy(State[mfi],bx,Eint,bx,0,1);
	
	ca_compute_temp_given_cv
	  (bx.loVect(), bx.hiVect(), 
	   BL_TO_FORTRAN(temp), 
	   BL_TO_FORTRAN(State[mfi]),
	   &Radiation::const_c_v, &Radiation::c_v_exp_m, &Radiation::c_v_exp_n);
	
	State[mfi].copy(temp,bx,0,bx,Temp,1);
      } else {
#endif
	compute_temp(ARLIM_3D(bx.loVect()),ARLIM_3D(bx.hiVect()),BL_TO_FORTRAN_3D(State[mfi]));
#ifdef RADIATION
      }
#endif
    }
}

void
Castro::set_special_tagging_flag(Real time)
{
   if (!do_special_tagging) return;

   MultiFab& S_new = get_new_data(State_Type);
   Real max_den = S_new.norm0(Density);

   int flag_was_changed = 0;
   ca_set_special_tagging_flag(max_den,&flag_was_changed);
   if (ParallelDescriptor::IOProcessor()) {
      if (flag_was_changed == 1) {
        std::ofstream os("Bounce_time",std::ios::out);
        os << "T_Bounce " << time << std::endl;
        os.close();
      }
   }
}

#ifdef SELF_GRAVITY
int
Castro::get_numpts ()
{
     int numpts_1d;

     Box bx(geom.Domain());
     long nx = bx.size()[0];

#if (BL_SPACEDIM == 1)
     numpts_1d = nx;
#elif (BL_SPACEDIM == 2)
     long ny = bx.size()[1];
     Real ndiagsq = Real(nx*nx + ny*ny);
     numpts_1d = int(sqrt(ndiagsq))+2*NUM_GROW;
#elif (BL_SPACEDIM == 3)
     long ny = bx.size()[1];
     long nz = bx.size()[2];
     Real ndiagsq = Real(nx*nx + ny*ny + nz*nz);
     numpts_1d = int(sqrt(ndiagsq))+2*NUM_GROW;
#endif

     if (verbose && ParallelDescriptor::IOProcessor())
         std::cout << "Castro::numpts_1d at level  " << level << " is " << numpts_1d << std::endl;

     return numpts_1d;
}

void
Castro::make_radial_data(int is_new)
{
#if (BL_SPACEDIM > 1)

 // We only call this for level = 0
   BL_ASSERT(level == 0);

   int numpts_1d = get_numpts();

   Array<Real> radial_vol(numpts_1d,0);

   const Real* dx = geom.CellSize();
   Real  dr = dx[0];

   if (is_new == 1) {
      MultiFab& S = get_new_data(State_Type);
      int nc = S.nComp();
      Array<Real> radial_state(numpts_1d*nc,0);
      for (MFIter mfi(S); mfi.isValid(); ++mfi)
      {
         Box bx(mfi.validbox());
         ca_compute_avgstate(ARLIM_3D(bx.loVect()), ARLIM_3D(bx.hiVect()),ZFILL(dx),&dr,&nc,
			     BL_TO_FORTRAN_3D(     S[mfi]),radial_state.dataPtr(),
			     BL_TO_FORTRAN_3D(volume[mfi]),radial_vol.dataPtr(),
			     ZFILL(geom.ProbLo()),&numpts_1d);
      }

      ParallelDescriptor::ReduceRealSum(radial_vol.dataPtr(),numpts_1d);
      ParallelDescriptor::ReduceRealSum(radial_state.dataPtr(),numpts_1d*nc);

      int first = 0;
      int np_max = 0;
      for (int i = 0; i < numpts_1d; i++) {
         if (radial_vol[i] > 0.)
         {
            for (int j = 0; j < nc; j++) {
              radial_state[nc*i+j] /= radial_vol[i];
            }
         } else if (first == 0) {
            np_max = i;
            first  = 1;
         }
      }

      Array<Real> radial_state_short(np_max*nc,0);

      for (int i = 0; i < np_max; i++) {
         for (int j = 0; j < nc; j++) {
           radial_state_short[nc*i+j] = radial_state[nc*i+j];
         }
      }

      Real new_time = state[State_Type].curTime();
      set_new_outflow_data(radial_state_short.dataPtr(),&new_time,&np_max,&nc);
   }
   else
   {
      MultiFab& S = get_old_data(State_Type);
      int nc = S.nComp();
      Array<Real> radial_state(numpts_1d*nc,0);
      for (MFIter mfi(S); mfi.isValid(); ++mfi)
      {
         Box bx(mfi.validbox());
         ca_compute_avgstate(ARLIM_3D(bx.loVect()), ARLIM_3D(bx.hiVect()),ZFILL(dx),&dr,&nc,
			     BL_TO_FORTRAN_3D(     S[mfi]),radial_state.dataPtr(),
			     BL_TO_FORTRAN_3D(volume[mfi]),radial_vol.dataPtr(),
			     ZFILL(geom.ProbLo()),&numpts_1d);
      }

      ParallelDescriptor::ReduceRealSum(radial_vol.dataPtr(),numpts_1d);
      ParallelDescriptor::ReduceRealSum(radial_state.dataPtr(),numpts_1d*nc);

      int first = 0;
      int np_max = 0;
      for (int i = 0; i < numpts_1d; i++) {
         if (radial_vol[i] > 0.)
         {
            for (int j = 0; j < nc; j++) {
              radial_state[nc*i+j] /= radial_vol[i];
            }
         } else if (first == 0) {
            np_max = i;
            first  = 1;
         }
      }

      Array<Real> radial_state_short(np_max*nc,0);

      for (int i = 0; i < np_max; i++) {
         for (int j = 0; j < nc; j++) {
           radial_state_short[nc*i+j] = radial_state[nc*i+j];
         }
      }

      Real old_time = state[State_Type].prevTime();
      set_old_outflow_data(radial_state_short.dataPtr(),&old_time,&np_max,&nc);
   }

#endif
}

void
Castro::define_new_center(MultiFab& S, Real time)
{
    Real center[3];
    const Real* dx = geom.CellSize();

    IntVect max_index = S.maxIndex(Density,0);
    Box bx(max_index,max_index);
    bx.grow(1);
    BoxArray ba(bx);
    int owner = ParallelDescriptor::IOProcessorNumber();
    DistributionMapping dm { {owner, ParallelDescriptor::MyProc()} };
    MultiFab mf(ba,dm,1,0);

    // Define a cube 3-on-a-side around the point with the maximum density
    FillPatch(*this,mf,0,time,State_Type,Density,1);

    int mi[BL_SPACEDIM];
    for (int i = 0; i < BL_SPACEDIM; i++) mi[i] = max_index[i];

    // Find the position of the "center" by interpolating from data at cell centers
    for (MFIter mfi(mf); mfi.isValid(); ++mfi)
    {
        find_center(mf[mfi].dataPtr(),&center[0],ARLIM_3D(mi),ZFILL(dx),ZFILL(geom.ProbLo()));
    }
    // Now broadcast to everyone else.
    ParallelDescriptor::Bcast(&center[0], BL_SPACEDIM, owner);

    // Make sure if R-Z that center stays exactly on axis
    if ( Geometry::IsRZ() ) center[0] = 0;

    set_center(ZFILL(center));
}

void
Castro::write_center ()
{
    int ndatalogs = parent->NumDataLogs();

    if ( (moving_center==1) && (ndatalogs > 0) && ParallelDescriptor::IOProcessor())
    {
       std::ostream& data_logc = parent->DataLog(0);

       int nstep = parent->levelSteps(0);
       Real time = state[State_Type].curTime();

       Real center[3];
       get_center(center);

       if (time == 0.0) {
           data_logc << std::setw( 8) <<  "   nstep";
           data_logc << std::setw(14) <<  "         time  ";
           data_logc << std::setw(14) <<  "         center" << std::endl;;
       }

           data_logc << std::setw( 8) <<  nstep;
           data_logc << std::setw(14) <<  std::setprecision(6) <<  time;
           data_logc << std::setw(14) <<  std::setprecision(6) << center[0];
#if (BL_SPACEDIM >= 2)
           data_logc << std::setw(14) <<  std::setprecision(6) << center[1];
#endif
#if (BL_SPACEDIM == 3)
           data_logc << std::setw(14) <<  std::setprecision(6) << center[2];
#endif
           data_logc << std::endl;
    }
}
#endif

Real
Castro::getCPUTime()
{

  int numCores = ParallelDescriptor::NProcs();
#ifdef _OPENMP
  numCores = numCores*omp_get_max_threads();
#endif

  Real T = numCores*(ParallelDescriptor::second() - startCPUTime) +
    previousCPUTimeUsed;

  return T;
}


MultiFab&
Castro::build_fine_mask()
{
    BL_ASSERT(level > 0); // because we are building a mask for the coarser level

    if (!fine_mask.empty()) return fine_mask;

    BoxArray baf = parent->boxArray(level);
    baf.coarsen(crse_ratio);

    const BoxArray& bac = parent->boxArray(level-1);
    const DistributionMapping& dmc = parent->DistributionMap(level-1);
    fine_mask.define(bac,dmc,1,0);
    fine_mask.setVal(1.0);

#ifdef _OPENMP
#pragma omp parallel
#endif
    for (MFIter mfi(fine_mask); mfi.isValid(); ++mfi)
    {
        FArrayBox& fab = fine_mask[mfi];

	const std::vector< std::pair<int,Box> >& isects = baf.intersections(fab.box());

	for (int ii = 0; ii < isects.size(); ++ii)
	{
	    fab.setVal(0.0,isects[ii].second,0);
	}
    }

    return fine_mask;
}

iMultiFab&
Castro::build_interior_boundary_mask (int ng)
{
    for (int i = 0; i < ib_mask.size(); ++i)
    {
	if (ib_mask[i]->nGrow() == ng) {
	    return *ib_mask[i];
	}
    }

    //  If we got here, we need to build a new one
    ib_mask.push_back(std::unique_ptr<iMultiFab>(new iMultiFab(grids, dmap, 1, ng)));

    iMultiFab& imf = *ib_mask.back();

    int ghost_covered_by_valid = 0;
    int other_cells = 1; // uncovered ghost, valid, and outside domain cells are set to 1

    imf.BuildMask(geom.Domain(), geom.periodicity(),
		  ghost_covered_by_valid, other_cells, other_cells, other_cells);

    return imf;
}

// Fill a version of the state with ng ghost zones from the state data.

void
Castro::expand_state(MultiFab& S, Real time, int ng)
{
    BL_ASSERT(S.nGrow() >= ng);

    AmrLevel::FillPatch(*this,S,ng,time,State_Type,0,NUM_STATE);

    clean_state(S);

}


void
Castro::check_for_nan(MultiFab& state, int check_ghost)
{

  int ng = 0;
  if (check_ghost == 1) {
    ng = state.nComp();
  }
  
  if (state.contains_nan(Density,state.nComp(),ng,true))
    {
      for (int i = 0; i < state.nComp(); i++)
        {
	  if (state.contains_nan(Density + i, 1, ng, true))
            {
	      std::string abort_string = std::string("State has NaNs in the ") + desc_lst[State_Type].name(i) + std::string(" component::check_for_nan()");
	      amrex::Abort(abort_string.c_str());
            }
        }
    }
}

// Convert a MultiFab with conservative state data u to a primitive MultiFab q.
#ifdef SDC
void
Castro::cons_to_prim(MultiFab& u, MultiFab& q, MultiFab& qaux)
{

    BL_ASSERT(u.nComp() == NUM_STATE);
    BL_ASSERT(q.nComp() == QVAR);
    BL_ASSERT(u.nGrow() >= q.nGrow());

    int ng = q.nGrow();

#ifdef _OPENMP
#pragma omp parallel
#endif
    for (MFIter mfi(u, true); mfi.isValid(); ++mfi) {

        const Box& bx = mfi.growntilebox(ng);

	ctoprim(ARLIM_3D(bx.loVect()), ARLIM_3D(bx.hiVect()),
		u[mfi].dataPtr(), ARLIM_3D(u[mfi].loVect()), ARLIM_3D(u[mfi].hiVect()),
		q[mfi].dataPtr(), ARLIM_3D(q[mfi].loVect()), ARLIM_3D(q[mfi].hiVect()),
	        qaux[mfi].dataPtr(), ARLIM_3D(qaux[mfi].loVect()), ARLIM_3D(qaux[mfi].hiVect()));

    }

}
#endif


// Given State_Type state data, perform a number of cleaning steps to make
// sure the data is sensible. The return value is the same as the return
// value of enforce_min_density.

Real
Castro::clean_state(MultiFab& state) {

    // Enforce a minimum density.

    MultiFab temp_state(state.boxArray(), state.DistributionMap(), state.nComp(), state.nGrow());

    MultiFab::Copy(temp_state, state, 0, 0, state.nComp(), state.nGrow());

    Real frac_change = enforce_min_density(temp_state, state);

    // Ensure all species are normalized.

    normalize_species(state);

    // Sync the linear and hybrid momenta.

#ifdef HYBRID_MOMENTUM
    hybrid_sync(state);
#endif

    // Compute the temperature (note that this will also reset
    // the internal energy for consistency with the total energy).

    computeTemp(state);

    return frac_change;

}



Real
Castro::clean_state(MultiFab& state, MultiFab& state_old) {

    // Enforce a minimum density.

    Real frac_change = enforce_min_density(state_old, state);

    // Ensure all species are normalized.

    normalize_species(state);

    // Sync the linear and hybrid momenta.

#ifdef HYBRID_MOMENTUM
    hybrid_sync(state);
#endif

    // Compute the temperature (note that this will also reset
    // the internal energy for consistency with the total energy).

    computeTemp(state);

    return frac_change;

}<|MERGE_RESOLUTION|>--- conflicted
+++ resolved
@@ -2144,7 +2144,6 @@
 	if (update_sources_after_reflux) {
 
 	    for (int i = 0; i < BL_SPACEDIM; ++i) {
-<<<<<<< HEAD
 		temp_fluxes[i].reset(new MultiFab(crse_lev.fluxes[i]->boxArray(), 
 						  crse_lev.fluxes[i]->DistributionMap(),
 						  crse_lev.fluxes[i]->nComp(), crse_lev.fluxes[i]->nGrow()));
@@ -2158,19 +2157,6 @@
 	    for (int i = 0; i < BL_SPACEDIM; ++i) {
 		MultiFab::Add(*crse_lev.fluxes[i], *temp_fluxes[i], 0, 0, crse_lev.fluxes[i]->nComp(), 0);
 		temp_fluxes[i].reset();
-=======
-                temp_fluxes.set(i, new MultiFab(crse_lev.fluxes[i].boxArray(), crse_lev.fluxes[i].nComp(), crse_lev.fluxes[i].nGrow()));
-                temp_fluxes[i].setVal(0.0);
-	    }
-	    for (OrientationIter fi; fi; ++fi) {
-                const FabSet& fs = (*reg)[fi()];
-                int idir = fi().coordDir();
-                fs.copyTo(temp_fluxes[idir], 0, 0, 0, temp_fluxes[idir].nComp());
-	    }
-	    for (int i = 0; i < BL_SPACEDIM; ++i) {
-                MultiFab::Add(crse_lev.fluxes[i], temp_fluxes[i], 0, 0, crse_lev.fluxes[i].nComp(), 0);
-                temp_fluxes.clear(i);
->>>>>>> c7c0a52e
 	    }
 
 	    // Reflux into the hydro_source array so that we have the most up-to-date version of it.
@@ -2202,41 +2188,22 @@
 
 	    if (update_sources_after_reflux) {
 
-<<<<<<< HEAD
 		temp_fluxes[0].reset(new MultiFab(crse_lev.P_radial.boxArray(), 
 						  crse_lev.P_radial.DistributionMap(),
 						  crse_lev.P_radial.nComp(), crse_lev.P_radial.nGrow()));
 		temp_fluxes[0]->setVal(0.0);
-=======
-                temp_fluxes.set(0, new MultiFab(crse_lev.P_radial.boxArray(), crse_lev.P_radial.nComp(), crse_lev.P_radial.nGrow()));
-                temp_fluxes[0].setVal(0.0);
->>>>>>> c7c0a52e
-
-                for (OrientationIter fi; fi; ++fi) {
-
-<<<<<<< HEAD
+
+                for (OrientationIter fi; fi; ++fi) 
+		{
 		    const FabSet& fs = (*reg)[fi()];
 		    int idir = fi().coordDir();
 		    if (idir == 0) {
 			fs.copyTo(*temp_fluxes[idir], 0, 0, 0, temp_fluxes[idir]->nComp());
 		    }
-=======
-                    const FabSet& fs = (*reg)[fi()];
-                    int idir = fi().coordDir();
-                    if (idir == 0) {
-                        fs.copyTo(temp_fluxes[idir], 0, 0, 0, temp_fluxes[idir].nComp());
-                    }
->>>>>>> c7c0a52e
-
                 }
 
-<<<<<<< HEAD
 		MultiFab::Add(crse_lev.P_radial, *temp_fluxes[0], 0, 0, crse_lev.P_radial.nComp(), 0);
 		temp_fluxes[0].reset();
-=======
-                MultiFab::Add(crse_lev.P_radial, temp_fluxes[0], 0, 0, crse_lev.P_radial.nComp(), 0);
-                temp_fluxes.clear(0);
->>>>>>> c7c0a52e
 
                 reg->Reflux(crse_lev.hydro_source, dr, 1.0, 0, Xmom, 1, crse_lev.geom);
 
