#include <winstd.H>

#ifndef WIN32
#include <unistd.h>
#endif

#include <iomanip>

#include <algorithm>
#include <cstdio>
#include <vector>
#include <iostream>
#include <string>
#include <ctime>

using std::cout;
using std::cerr;
using std::endl;
using std::istream;
using std::ostream;
using std::pair;
using std::string;

#include <Utility.H>
#include <CONSTANTS.H>
#include <Castro.H>
#include <Castro_F.H>
#include <Derive_F.H>
#include <VisMF.H>
#include <TagBox.H>
#include <ParmParse.H>
#include <Castro_error_F.H>

#ifdef RADIATION
#include "Radiation.H"
#endif

#ifdef PARTICLES
#include <Particles_F.H>
#endif

#ifdef GRAVITY
#include "Gravity.H"
#endif

#ifdef DIFFUSION
#include "Diffusion.H"
#endif

#ifdef LEVELSET
#include "LevelSet_F.H"
#endif

#ifdef _OPENMP
#include <omp.h>
#endif


int          Castro::checkpoint_version = 1;

bool         Castro::dump_old      = false;

int          Castro::verbose       = 0;
ErrorList    Castro::err_list;
int          Castro::radius_grow   = 1;
BCRec        Castro::phys_bc;
int          Castro::NUM_STATE     = -1;
int          Castro::do_reflux     = 1;
int          Castro::NUM_GROW      = -1;

int          Castro::Density       = -1;
int          Castro::Eden          = -1;
int          Castro::Eint          = -1;
#ifdef SGS
int          Castro::Esgs          = -1;
#endif
int          Castro::Temp          = -1;
int          Castro::Xmom          = -1;
int          Castro::Ymom          = -1;
int          Castro::Zmom          = -1;

int          Castro::NumSpec       = 0;
int          Castro::FirstSpec     = -1;

int          Castro::NumAux        = 0;
int          Castro::FirstAux      = -1;

int          Castro::NumAdv        = 0;
int          Castro::FirstAdv      = -1;


#include <castro_defaults.H>

#ifdef GRAVITY
// the gravity object
Gravity*     Castro::gravity  = 0;
#endif

#ifdef DIFFUSION
// the diffusion object
Diffusion*    Castro::diffusion  = 0;

int           Castro::diffuse_temp = 0;
int           Castro::diffuse_spec = 0;
int           Castro::diffuse_vel = 0;
Real          Castro::diffuse_cutoff_density = -1.e200;
#endif

#ifdef RADIATION
int          Castro::do_radiation = -1;

// the radiation object
Radiation*   Castro::radiation = 0;
#endif


std::string  Castro::probin_file = "probin";                                    


#if BL_SPACEDIM == 1
IntVect      Castro::hydro_tile_size(1024);
#elif BL_SPACEDIM == 2
IntVect      Castro::hydro_tile_size(1024,16);
#else
IntVect      Castro::hydro_tile_size(1024,16,16);
#endif

// this will be reset upon restart
Real         Castro::previousCPUTimeUsed = 0.0;

Real         Castro::startCPUTime = 0.0;

Real         Castro::max_dedt = 0.0;

// Note: Castro::variableSetUp is in Castro_setup.cpp

void
Castro::variableCleanUp () 
{
#ifdef GRAVITY
  if (gravity != 0) {
    if (verbose > 1 && ParallelDescriptor::IOProcessor()) {
      cout << "Deleting gravity in variableCleanUp..." << '\n';
    }
    delete gravity;
    gravity = 0;
  }
#endif

#ifdef DIFFUSION
  if (diffusion != 0) {
    if (verbose > 1 && ParallelDescriptor::IOProcessor()) {
      cout << "Deleting diffusion in variableCleanUp..." << '\n';
    }
    delete diffusion;
    diffusion = 0;
  }
#endif

#ifdef RADIATION
  if (radiation != 0) { int report = (verbose || radiation->verbose);
    if (report && ParallelDescriptor::IOProcessor()) {
      cout << "Deleting radiation in variableCleanUp..." << '\n';
    }
    delete radiation;
    radiation = 0;
    if (report && ParallelDescriptor::IOProcessor()) {
      cout << "                                        done" << endl;
    }
  }
#endif

    desc_lst.clear();
}

void
Castro::read_params ()
{
    static bool done = false;

    if (done) return;

    done = true;

    ParmParse pp("castro");   

#include <castro_queries.H>

    pp.query("v",verbose);
    pp.query("sum_interval",sum_interval);
    pp.query("do_reflux",do_reflux);
    do_reflux = (do_reflux ? 1 : 0);

    pp.query("dump_old",dump_old);

    // Get boundary conditions
    Array<int> lo_bc(BL_SPACEDIM), hi_bc(BL_SPACEDIM);
    pp.getarr("lo_bc",lo_bc,0,BL_SPACEDIM);
    pp.getarr("hi_bc",hi_bc,0,BL_SPACEDIM);
    for (int i = 0; i < BL_SPACEDIM; i++)
    {
        phys_bc.setLo(i,lo_bc[i]);
        phys_bc.setHi(i,hi_bc[i]);
    }

    //
    // Check phys_bc against possible periodic geometry
    // if periodic, must have internal BC marked.
    //
    if (Geometry::isAnyPeriodic())
    {
        //
        // Do idiot check.  Periodic means interior in those directions.
        //
        for (int dir = 0; dir<BL_SPACEDIM; dir++)
        {
            if (Geometry::isPeriodic(dir))
            {
                if (lo_bc[dir] != Interior)
                {
                    std::cerr << "Castro::read_params:periodic in direction "
                              << dir
                              << " but low BC is not Interior\n";
                    BoxLib::Error();
                }
                if (hi_bc[dir] != Interior)
                {
                    std::cerr << "Castro::read_params:periodic in direction "
                              << dir
                              << " but high BC is not Interior\n";
                    BoxLib::Error();
                }
            }
        }
    }
    else
    {
        //
        // Do idiot check.  If not periodic, should be no interior.
        //
        for (int dir=0; dir<BL_SPACEDIM; dir++)
        {
            if (lo_bc[dir] == Interior)
            {
                std::cerr << "Castro::read_params:interior bc in direction "
                          << dir
                          << " but not periodic\n";
                BoxLib::Error();
            }
            if (hi_bc[dir] == Interior)
            {
                std::cerr << "Castro::read_params:interior bc in direction "
                          << dir
                          << " but not periodic\n";
                BoxLib::Error();
            }
        }
    }

    if ( Geometry::IsRZ() && (lo_bc[0] != Symmetry) ) {
        std::cerr << "ERROR:Castro::read_params: must set r=0 boundary condition to Symmetry for r-z\n";
        BoxLib::Error();
    }

#if (BL_SPACEDIM == 1)
    if ( Geometry::IsSPHERICAL() )
    {
      if ( (lo_bc[0] != Symmetry) && (Geometry::ProbLo(0) == 0.0) ) 
      {
        std::cerr << "ERROR:Castro::read_params: must set r=0 boundary condition to Symmetry for spherical\n";
        BoxLib::Error();
      }
    }
#elif (BL_SPACEDIM == 2)
    if ( Geometry::IsSPHERICAL() )
      {
	BoxLib::Abort("We don't support spherical coordinate systems in 2D");
      }
#elif (BL_SPACEDIM == 3)
    if ( Geometry::IsRZ() )
      {
	BoxLib::Abort("We don't support cylindrical coordinate systems in 3D"); 
      }
    else if ( Geometry::IsSPHERICAL() )
      {
	BoxLib::Abort("We don't support spherical coordinate systems in 3D");
      }
#endif


#ifdef DIFFUSION
    pp.query("diffuse_temp",diffuse_temp);
    pp.query("diffuse_spec",diffuse_spec);
    pp.query("diffuse_vel",diffuse_vel);
    pp.query("diffuse_cutoff_density",diffuse_cutoff_density);
#endif

    // sanity checks

    if (grown_factor < 1) 
       BoxLib::Error("grown_factor must be integer >= 1");

    if (ppm_reference > 1 || ppm_reference < 0)
      {
        std::cerr << "invalid ppm_reference\n";
        BoxLib::Error();
      }	

    // for the moment, ppm_type = 0 does not support ppm_trace_sources --
    // we need to add the momentum sources to the states (and not
    // add it in trans_3d
    if (ppm_type == 0 && ppm_trace_sources == 1)
      {
        std::cerr << "ppm_trace_sources = 1 not implemented for ppm_type = 0 \n";
        BoxLib::Error();
      }


    // ppm_flatten_before_integrals is only done for ppm_type != 0
    if (ppm_type == 0 && ppm_flatten_before_integrals > 0)
      {
        std::cerr << "ppm_flatten_before_integrals > 0 not implemented for ppm_type != 0 \n";
        BoxLib::Error();
      }
	

    if (ppm_temp_fix > 0 && BL_SPACEDIM == 1)
      {
        std::cerr << "ppm_temp_fix > 0 not implemented in 1-d \n";
        BoxLib::Error();
      }

    if (ppm_tau_in_tracing == 1 && BL_SPACEDIM == 1)
      {
        std::cerr << "ppm_tau_in_tracing == 1 not implemented in 1-d \n";
        BoxLib::Error();
      }

    if (ppm_predict_gammae == 1 && ppm_tau_in_tracing != 1)
      {
	std::cerr << "ppm_predict_gammae == 1 needs ppm_tau_in_tracing == 1\n";
	BoxLib::Error();
      }

    if (hybrid_riemann == 1 && BL_SPACEDIM == 1)
      {
        std::cerr << "hybrid_riemann only implemented in 2- and 3-d\n";
        BoxLib::Error();
      }

    if (hybrid_riemann == 1 && (Geometry::IsSPHERICAL() || Geometry::IsRZ() ))
      {
        std::cerr << "hybrid_riemann should only be used for Cartesian coordinates\n";
        BoxLib::Error();
      }

    if (use_colglaz > 0 && riemann_solver == 0)
      {
	std::cerr << "WARNING: the use_colglaz parameter is deprecated.  Use riemann_solver instead\n";
	riemann_solver = 1;
      }


    // Make sure not to call refluxing if we're not actually doing any hydro.
    if (do_hydro == 0) do_reflux = 0;

#ifdef GRAVITY
#if (BL_SPACEDIM == 1)
    if (do_grav && !Geometry::IsSPHERICAL()) {
        std::cerr << "ERROR:Castro::Gravity in 1D assumes that the coordinate system is spherical\n";
        BoxLib::Error();
    }
#endif
#endif

    if (max_dt < fixed_dt)
      {
	std::cerr << "cannot have max_dt < fixed_dt\n";
	BoxLib::Error();
      }

#ifdef PARTICLES
    read_particle_params();
#endif

#ifdef RADIATION
    pp.get("do_radiation",do_radiation);

    // Some radiation parameters are initialized here because they
    // may be used in variableSetUp, well before the call to the
    // Radiation constructor, 

    if (do_radiation) {
      Radiation::read_static_params();
    }
#endif

#ifdef ROTATION
    if (do_rotation) {
      if (rotational_period <= 0.0) {
	std::cerr << "Error:Castro::Rotation enabled but rotation period less than zero\n";
	BoxLib::Error();
      }
    }
    if (Geometry::IsRZ())
      rot_axis = 2;
#if (BL_SPACEDIM == 1)
      if (do_rotation) {
	std::cerr << "ERROR:Castro::Rotation not implemented in 1d\n";
	BoxLib::Error();
      }
#endif
#endif

   StateDescriptor::setBndryFuncThreadSafety(bndry_func_thread_safe);

   ParmParse ppa("amr");
   ppa.query("probin_file",probin_file);

    Array<int> tilesize(BL_SPACEDIM);
    if (pp.queryarr("hydro_tile_size", tilesize, 0, BL_SPACEDIM))
    {
	for (int i=0; i<BL_SPACEDIM; i++) hydro_tile_size[i] = tilesize[i];
    }
}

Castro::Castro ()
{
    flux_reg = 0;
#ifdef SGS
    sgs_flux_reg = 0;
#endif
#ifdef RADIATION
    rad_flux_reg = 0;
#endif
    fine_mask = 0;
}

Castro::Castro (Amr&            papa,
                int             lev,
                const Geometry& level_geom,
                const BoxArray& bl,
                Real            time)
    :
    AmrLevel(papa,lev,level_geom,bl,time) 
{
    buildMetrics();

    flux_reg = 0;
    if (level > 0 && do_reflux)
    {
        flux_reg = new FluxRegister(grids,crse_ratio,level,NUM_STATE);
        flux_reg->setVal(0.0);
    }

#ifdef SGS
    sgs_flux_reg = 0;
    if (level > 0 && do_reflux)
    {
        sgs_flux_reg = new FluxRegister(grids,crse_ratio,level,NUM_STATE);
        sgs_flux_reg->setVal(0.0);
    }
#endif

#ifdef RADIATION    
    rad_flux_reg = 0;
    if (Radiation::rad_hydro_combined && level > 0 && do_reflux) 
    {
      rad_flux_reg = new FluxRegister(grids,crse_ratio,level,Radiation::nGroups);
      rad_flux_reg->setVal(0.0);
    }
#endif

    fine_mask = 0;

#ifdef GRAVITY

   // Initialize to zero here in case we run with do_grav = false.
   MultiFab& new_grav_mf = get_new_data(Gravity_Type);
   new_grav_mf.setVal(0.0);
       
   if (do_grav) {
      // gravity is a static object, only alloc if not already there
      if (gravity == 0) 
	gravity = new Gravity(parent,parent->finestLevel(),&phys_bc,Density);

#if (BL_SPACEDIM > 1)
      // Passing numpts_1d at level 0 
      if (!Geometry::isAllPeriodic() && gravity != 0)
      {
         int numpts_1d = get_numpts();
         gravity->set_numpts_in_gravity(numpts_1d);
      }
#endif

      gravity->install_level(level,this,volume,area);

      if (verbose && level == 0 &&  ParallelDescriptor::IOProcessor()) 
         std::cout << "Setting the gravity type to " << gravity->get_gravity_type() << std::endl;

   } else {
       MultiFab& phi_new = get_new_data(PhiGrav_Type);
       phi_new.setVal(0.0);
   }
#endif

#ifdef ROTATION

   // Initialize rotation data to zero.

   MultiFab& phirot_new = get_new_data(PhiRot_Type);
   phirot_new.setVal(0.0);

   MultiFab& rot_new = get_new_data(Rotation_Type);
   rot_new.setVal(0.0);

#endif

   // Initialize source term data to zero.

   MultiFab& dSdt_new = get_new_data(Source_Type);
   dSdt_new.setVal(0.0);
   
#ifdef REACTIONS

   // Initialize reaction data to zero.

   MultiFab& reactions_new = get_new_data(Reactions_Type);
   reactions_new.setVal(0.0);

#endif
   
#ifdef DIFFUSION
      // diffusion is a static object, only alloc if not already there
      if (diffusion == 0) 
	diffusion = new Diffusion(parent,&phys_bc);

      diffusion->install_level(level,this,volume,area);
#endif

#ifdef RADIATION
    if (do_radiation) {
      if (radiation == 0) {
	// radiation is a static object, only alloc if not already there
	radiation = new Radiation(parent, this);
      }
      radiation->regrid(level, grids);
    }
#endif

#ifdef LEVELSET
    // Build level set narrowband helpers
    LStype.define(bl,1,1,Fab_allocate);
    LSnband.define(bl,BL_SPACEDIM,1,Fab_allocate);
    LSmine.define(bl,BL_SPACEDIM,1,Fab_allocate);
#endif

#ifdef SGS
   MultiFab& new_sgs_mf = get_new_data(SGS_Type);
   new_sgs_mf.setVal(0.0);
#endif
}

Castro::~Castro () 
{
    delete flux_reg;
#ifdef SGS
    delete sgs_flux_reg;
#endif

#ifdef RADIATION
    if (Radiation::rad_hydro_combined) {
      delete rad_flux_reg;
    }
    if (radiation != 0) {
      //radiation->cleanup(level);
      radiation->close(level);
    }
#endif
    delete fine_mask;
}


void
Castro::buildMetrics ()
{
    const int ngrd = grids.size();

    radius.resize(ngrd);

    const Real* dx = geom.CellSize();

    for (int i = 0; i < ngrd; i++)
    {
        const Box& b = grids[i];
        int ilo      = b.smallEnd(0)-radius_grow;
        int ihi      = b.bigEnd(0)+radius_grow;
        int len      = ihi - ilo + 1;

        radius[i].resize(len);

        Real* rad = radius[i].dataPtr();

        if (Geometry::IsCartesian())
        {
            for (int j = 0; j < len; j++)
            {
                rad[j] = 1.0;
            }
        }
        else
        {
            RealBox gridloc = RealBox(grids[i],geom.CellSize(),geom.ProbLo());

            const Real xlo = gridloc.lo(0) + (0.5 - radius_grow)*dx[0];

            for (int j = 0; j < len; j++)
            {
                rad[j] = xlo + j*dx[0];
            }
        }
    }

    volume.clear();
    volume.define(grids,1,NUM_GROW,Fab_allocate);
    geom.GetVolume(volume);

    for (int dir = 0; dir < BL_SPACEDIM; dir++)
    {
        area[dir].clear();
	area[dir].define(getEdgeBoxArray(dir),1,NUM_GROW,Fab_allocate);
        geom.GetFaceArea(area[dir],dir);
    }

    dLogArea[0].clear();
#if (BL_SPACEDIM <= 2)
    geom.GetDLogA(dLogArea[0],grids,0,NUM_GROW);
#endif

    if (level == 0) setGridInfo();    
}

void
Castro::setTimeLevel (Real time,
                      Real dt_old,
                      Real dt_new)
{
    AmrLevel::setTimeLevel(time,dt_old,dt_new);
}

void
Castro::setGridInfo ()
{

    // Send refinement data to Fortran. We do it here
    // because now the grids have been initialized and
    // we need this data for setting up the problem.
    // Note that this routine will always get called
    // on level 0, even if we are doing a restart,
    // so it is safe to put this here. 

    if (level == 0) {

      int max_level = parent->maxLevel();
      int nlevs = max_level + 1;
    
      Real dx_level[3*nlevs];
      int domlo_level[3*nlevs];
      int domhi_level[3*nlevs];

      const Real* dx_coarse = geom.CellSize();

      const int* domlo_coarse = geom.Domain().loVect();
      const int* domhi_coarse = geom.Domain().hiVect();

      for (int dir = 0; dir < 3; dir++) {
	dx_level[dir] = (ZFILL(dx_coarse))[dir];

	domlo_level[dir] = (ARLIM_3D(domlo_coarse))[dir];
	domhi_level[dir] = (ARLIM_3D(domhi_coarse))[dir];
      }
      
    
      for (int lev = 1; lev <= max_level; lev++) {
	IntVect ref_ratio = parent->refRatio(lev-1);

	// Note that we are explicitly calculating here what the
	// data would be on refined levels rather than getting the
	// data directly from those levels, because some potential
	// refined levels may not exist at the beginning of the simulation.
      
	for (int dir = 0; dir < 3; dir++)
	  if (dir < BL_SPACEDIM) {
	    dx_level[3 * lev + dir] = dx_level[3 * (lev - 1) + dir] / ref_ratio[dir];
	    domlo_level[3 * lev + dir] = domlo_level[dir];
	    domhi_level[3 * lev + dir] = domhi_level[3 * (lev - 1) + dir] / ref_ratio[dir];
	  } else {
	    dx_level[3 * lev + dir] = 0.0;
	    domlo_level[3 * lev + dir] = 0;
	    domhi_level[3 * lev + dir] = 0;
	  }
      }

      set_grid_info(max_level, dx_level, domlo_level, domhi_level);

    }
    
}

void
Castro::initData ()
{
    BL_PROFILE("Castro::initData()");

    //
    // Loop over grids, call FORTRAN function to init with data.
    //
    int ns          = NUM_STATE;
    const Real* dx  = geom.CellSize();
    MultiFab& S_new = get_new_data(State_Type);
    Real cur_time   = state[State_Type].curTime();
    
    S_new.setVal(0.);

    // make sure dx = dy = dz -- that's all we guarantee to support
#if (BL_SPACEDIM == 2)
    const Real SMALL = 1.e-13;
    if (fabs(dx[0] - dx[1]) > SMALL*dx[0])
      {
	BoxLib::Abort("We don't support dx != dy");
      }
#elif (BL_SPACEDIM == 3)
    const Real SMALL = 1.e-13;
    if ( (fabs(dx[0] - dx[1]) > SMALL*dx[0]) || (fabs(dx[0] - dx[2]) > SMALL*dx[0]) )
      {
	BoxLib::Abort("We don't support dx != dy != dz");
      }
#endif

    set_amr_info(level, -1, -1, -1.0, -1.0);

    if (verbose && ParallelDescriptor::IOProcessor())
       std::cout << "Initializing the data at level " << level << std::endl;

#ifdef RADIATION
    // rad quantities are in the state even if (do_radiation == 0)
    MultiFab &Rad_new = get_new_data(Rad_Type);
    Rad_new.setVal(0.);
#endif

#ifdef REACTIONS
    MultiFab &React_new = get_new_data(Reactions_Type);
    React_new.setVal(0.);
#endif

#ifdef MAESTRO_INIT
    MAESTRO_init();
#else
    {
       for (MFIter mfi(S_new); mfi.isValid(); ++mfi)
       {
	  RealBox gridloc = RealBox(grids[mfi.index()],geom.CellSize(),geom.ProbLo());	 
          const Box& box     = mfi.validbox();
          const int* lo      = box.loVect();
          const int* hi      = box.hiVect();
  
#ifdef DIMENSION_AGNOSTIC
          BL_FORT_PROC_CALL(CA_INITDATA,ca_initdata)
          (level, cur_time, ARLIM_3D(lo), ARLIM_3D(hi), ns,
  	   BL_TO_FORTRAN_3D(S_new[mfi]), ZFILL(dx),
  	   ZFILL(gridloc.lo()), ZFILL(gridloc.hi()));
#else
          BL_FORT_PROC_CALL(CA_INITDATA,ca_initdata)
  	  (level, cur_time, lo, hi, ns,
  	   BL_TO_FORTRAN(S_new[mfi]), dx,
  	   gridloc.lo(), gridloc.hi());
#endif

          // Verify that the sum of (rho X)_i = rho at every cell
          ca_check_initial_species(lo, hi, BL_TO_FORTRAN(S_new[mfi]));
       }
       enforce_consistent_e(S_new);
    }

#ifdef RADIATION
    if (do_radiation) {
      for (MFIter mfi(S_new); mfi.isValid(); ++mfi) {
          int i = mfi.index();

	  if (radiation->verbose > 2) {
	    cout << "Calling RADINIT at level " << level << ", grid "
		 << i << endl;
	  }

          RealBox    gridloc(grids[mfi.index()],
                             geom.CellSize(), geom.ProbLo());
          const Box& box = mfi.validbox();
          const int* lo  = box.loVect();
          const int* hi  = box.hiVect();

	  Rad_new[mfi].setVal(0.0);

	  BL_FORT_PROC_CALL(CA_INITRAD,ca_initrad)
	      (level, cur_time, lo, hi, Radiation::nGroups,
	       BL_TO_FORTRAN(Rad_new[mfi]),dx,
	       gridloc.lo(),gridloc.hi());

	  if (Radiation::nNeutrinoSpecies > 0 && Radiation::nNeutrinoGroups[0] == 0) {
	      // Hack: running photon radiation through neutrino solver
            Rad_new[mfi].mult(Radiation::Etorad, 
                            0, Radiation::nGroups);
	  }

          if (Rad_new.nComp() > Radiation::nGroups) {
            // Initialize flux components to 0
            Rad_new[mfi].setVal(0.0, box, Radiation::nGroups,
                              Rad_new.nComp() - Radiation::nGroups);
          }
      }
    }
#endif // RADIATION

#endif // MAESTRO_INIT

    set_special_tagging_flag(cur_time);

#if (BL_SPACEDIM > 1)
    if ( (level == 0) && (spherical_star == 1) ) {
       int nc = S_new.nComp();
       int n1d = get_numpts();
       allocate_outflow_data(&n1d,&nc);
       int is_new = 1;
       make_radial_data(is_new);
    }
#endif

#ifdef GRAVITY
    MultiFab& G_new = get_new_data(Gravity_Type);
    G_new.setVal(0.);

    MultiFab& phi_new = get_new_data(PhiGrav_Type);
    phi_new.setVal(0.);
#endif

    MultiFab& dSdt_new = get_new_data(Source_Type);
    dSdt_new.setVal(0.);

#ifdef ROTATION
    MultiFab& rot_new = get_new_data(Rotation_Type);
    rot_new.setVal(0.);
    
    MultiFab& phirot_new = get_new_data(PhiRot_Type);
    phirot_new.setVal(0.);
#endif

#ifdef LEVELSET
    MultiFab& LS_new = get_new_data(LS_State_Type);
    LS_new.setVal(0.);

    for (MFIter mfi(LS_new); mfi.isValid(); ++mfi) 
      {        
        RealBox    gridloc = RealBox(grids[mfi.index()],geom.CellSize(),geom.ProbLo());
	IntFab& type       = LStype[mfi];
	const Box& box     = mfi.validbox();
        const int* lo      = box.loVect();
        const int* hi      = box.hiVect();

        BL_FORT_PROC_CALL(CA_INITPHI,ca_initphi)
	  (level, cur_time, lo, hi, 1,
	   BL_TO_FORTRAN(LS_new[mfi]),
	   BL_TO_FORTRAN(type),
	   dx,gridloc.lo(),gridloc.hi());
      }
#endif

#ifdef PARTICLES
    if (level == 0)
       init_particles();

    // Must redistribute particles before calling init_santa_barbara so that the particles already
    //  live on the higher level when we go to put some of the mass onto the grid.

    if (level > 0) 
       ParticleRedistribute();
#endif

    if (verbose && ParallelDescriptor::IOProcessor())
       std::cout << "Done initializing the level " << level << " data " << std::endl;
}

void
Castro::init (AmrLevel &old)
{
    BL_PROFILE("Castro::init(old)");

    Castro* oldlev = (Castro*) &old;

    //
    // Create new grid data by fillpatching from old.
    //
    Real dt_new    = parent->dtLevel(level);
    Real cur_time  = oldlev->state[State_Type].curTime();
    Real prev_time = oldlev->state[State_Type].prevTime();
    Real dt_old    = cur_time - prev_time;
    setTimeLevel(cur_time,dt_old,dt_new);

    MultiFab& S_new = get_new_data(State_Type);
    FillPatch(old,S_new,0,cur_time,State_Type,0,NUM_STATE);

    // Set E in terms of e + kinetic energy
    // enforce_consistent_e(S_new);

#ifdef RADIATION
    if (do_radiation) {
      MultiFab& Er_new = get_new_data(Rad_Type);
      int ncomp = Er_new.nComp();

      FillPatch(old,Er_new,0,cur_time,Rad_Type,0,ncomp);
    }
#endif

#ifdef GRAVITY
    if (do_grav) {
	MultiFab& phi_new = get_new_data(PhiGrav_Type);
	FillPatch(old,phi_new,0,cur_time,PhiGrav_Type,0,1);
    }
#endif

#ifdef ROTATION
    if (do_rotation) {
	MultiFab& phirot_new = get_new_data(PhiRot_Type);
	FillPatch(old,phirot_new,0,cur_time,PhiRot_Type,0,1);
    }
#endif

    MultiFab& dSdt_new = get_new_data(Source_Type);
    FillPatch(old,dSdt_new,0,cur_time,Source_Type,0,NUM_STATE);
    
#ifdef REACTIONS
    {
	MultiFab& React_new = get_new_data(Reactions_Type);
	int ncomp = React_new.nComp();

        FillPatch(old,React_new,0,cur_time,Reactions_Type,0,ncomp);
    }

#endif

#ifdef LEVELSET
    MultiFab& LS_new = get_new_data(LS_State_Type);
    int nGrowRegrid = 0;
    
    FillPatch(old,LS_new,nGrowRegrid,cur_time,LS_State_Type,0,1);
    
    // FIXME: Assumes that interpolated coarse data should rather just be setvald
    LStype.setVal(3); // This means we don't care about these points
    LStype.copy(oldlev->LStype);
    
    // Reinitialize to allow narrowband to push into new cell area
    // ...need to build narrowband structure prior to using it though
    for (MFIter mfi(LStype); mfi.isValid(); ++mfi)
      {
	IntFab& type = LStype[mfi];
	IntFab& nband = LSnband[mfi];
	IntFab& mine = LSmine[mfi];
	const Box& box = mfi.validbox();
	int nbandsize = nband.box().numPts();
	int minesize = mine.box().numPts();
	
	// Set nband data based on type
	BL_FORT_PROC_CALL(LS_NARROWBAND,ls_narrowband)
	     (BL_TO_FORTRAN(type),
	      nband.dataPtr(), &nbandsize,
	      mine.dataPtr(), &minesize,
	      box.loVect(), box.hiVect());
      }
    reinit_phi(cur_time);
#endif
}

//
// This version inits the data on a new level that did not
// exist before regridding.
//
void
Castro::init ()
{
    BL_PROFILE("Castro::init()");

    Real dt        = parent->dtLevel(level);
    Real cur_time  = getLevel(level-1).state[State_Type].curTime();
    Real prev_time = getLevel(level-1).state[State_Type].prevTime();

    Real dt_old = (cur_time - prev_time)/(Real)parent->MaxRefRatio(level-1);

    setTimeLevel(cur_time,dt_old,dt);
    MultiFab& S_new = get_new_data(State_Type);
    FillCoarsePatch(S_new, 0, cur_time, State_Type, 0, NUM_STATE);

    // Set E in terms of e + kinetic energy
    // enforce_consistent_e(S_new);

#ifdef RADIATION
    if (do_radiation) {
      MultiFab& Er_new = get_new_data(Rad_Type);
      int ncomp = Er_new.nComp();
      FillCoarsePatch(Er_new, 0, cur_time, Rad_Type, 0, ncomp);
    }
#endif

#ifdef GRAVITY
    if (do_grav) {
	MultiFab& phi_new = get_new_data(PhiGrav_Type);
	FillCoarsePatch(phi_new, 0, cur_time, PhiGrav_Type, 0, 1);
    }
#endif

    MultiFab& dSdt_new = get_new_data(Source_Type);
    FillCoarsePatch(dSdt_new, 0, cur_time, Source_Type, 0, NUM_STATE);
    
#ifdef ROTATION
    if (do_rotation) {
      MultiFab& phirot_new = get_new_data(PhiRot_Type);
      FillCoarsePatch(phirot_new, 0, cur_time, PhiRot_Type, 0, 1);
    }
#endif

#ifdef LEVELSET
    FillCoarsePatch(get_new_data(LS_State_Type),0,cur_time,LS_State_Type,0,1);
#endif

}

Real
Castro::initialTimeStep ()
{
    Real dummy_dt = 0.0;
    Real init_dt  = 0.0;

    if (initial_dt > 0.0) 
    {
       init_dt = initial_dt;
    } 
    else 
    {
       init_dt = init_shrink*estTimeStep(dummy_dt);
    }

    return init_dt;
}

Real
Castro::estTimeStep (Real dt_old)
{
    BL_PROFILE("Castro::estTimeStep()");

    if (fixed_dt > 0.0)
        return fixed_dt;

    set_amr_info(level, -1, -1, -1.0, -1.0);    
    
    Real estdt = max_dt;

    const MultiFab& stateMF = get_new_data(State_Type);

    const Real* dx = geom.CellSize();    

    std::string limiter = "castro.max_dt";

    Real estdt_hydro = max_dt;
    
#ifdef DIFFUSION
    if (do_hydro or diffuse_temp) 
#else
    if (do_hydro)
#endif
    {

#ifdef RADIATION
      if (Radiation::rad_hydro_combined) {

	  // Compute radiation + hydro limited timestep.
	
#ifdef _OPENMP
#pragma omp parallel
#endif
	  {
	      Real dt = max_dt;

	      const MultiFab& radMF = get_new_data(Rad_Type);
	      FArrayBox gPr;

	      for (MFIter mfi(stateMF, true); mfi.isValid(); ++mfi) 
	      {
	          const Box& tbox = mfi.tilebox();
	          const Box& vbox = mfi.validbox();
		  
		  gPr.resize(tbox);
		  radiation->estimate_gamrPr(stateMF[mfi], radMF[mfi], gPr, dx, vbox);
	  
		  ca_estdt_rad(BL_TO_FORTRAN(stateMF[mfi]),
			       BL_TO_FORTRAN(gPr),
			       tbox.loVect(),tbox.hiVect(),dx,&dt);
              }
#ifdef _OPENMP
#pragma omp critical (castro_estdt_rad)	      
#endif
	      {
	          estdt_hydro = std::min(estdt_hydro,dt);
              }
          }
      }
      else 
      {
#endif   

	  // Compute hydro-limited timestep.
	if (do_hydro)
	  {

#ifdef _OPENMP
#pragma omp parallel
#endif
	    {
	      Real dt = max_dt;
	      
	      for (MFIter mfi(stateMF,true); mfi.isValid(); ++mfi)
		{
		  const Box& box = mfi.tilebox();
		  
		  ca_estdt(ARLIM_3D(box.loVect()), ARLIM_3D(box.hiVect()),
			   BL_TO_FORTRAN_3D(stateMF[mfi]),
			   ZFILL(dx),&dt);
		}
#ifdef _OPENMP
#pragma omp critical (castro_estdt)	      
#endif
	      {
		estdt_hydro = std::min(estdt_hydro,dt);
	      }
	    }
	  }
	    
#ifdef DIFFUSION
	// Diffusion-limited timestep
	if (diffuse_temp)
	  {
#ifdef _OPENMP
#pragma omp parallel
#endif
	    {
	      Real dt = max_dt;
	      
	      for (MFIter mfi(stateMF,true); mfi.isValid(); ++mfi)
		{
		  const Box& box = mfi.tilebox();

		  ca_estdt_diffusion(ARLIM_3D(box.loVect()), ARLIM_3D(box.hiVect()),
				     BL_TO_FORTRAN_3D(stateMF[mfi]),
				     ZFILL(dx),&dt);
		}
#ifdef _OPENMP
#pragma omp critical (castro_estdt)	      
#endif
	      {
		estdt_hydro = std::min(estdt_hydro,dt);
	      }
	    }
	  }
#endif  // diffusion

#ifdef RADIATION
      }
#endif

       ParallelDescriptor::ReduceRealMin(estdt_hydro);
       estdt_hydro *= cfl;
       if (verbose && ParallelDescriptor::IOProcessor()) 
           std::cout << "...estimated hydro-limited timestep at level " << level << ": " << estdt_hydro << std::endl;

       // Determine if this is more restrictive than the maximum timestep limiting

       if (estdt_hydro < estdt) {	 
	 limiter = "hydro";
	 estdt = estdt_hydro;
       }
    }

#ifdef REACTIONS
    MultiFab& S_new = get_new_data(State_Type);
    MultiFab& reactions_new = get_new_data(Reactions_Type);

    // Dummy value to start with
    Real estdt_burn = max_dt;

    if (do_react) {
    
        // Compute burning-limited timestep.
    
#ifdef _OPENMP
#pragma omp parallel
#endif
        {
            Real dt = max_dt;
    
	    for (MFIter mfi(S_new); mfi.isValid(); ++mfi)
	    {
	        const Box& box = mfi.validbox();
		ca_estdt_burning(BL_TO_FORTRAN_3D(S_new[mfi]),
				 BL_TO_FORTRAN_3D(reactions_new[mfi]),
				 ARLIM_3D(box.loVect()),ARLIM_3D(box.hiVect()),
				 ZFILL(dx),&dt);

	    }
#ifdef _OPENMP
#pragma omp critical (castro_estdt_burning)
#endif
	    {
	        estdt_burn = std::min(estdt_burn,dt);
	    }
	      
        }
    
	ParallelDescriptor::ReduceRealMin(estdt_burn);

	if (verbose && ParallelDescriptor::IOProcessor() && estdt_burn < max_dt) 
	  std::cout << "...estimated burning-limited timestep at level " << level << ": " << estdt_burn << std::endl;

	// Determine if this is more restrictive than the hydro limiting

	if (estdt_burn < estdt) {
	  limiter = "burning";
	  estdt = estdt_burn;
	}
    }
#endif

#ifdef RADIATION
    if (do_radiation) radiation->EstTimeStep(estdt, level);
#endif

#ifdef PARTICLES
#ifdef GRAVITY
    ParticleEstTimeStep(estdt);
#endif
#endif

    if (verbose && ParallelDescriptor::IOProcessor())
      cout << "Castro::estTimeStep (" << limiter << "-limited) at level " << level << ":  estdt = " << estdt << '\n';

    return estdt;
}

void
Castro::computeNewDt (int                   finest_level,
                      int                   sub_cycle,
                      Array<int>&           n_cycle,
                      const Array<IntVect>& ref_ratio,
                      Array<Real>&          dt_min,
                      Array<Real>&          dt_level,
                      Real                  stop_time,
                      int                   post_regrid_flag)
{
    BL_PROFILE("Castro::computeNewDt()");

    //
    // We are at the start of a coarse grid timecycle.
    // Compute the timesteps for the next iteration.
    //
    if (level > 0)
        return;

    int i;

    Real dt_0 = 1.0e+100;
    int n_factor = 1;
    for (i = 0; i <= finest_level; i++)
    {
        Castro& adv_level = getLevel(i);
        dt_min[i] = adv_level.estTimeStep(dt_level[i]);
    }

    if (fixed_dt <= 0.0)
    {
       if (post_regrid_flag == 1) 
       {
          //
          // Limit dt's by pre-regrid dt
          //
          for (i = 0; i <= finest_level; i++)
          {
              dt_min[i] = std::min(dt_min[i],dt_level[i]);
          }
       } 
       else 
       {
          //
          // Limit dt's by change_max * old dt
          //
          for (i = 0; i <= finest_level; i++)
          {
             if (verbose && ParallelDescriptor::IOProcessor())
                 if (dt_min[i] > change_max*dt_level[i])
                 {
                        cout << "Castro::compute_new_dt : limiting dt at level "
                             << i << '\n';
                        cout << " ... new dt computed: " << dt_min[i]
                             << '\n';
                        cout << " ... but limiting to: "
                             << change_max * dt_level[i] << " = " << change_max
                             << " * " << dt_level[i] << '\n';
                 }
              dt_min[i] = std::min(dt_min[i],change_max*dt_level[i]);
          }
       } 
    }

    //
    // Find the minimum over all levels
    //
    for (i = 0; i <= finest_level; i++)
    {
        n_factor *= n_cycle[i];
        dt_0 = std::min(dt_0,n_factor*dt_min[i]);
    }

    //
    // Limit dt's by the value of stop_time.
    //
    const Real eps = 0.001*dt_0;
    Real cur_time  = state[State_Type].curTime();
    if (stop_time >= 0.0) {
        if ((cur_time + dt_0) > (stop_time - eps))
            dt_0 = stop_time - cur_time;
    }

    n_factor = 1;
    for (i = 0; i <= finest_level; i++)
    {
        n_factor *= n_cycle[i];
        dt_level[i] = dt_0/n_factor;
    }
}

void
Castro::computeInitialDt (int                   finest_level,
                          int                   sub_cycle,
                          Array<int>&           n_cycle,
                          const Array<IntVect>& ref_ratio,
                          Array<Real>&          dt_level,
                          Real                  stop_time)
{
    BL_PROFILE("Castro::computeInitialDt()");

    //
    // Grids have been constructed, compute dt for all levels.
    //
    if (level > 0)
        return;

    int i;

    Real dt_0 = 1.0e+100;
    int n_factor = 1;
    ///TODO/DEBUG: This will need to change for optimal subcycling.
    for (i = 0; i <= finest_level; i++)
    {
        dt_level[i] = getLevel(i).initialTimeStep();
        n_factor   *= n_cycle[i];
        dt_0 = std::min(dt_0,n_factor*dt_level[i]);
    }

    //
    // Limit dt's by the value of stop_time.
    //
    const Real eps = 0.001*dt_0;
    Real cur_time  = state[State_Type].curTime();
    if (stop_time >= 0.0) {
        if ((cur_time + dt_0) > (stop_time - eps))
            dt_0 = stop_time - cur_time;
    }

    n_factor = 1;
    for (i = 0; i <= finest_level; i++)
    {
        n_factor *= n_cycle[i];
        dt_level[i] = dt_0/n_factor;
    }
}

void
Castro::post_timestep (int iteration)
{
    BL_PROFILE("Castro::post_timestep()");

    //
    // Integration cycle on fine level grids is complete
    // do post_timestep stuff here.
    //
    int finest_level = parent->finestLevel();

#ifdef RADIATION
    if (do_radiation && (level < finest_level)) {
        // computeTemp is not needed before or after this call because
        // setup for deferred sync does not touch state, only flux registers.
        radiation->deferred_sync_setup(level);

	if (do_reflux) {
	    radiation->reflux(level);
	    // Since radiation->reflux does not touch the fluid state,
	    // we do need to recompute Temp here.
	}
    }
#endif

#ifdef GRAVITY
    // Check the whole hierarchy before the syncs
    if (do_grav && level == 0 && gravity->test_results_of_solves() == 1 &&
        gravity->get_gravity_type() == "PoissonGrav")
    {
       if (verbose && ParallelDescriptor::IOProcessor())
          std::cout << "before gravity_sync " << std::endl;
       gravity->test_composite_phi(level);
    }
#endif

    if (do_reflux && level < finest_level) {

        MultiFab& S_new_crse = get_new_data(State_Type);

#ifdef GRAVITY
        MultiFab drho_and_drhoU;
        if (do_grav && gravity->get_gravity_type() == "PoissonGrav")  {
           // Define the update to rho and rhoU due to refluxing.
           drho_and_drhoU.define(grids,3+1,0,Fab_allocate);
           MultiFab::Copy(drho_and_drhoU,S_new_crse,Density,0,3+1,0);
           drho_and_drhoU.mult(-1.0);
        }
#endif

        reflux();

        // We need to do this before anything else because refluxing changes the values of coarse cells
        //    underneath fine grids with the assumption they'll be over-written by averaging down
        if (level < finest_level)
           avgDown();

        // This needs to be done after any changes to the state from refluxing.
        enforce_nonnegative_species(S_new_crse);

#ifdef GRAVITY
        if (do_grav && gravity->get_gravity_type() == "PoissonGrav" && gravity->NoSync() == 0)  {

	    MultiFab::Add(drho_and_drhoU, S_new_crse, Density, 0, 3+1, 0);

            MultiFab dphi(grids,1,0,Fab_allocate);
            dphi.setVal(0.);

            gravity->reflux_phi(level,dphi);
                
            // Compute (cross-level) gravity sync based on drho, dphi
            PArray<MultiFab> grad_delta_phi_cc(finest_level-level+1,PArrayManage); 
            for (int lev = level; lev <= finest_level; lev++) {
               grad_delta_phi_cc.set(lev-level,
                                     new MultiFab(getLevel(lev).boxArray(),3,0,Fab_allocate));
               grad_delta_phi_cc[lev-level].setVal(0.);
            }

	    int ncycle = parent->nCycle(level);
	    gravity->gravity_sync(level,finest_level,iteration,ncycle,drho_and_drhoU,dphi,grad_delta_phi_cc);

	    Real dt = parent->dtLevel(level);
	    
            for (int lev = level; lev <= finest_level; lev++)  
            {
              Real dt_lev = parent->dtLevel(lev);
              MultiFab&  S_new_lev = getLevel(lev).get_new_data(State_Type);
              Real cur_time = state[State_Type].curTime();

              const BoxArray& ba = getLevel(lev).boxArray();
              MultiFab grad_phi_cc(ba,3,NUM_GROW,Fab_allocate);
              gravity->get_new_grav_vector(lev,grad_phi_cc,cur_time);

#ifdef _OPENMP
#pragma omp parallel	      
#endif
	      {
		  FArrayBox sync_src;
		  FArrayBox dstate;

		  for (MFIter mfi(S_new_lev,true); mfi.isValid(); ++mfi)
		  {
		      const Box& bx = mfi.tilebox();
		      dstate.resize(bx,3+1);
		      if (lev == level) {
			  dstate.copy(drho_and_drhoU[mfi],bx);
		      } else {
			  dstate.setVal(0.); 
		      }
		      
		      // Compute sync source
		      sync_src.resize(bx,3+1);
		      ca_syncgsrc(ARLIM_3D(bx.loVect()), ARLIM_3D(bx.hiVect()),
				  BL_TO_FORTRAN_3D(grad_phi_cc[mfi]),
				  BL_TO_FORTRAN_3D(grad_delta_phi_cc[lev-level][mfi]),
				  BL_TO_FORTRAN_3D(S_new_lev[mfi]),
				  BL_TO_FORTRAN_3D(dstate),
				  BL_TO_FORTRAN_3D(sync_src),
				  dt_lev);

		      // Now multiply the sync source by dt / 2, where dt
		      // is the timestep on the base level, not the refined
		      // levels. Using this level's dt ensures that we correct for
		      // the errors in the previous fine grid timesteps, which
		      // were all slightly incorrect because they didn't have the
		      // contribution from refluxing. Since we do linear interpolation
		      // of gravity in time, the total error sums up so that we
		      // want to use dt / 2 on the base level.
		      
		      sync_src.mult(0.5*dt);
		      S_new_lev[mfi].plus(sync_src,bx,0,Xmom,3);
		      S_new_lev[mfi].plus(sync_src,bx,0,Eden,1);
		  }
	      }
            }

            // Check the whole hierarchy after the syncs
            if (level == 0 && gravity->test_results_of_solves() == 1 && 
                              gravity->get_gravity_type() == "PoissonGrav")
            {
               if (verbose && ParallelDescriptor::IOProcessor())
                  std::cout << "after gravity_sync " << std::endl;
               gravity->test_composite_phi(level);
            }
        }
#endif
    }

    if (level < finest_level)
        avgDown();

#ifdef do_problem_post_timestep

    problem_post_timestep();

#endif    
    
    if (level == 0)
    {
        int nstep = parent->levelSteps(0);

        if ((sum_interval > 0) && (nstep%sum_interval == 0) )
            sum_integrated_quantities();

#ifdef GRAVITY
        if (moving_center) write_center();
#endif
    }

#ifdef RADIATION
    if (level == 0) {
      if (do_radiation) {
	for (int lev = finest_level; lev >= 0; lev--) {
	  radiation->analytic_solution(lev);
	}
      }
    }

    // diagnostic stuff
    
    if (level == 0) 
      do_energy_diagnostics();
#endif

    // Re-compute temperature after all the other updates.
    MultiFab& S_new = getLevel(level).get_new_data(State_Type);
    computeTemp(S_new);

}

void
Castro::post_restart ()
{
    BL_PROFILE("Castro::post_restart()");

   Real cur_time = state[State_Type].curTime();

#ifdef PARTICLES
    ParticlePostRestart(parent->theRestartFile());
#endif

#ifdef GRAVITY
    if (do_grav)
    {
        if (level == 0)
        {
            // Passing numpts_1d at level 0 
            int numpts_1d = get_numpts ();
            gravity->set_numpts_in_gravity(numpts_1d);

            for (int lev = 0; lev <= parent->finestLevel(); lev++)
            {
                AmrLevel& this_level  = getLevel(lev);
                Castro& cs_level = getLevel(lev);
                gravity->install_level(lev,&this_level,
                                       cs_level.Volume(),cs_level.Area());
            }

            if (moving_center == 1)
            {
               MultiFab&  S_new = get_new_data(State_Type);
               define_new_center(S_new,cur_time);
            }

            gravity->set_mass_offset(cur_time);

            if ( gravity->get_gravity_type() == "PoissonGrav")
            {
                if (gravity->NoComposite() != 1)
                {
 		   int use_previous_phi = 1;
		   gravity->multilevel_solve_for_new_phi(0,parent->finestLevel(),use_previous_phi);
                   if (gravity->test_results_of_solves() == 1)
                       gravity->test_composite_phi(level);
                }
#ifdef PARTICLES
                if (do_dm_particles)
                {
                    // Do solve if we haven't already done it above
                    if (gravity->NoComposite() == 1)
                       gravity->multilevel_solve_for_new_phi(0,parent->finestLevel());

                    for (int k = 0; k <= parent->finestLevel(); k++)
                    {
                        const BoxArray& ba = getLevel(k).boxArray();
                        MultiFab grav_vec_new(ba,3,NUM_GROW,Fab_allocate);
                        gravity->get_new_grav_vector(k,grav_vec_new,cur_time);
                    }
                }
#endif

            }

            if (grown_factor > 1)
                post_grown_restart();
        }
    }
#endif

#ifdef ROTATION
    MultiFab& phirot_new = get_new_data(PhiRot_Type);
    MultiFab& rot_new = get_new_data(Rotation_Type);
    MultiFab& S_new = get_new_data(State_Type);
    if (do_rotation)
      fill_rotation_field(phirot_new, rot_new, S_new, cur_time);
    else {
      phirot_new.setVal(0.0);
      rot_new.setVal(0.0);
    }
#endif    
    
#ifdef DIFFUSION
      // diffusion is a static object, only alloc if not already there
      if (diffusion == 0)
        diffusion = new Diffusion(parent,&phys_bc);

      if (level == 0) 
         for (int lev = 0; lev <= parent->finestLevel(); lev++) {
            AmrLevel& this_level = getLevel(lev);
                Castro& cs_level = getLevel(lev);
            diffusion->install_level(lev,&this_level,
                                     cs_level.Volume(),cs_level.Area());
         }
#endif

#ifdef REACTIONS
    MultiFab &React_new = get_new_data(Reactions_Type);
    React_new.setVal(0.0);
#endif

      set_special_tagging_flag(cur_time);
}

void
Castro::postCoarseTimeStep (Real cumtime)
{
    //
    // postCoarseTimeStep() is only called by level 0.
    //
#ifdef GRAVITY
    if (do_grav)
        gravity->set_mass_offset(cumtime, 0);
#endif

#ifdef PARTICLES
    if (Castro::theDMPC() && particle_move_type == "Random")
        ParticleMoveRandom();
#endif
}

void
Castro::post_regrid (int lbase,
                     int new_finest)
{
    delete fine_mask;
    fine_mask = 0;

#ifdef PARTICLES
    if (level == lbase) ParticleRedistribute();
#endif

#ifdef GRAVITY
    if (do_grav)
    {
       const Real cur_time = state[State_Type].curTime();
       if ( (level == lbase) && cur_time > 0.)  
       {
	   if ( gravity->get_gravity_type() == "PoissonGrav" && (gravity->NoComposite() != 1) ) {
	       int use_previous_phi = 1;
	       gravity->multilevel_solve_for_new_phi(level,new_finest,use_previous_phi);
	   }
       }
    }
#endif
}

void
Castro::post_init (Real stop_time)
{
    BL_PROFILE("Castro::post_init()");

    if (level > 0)
        return;

    //
    // Average data down from finer levels
    // so that conserved data is consistent between levels.
    //
    int finest_level = parent->finestLevel();
    for (int k = finest_level-1; k>= 0; k--)
        getLevel(k).avgDown();

    Real cur_time = state[State_Type].curTime();
    
#ifdef GRAVITY
    if (do_grav) {
       if (gravity->get_gravity_type() == "PoissonGrav") {

          // Calculate offset before first multilevel solve.
          gravity->set_mass_offset(cur_time);

          if (gravity->NoComposite() != 1)  {
             gravity->multilevel_solve_for_new_phi(level,finest_level);
             if (gravity->test_results_of_solves() == 1)
                gravity->test_composite_phi(level);
          }
       }
 
       // Make this call just to fill the initial state data.
       for (int k = 0; k <= parent->finestLevel(); k++)
       {
          BoxArray ba = getLevel(k).boxArray();
          MultiFab grav_vec_new(ba,3,NUM_GROW,Fab_allocate);
          gravity->get_new_grav_vector(k,grav_vec_new,cur_time);
       }
    }
#endif

#ifdef ROTATION
    MultiFab& phirot_new = get_new_data(PhiRot_Type);
    MultiFab& rot_new = get_new_data(Rotation_Type);
    MultiFab& S_new = get_new_data(State_Type);
    if (do_rotation)
      fill_rotation_field(phirot_new, rot_new, S_new, cur_time);
    else {
      phirot_new.setVal(0.0);
      rot_new.setVal(0.0);
    }
#endif
    
#ifdef RADIATION
    if (do_radiation) {
      // The option of whether to do a multilevel initialization is
      // controlled within the radiation class.

      radiation->post_init(level);

      for (int k = finest_level-1; k>= 0; k--) {
        getLevel(k).avgDown(Rad_Type);
      }

      do_energy_diagnostics();

      // re-estimate the initial timestep using the initialized
      // fine-level data and radiation field.
      //if (level == 0)
      //post_init_estDT();
    }
#endif

// Allow the user to define their own post_init functions.

#ifdef do_problem_post_init

    problem_post_init();

#endif

    if ( (sum_interval > 0) && (parent->levelSteps(0)%sum_interval == 0) )
        sum_integrated_quantities();

#ifdef GRAVITY
    if (level == 0 && moving_center == 1)
       write_center();
#endif
}

void
Castro::post_grown_restart ()
{
    if (level > 0)
        return;

    int finest_level = parent->finestLevel();
    Real cur_time = state[State_Type].curTime();
    
#ifdef GRAVITY
    if (do_grav) {
       if (gravity->get_gravity_type() == "PoissonGrav") {

          // Calculate offset before first multilevel solve.
          gravity->set_mass_offset(cur_time);

          if (gravity->NoComposite() != 1)  {
             gravity->multilevel_solve_for_new_phi(level,finest_level);
             if (gravity->test_results_of_solves() == 1)
                gravity->test_composite_phi(level);
          }
       }
 
       // Make this call just to fill the initial state data.
       for (int k = 0; k <= parent->finestLevel(); k++)
       {
          BoxArray ba = getLevel(k).boxArray();
          MultiFab grav_vec_new(ba,3,NUM_GROW,Fab_allocate);
          gravity->get_new_grav_vector(k,grav_vec_new,cur_time);
       }
    }
#endif

#ifdef ROTATION
    MultiFab& phirot_new = get_new_data(PhiRot_Type);
    MultiFab& rot_new = get_new_data(Rotation_Type);
    MultiFab& S_new = get_new_data(State_Type);
    if (do_rotation)
      fill_rotation_field(phirot_new, rot_new, S_new, cur_time);
    else {
      phirot_new.setVal(0.0);
      rot_new.setVal(0.0);
    }
#endif    
    
#ifdef RADIATION
    if (do_radiation) {
      // The option of whether to do a multilevel initialization is
      // controlled within the radiation class.

      radiation->post_init(level);

      for (int k = finest_level-1; k>= 0; k--) {
        getLevel(k).avgDown(Rad_Type);
      }

      do_energy_diagnostics();

      // re-estimate the initial timestep using the initialized
      // fine-level data and radiation field.
      //if (level == 0)
      //post_init_estDT();
    }
#endif
}

int
Castro::okToContinue ()
{
    if (level > 0)
        return 1;

    int test = 1;
    if (parent->dtLevel(0) < dt_cutoff) test = 0;

    return test; 
}

#ifdef AUX_UPDATE
void
Castro::advance_aux(Real time, Real dt)
{
    if (verbose && ParallelDescriptor::IOProcessor())
        std::cout << "... special update for auxiliary variables \n";

    MultiFab&  S_old = get_old_data(State_Type);
    MultiFab&  S_new = get_new_data(State_Type);

#ifdef _OPENMP
#pragma omp parallel
#endif
    for (MFIter mfi(S_old,true); mfi.isValid(); ++mfi)
    {
        const Box& box = mfi.tilebox();
        FArrayBox& old_fab = S_old[mfi];
        FArrayBox& new_fab = S_new[mfi];
	void ca_auxupdate(BL_TO_FORTRAN(old_fab),
			  BL_TO_FORTRAN(new_fab),
			  box.loVect(), box.hiVect(),
			  &dt);
    }
}
#endif

#ifdef LEVELSET

void
Castro::advance_levelset(Real time, Real dt)
{
    BL_PROFILE("Castro::advance_levelset()");

    if (verbose && ParallelDescriptor::IOProcessor())
        std::cout << "... update levelset\n";

    MultiFab&  LS_new = get_new_data(LS_State_Type);
    LS_new.copy(get_old_data(LS_State_Type));

    for (MFIter mfi(LStype); mfi.isValid(); ++mfi)
    {
        IntFab& type = LStype[mfi];
        IntFab& nband = LSnband[mfi];
        IntFab& mine = LSmine[mfi];
        const Box& box = mfi.validbox();
        int nbandsize = nband.box().numPts();
        int minesize = mine.box().numPts();
        
        // Set nband data based on type
	BL_FORT_PROC_CALL(LS_NARROWBAND,ls_narrowband)
	     (BL_TO_FORTRAN(type),
              nband.dataPtr(), &nbandsize,
              mine.dataPtr(), &minesize,
              box.loVect(), box.hiVect());
    }
    
    Real phidt = dt;
    Real phit = dt;
    
    while(phit > 0) {
        
        int nGrowLS = 1;
        int nCompLS = 1;
        const Real* dx = geom.CellSize();
        
        phidt = phit;
        
	BoxLib::fill_boundary(LStype, 0, 1, geom);
        
        for (FillPatchIterator fpi(*this,LS_new,nGrowLS,state[LS_State_Type].curTime(),LS_State_Type,0,nCompLS);
             fpi.isValid(); ++fpi)
        {
            
            const FArrayBox& lsfab = fpi();  // Note that this is a temporary fab with nCompLS components filled by FPI
            const Box& box = fpi.validbox();
            IntFab& type = LStype[fpi];
            
            IntFab& nband = LSnband[fpi];
            IntFab& mine = LSmine[fpi];
            int nbandsize = nband.box().numPts();
            int minesize = mine.box().numPts();
            
            const FArrayBox& uadv = u_gdnv[0][fpi];
            const FArrayBox& vadv = u_gdnv[1][fpi];
#if (BL_SPACEDIM == 3)
            const FArrayBox& wadv = u_gdnv[2][fpi];
#endif

            Real lscfl;
            BL_FORT_PROC_CALL(LS_CFL,ls_cfl)
                  (&lscfl, 
                   BL_TO_FORTRAN(lsfab), BL_TO_FORTRAN(uadv),  BL_TO_FORTRAN(vadv),
#if (BL_SPACEDIM == 3)
                   BL_TO_FORTRAN(wadv), 
#endif
                   nband.dataPtr(), &nbandsize, mine.dataPtr(), &minesize,
                   box.loVect(), box.hiVect(), &phit, dx,
                   BL_TO_FORTRAN(type));
            phidt = std::min(phidt,lscfl);
        }
        ParallelDescriptor::ReduceRealMin(phidt);
        
        phit = phit - phidt;
	if (verbose && ParallelDescriptor::IOProcessor())
	  {
	    std::cout<<"phit"<<phit<<"\n";
	    std::cout<<"phidt"<<phidt<<"\n";
	  }
        bool reinit = false;
        
        for (FillPatchIterator fpi(*this,LS_new,nGrowLS,state[LS_State_Type].curTime(),LS_State_Type,0,nCompLS);
             fpi.isValid(); ++fpi)
        {
            const FArrayBox& lsfab = fpi();  // Note that this is a temporary fab with nCompLS components filled by FPI
            FArrayBox& phinew = LS_new[fpi];  // This is a fab of the actual state, with phi in the 0 component
            const Box& box = fpi.validbox();
            const FArrayBox& uadv = u_gdnv[0][fpi];
            const FArrayBox& vadv = u_gdnv[1][fpi];
#if (BL_SPACEDIM == 3)
            const FArrayBox& wadv = u_gdnv[2][fpi];
#endif

            IntFab& type = LStype[fpi];
            
            IntFab& nband = LSnband[fpi];
            IntFab& mine = LSmine[fpi];
            int nbandsize = nband.box().numPts();
            int minesize = mine.box().numPts();
            
            // Advance level set for this fab, result directly into state
            int reinit_flag;
	    BL_FORT_PROC_CALL(LS_PHIUPD,ls_phiupd)
                  (&reinit_flag,BL_TO_FORTRAN(lsfab), BL_TO_FORTRAN(phinew), 
                   BL_TO_FORTRAN(uadv), BL_TO_FORTRAN(vadv), 
#if (BL_SPACEDIM == 3)
                   BL_TO_FORTRAN(wadv), 
#endif
                   nband.dataPtr(), &nbandsize, mine.dataPtr(), &minesize,
                   box.loVect(), box.hiVect(), &phidt, dx,
                   BL_TO_FORTRAN(type)); 
            reinit |= reinit_flag;
        }
        
        ParallelDescriptor::ReduceBoolOr(reinit);
        
        if (reinit)
        {
            reinit_phi(time);
        }
    }
    
    delete [] u_gdnv;

}

void
Castro::reinit_phi(Real time)
{
    BL_PROFILE("Castro::reinit_phi()");

    if (verbose && ParallelDescriptor::IOProcessor())
        std::cout << "...... reinitialzing levelset\n";

    MultiFab& LS_new = get_new_data(LS_State_Type);
    const Real* dx   = geom.CellSize();
    int nGrowLS = 2;
    int nCompLS = 1;

    BoxLib::fill_boundary(LStype, 0, 1, geom);
        
    // Load valid region of phi
    Array<int> intfacep, intfacen, heap, heaploc;
    for (FillPatchIterator fpi(*this,LS_new,nGrowLS,state[LS_State_Type].curTime(),LS_State_Type,0,nCompLS);
         fpi.isValid(); ++fpi)
    {
        const FArrayBox& lsfab = fpi();  // Note that this is a temporary fab with nCompLS components filled by FPI
        FArrayBox& phinew = LS_new[fpi];  // This is a fab of the actual state, with phi in the 0 component
        IntFab& type = LStype[fpi];
        const Box& box = fpi.validbox();
        
        int intfacesize = box.numPts();
        int intfacenump = 0;
        int intfacenumn = 0;
        intfacep.resize(BL_SPACEDIM*intfacesize);
        intfacen.resize(BL_SPACEDIM*intfacesize);
        
        IntFab& nband = LSnband[fpi];
        IntFab& mine = LSmine[fpi];
        int nbandsize = nband.box().numPts();

        int nbandnum = 0;
        heap.resize(BL_SPACEDIM*nbandsize);
        int  typesize = type.box().numPts();
        heaploc.resize(typesize);

        // Set type for all cells in band to "outside band"
	BL_FORT_PROC_CALL(LS_RETYPIFY,ls_retypify)
            (BL_TO_FORTRAN(type), nband.dataPtr(), &nbandsize);

        // Set list of positive and negative narrowband points to be filled by FASTMARCH
	BL_FORT_PROC_CALL(LS_FINDINTERFACE,ls_findinterface)
            (BL_TO_FORTRAN(lsfab),  BL_TO_FORTRAN(phinew),  
             BL_TO_FORTRAN(type),  
             box.loVect(), box.hiVect(), dx, &intfacenump, &intfacenumn,
             intfacep.dataPtr(), intfacen.dataPtr(),
             nband.dataPtr(), &nbandsize, &intfacesize);

        // Fill in narrow band (+ve/-ve sides), set mines
        if(intfacenump > 0)
        {
            int positive = 1;
	    BL_FORT_PROC_CALL(LS_FASTMARCH,ls_fastmarch)
                 (BL_TO_FORTRAN(phinew),  BL_TO_FORTRAN(type),  
                  box.loVect(), box.hiVect(), dx, &intfacenump, intfacep.dataPtr(),
                  nband.dataPtr(), &nbandsize, &nbandnum,
                  mine.dataPtr(), &positive,&intfacesize,
                  heap.dataPtr(), heaploc.dataPtr());
        }
        
        if(intfacenumn > 0)
        {
            int negative = -1;
	    BL_FORT_PROC_CALL(LS_FASTMARCH,ls_fastmarch)
                 (BL_TO_FORTRAN(phinew),  BL_TO_FORTRAN(type),  
                  box.loVect(), box.hiVect(), dx,  &intfacenumn,  intfacen.dataPtr(),
            	  nband.dataPtr(), &nbandsize, &nbandnum,
            	  mine.dataPtr(), &negative,&intfacesize,
            	  heap.dataPtr(), heaploc.dataPtr());
        }
    }

    bool notdone = true;
    bool redo = false;
    
    // Check grow region and see if anything changes due to neighboring grids
    while (notdone)
    {
	BoxLib::fill_boundary(LS_new, geom);
	BoxLib::fill_boundary(LStype, 0, 1, geom);
        
        for (MFIter mfi(LS_new); mfi.isValid(); ++mfi)
        {
            FArrayBox& phinew = LS_new[mfi];  // This is a fab of the actual state, with phi in the 0 component
            IntFab& type = LStype[mfi];
            const Box& box = mfi.validbox();
            
            IntFab& nband = LSnband[mfi];
            int nbandsize = nband.box().numPts();
            
            int nbandnum = 0;
            
            int  numtemptype = type.box().numPts();            
            heaploc.resize(numtemptype);
            
	    BL_FORT_PROC_CALL(LS_NBANDNUMIFY,ls_nbandnumify)
               (nband.dataPtr(), &nbandsize,&nbandnum);
            
            int positive = 1;
            int redo_flag;
	    BL_FORT_PROC_CALL(LS_FASTMARCH2,ls_fastmarch2)
                 (&redo_flag, BL_TO_FORTRAN(phinew),BL_TO_FORTRAN(type),
                  box.loVect(), box.hiVect(), dx,
                  nband.dataPtr(), &nbandsize, &nbandnum, &positive, heaploc.dataPtr());
            redo |= redo_flag;
            
            int negative = -1;
	    BL_FORT_PROC_CALL(LS_FASTMARCH2,ls_fastmarch2)
                 (&redo_flag, BL_TO_FORTRAN(phinew),BL_TO_FORTRAN(type),
                  box.loVect(), box.hiVect(), dx,
                  nband.dataPtr(), &nbandsize, &nbandnum, &negative, heaploc.dataPtr());
            redo |= redo_flag;
        }
        ParallelDescriptor::ReduceBoolOr(redo);
        notdone = redo;
        redo = false;
    }

    for (MFIter mfi(LStype); mfi.isValid(); ++mfi)
    {
        IntFab& type = LStype[mfi];
        IntFab& nband = LSnband[mfi];
        IntFab& mine = LSmine[mfi];
        const Box& box = mfi.validbox();
        
        int nbandsize = nband.box().numPts();
        int minesize = mine.box().numPts();
        
	BL_FORT_PROC_CALL(LS_MINE,ls_mine)
             (BL_TO_FORTRAN(type),
              nband.dataPtr(), &nbandsize, mine.dataPtr(), &minesize,
              box.loVect(), box.hiVect());
    }
}

#endif

void
Castro::time_center_source_terms(MultiFab& S_new, MultiFab& ext_src_old, MultiFab &ext_src_new, Real dt)
{
    BL_PROFILE("Castro::time_center_source_terms()");

    // Subtract off half of the old source term, and add half of the new.

    ext_src_old.mult(-0.5*dt);
    ext_src_new.mult( 0.5*dt);
    
    MultiFab::Add(S_new,ext_src_old,0,0,S_new.nComp(),0);
    MultiFab::Add(S_new,ext_src_new,0,0,S_new.nComp(),0);

    // Return the source terms to their original form.

    if (dt > 0.0) {
      ext_src_old.mult(1.0/(-0.5*dt));
      ext_src_new.mult(1.0/( 0.5*dt));
    }
}

#ifdef SGS
void
Castro::getSource (Real time, Real dt, MultiFab& state, MultiFab& ext_src, MultiFab& sgs_state, MultiFab* sgs_fluxes)
{
   const Real* dx = geom.CellSize();

   ext_src.setVal(0.0,ext_src.nGrow());

   sgs_state.setVal(0.0);

   // Set these to zero so we always add them up correctly
   for (int dir = 0; dir < BL_SPACEDIM; dir++) 
       sgs_fluxes[dir].setVal(0.0);

   // We need to use temporary FABs to hold the fluxes for the old source
   //   because sgs_fluxes has no ghost cells but the fluxes array in the ext_src routine
   //   needs to have a layer of ghost cells for fluxes
   FArrayBox fluxx, fluxy, fluxz;

   for (MFIter mfi(ext_src); mfi.isValid(); ++mfi)
   {
        const Box& bx = grids[mfi.index()];
	
        Box bxx = bx; bxx.surroundingNodes(0); bxx.grow(1);
        fluxx.resize(bxx,NUM_STATE);

        Box bxy = bx; bxy.surroundingNodes(1); bxy.grow(1);
        fluxy.resize(bxy,NUM_STATE);

        Box bxz = bx; bxz.surroundingNodes(2); bxz.grow(1);
        fluxz.resize(bxz,NUM_STATE);

        ca_ext_src(bx.loVect(), bx.hiVect(),
		   BL_TO_FORTRAN(state[mfi]),
		   BL_TO_FORTRAN(fluxx),
		   BL_TO_FORTRAN(fluxy),
		   BL_TO_FORTRAN(fluxz),
		   BL_TO_FORTRAN(ext_src[mfi]),
		   BL_TO_FORTRAN_N(sgs_mf[mfi],0),
		   BL_TO_FORTRAN_N(sgs_mf[mfi],1),
		   BL_TO_FORTRAN_N(sgs_mf[mfi],2),
		   dx,&time,&dt);
  
        sgs_fluxes[0][mfi].copy(fluxx,0,0,NUM_STATE);
        sgs_fluxes[1][mfi].copy(fluxy,0,0,NUM_STATE);
        sgs_fluxes[2][mfi].copy(fluxz,0,0,NUM_STATE);
   }
   geom.FillPeriodicBoundary(ext_src,0,NUM_STATE);
}

#else

void
Castro::getSource (Real time, Real dt, MultiFab& state_old, MultiFab& state_new, MultiFab& ext_src, int ng)
{
   const Real* dx = geom.CellSize();
   const Real* prob_lo = geom.ProbLo();

   ext_src.setVal(0.0);

#ifdef _OPENMP
#pragma omp parallel
#endif    
   for (MFIter mfi(ext_src,true); mfi.isValid(); ++mfi)
     {
       const Box& bx = mfi.growntilebox(ng);
#ifdef DIMENSION_AGNOSTIC	   
       ca_ext_src(ARLIM_3D(bx.loVect()), ARLIM_3D(bx.hiVect()),
		  BL_TO_FORTRAN_3D(state_old[mfi]),
		  BL_TO_FORTRAN_3D(state_new[mfi]),
		  BL_TO_FORTRAN_3D(ext_src[mfi]),
		  ZFILL(prob_lo),ZFILL(dx),&time,&dt);
#else	   
       ca_ext_src(bx.loVect(), bx.hiVect(),
		  BL_TO_FORTRAN(state_old[mfi]),
		  BL_TO_FORTRAN(state_new[mfi]),
		  BL_TO_FORTRAN(ext_src[mfi]),
		  prob_lo,dx,&time,&dt);
#endif	   
     }
}

#endif

#ifdef DIFFUSION
#ifdef TAU
void
Castro::define_tau (MultiFab& tau_diff, MultiFab& grav_vector, Real time)
{
   MultiFab& S_old = get_old_data(State_Type);
   const int ncomp = S_old.nComp();

   const Geometry& fine_geom = parent->Geom(parent->finestLevel());
   const Real*       dx_fine = fine_geom.CellSize();

   for (FillPatchIterator fpi(*this,S_old,NUM_GROW,time,State_Type,Density,ncomp);
                          fpi.isValid();++fpi)
   {
        Box bx(fpi.validbox());
        int i = fpi.index();
        ca_define_tau(bx.loVect(), bx.hiVect(),
		      BL_TO_FORTRAN(tau_diff[fpi]),
		      BL_TO_FORTRAN(fpi()),
		      BL_TO_FORTRAN(grav_vector[fpi]),
		      dx_fine);
   }
}
#endif

void
Castro::getTempDiffusionTerm (Real time, MultiFab& TempDiffTerm, MultiFab* tau)
{
    BL_PROFILE("Castro::getTempDiffusionTerm()");

   MultiFab& S_old = get_old_data(State_Type);
   if (verbose && ParallelDescriptor::IOProcessor()) 
      std::cout << "Calculating diffusion term at time " << time << std::endl;

#ifdef TAU
   if (tau == 0) 
     std::cerr << "ERROR:tau must be defined if USE_TAU = TRUE " << std::endl;
#else
   if (tau != 0) 
     std::cerr << "ERROR:tau must == 0 if USE_TAU = FALSE " << std::endl;
#endif

   // Fill coefficients at this level.
   PArray<MultiFab> coeffs(BL_SPACEDIM,PArrayManage);
   PArray<MultiFab> coeffs_temporary(3,PArrayManage); // This is what we pass to the dimension-agnostic Fortran
   for (int dir = 0; dir < 3; dir++) {
       if (dir < BL_SPACEDIM) {
	 coeffs.set(dir,new MultiFab(getEdgeBoxArray(dir), 1, 0, Fab_allocate));
	 coeffs_temporary.set(dir,new MultiFab(getEdgeBoxArray(dir), 1, 0, Fab_allocate));
       } else {
	 coeffs_temporary.set(dir,new MultiFab(grids, 1, 0, Fab_allocate));
       }
   }

   const Geometry& fine_geom = parent->Geom(parent->finestLevel());
   const Real*       dx_fine = fine_geom.CellSize();

   // Fill temperature at this level.
   MultiFab Temperature(grids,1,1,Fab_allocate);

   {
       FillPatchIterator fpi(*this,S_old,1,time,State_Type,0,NUM_STATE);
       MultiFab& state_old = fpi.get_mf();
       
       MultiFab::Copy(Temperature, state_old, Temp, 0, 1, 1);

       for (MFIter mfi(state_old); mfi.isValid(); ++mfi)
       {
	   const Box& bx = grids[mfi.index()];

	   ca_fill_temp_cond(ARLIM_3D(bx.loVect()), ARLIM_3D(bx.hiVect()),
			     BL_TO_FORTRAN_3D(state_old[mfi]),
#ifdef TAU
			     BL_TO_FORTRAN_3D((*tau)[mfi]),
#endif
			     BL_TO_FORTRAN_3D(coeffs_temporary[0][mfi]),
			     BL_TO_FORTRAN_3D(coeffs_temporary[1][mfi]),
			     BL_TO_FORTRAN_3D(coeffs_temporary[2][mfi]),
			     ZFILL(dx_fine));
       }
   }

   // Now copy the temporary array results back to the
   // correctly dimensioned coeffs array.

   for (int dir = 0; dir < BL_SPACEDIM; dir++)
     MultiFab::Copy(coeffs[dir], coeffs_temporary[dir], 0, 0, 1, 0);
   
   if (Geometry::isAnyPeriodic())
     for (int d = 0; d < BL_SPACEDIM; d++)
       geom.FillPeriodicBoundary(coeffs[d]);

   MultiFab CrseTemp;
   if (level > 0) {
       // Fill temperature at next coarser level, if it exists.
       const BoxArray& crse_grids = getLevel(level-1).boxArray();
       CrseTemp.define(crse_grids,1,1,Fab_allocate);
       FillPatch(getLevel(level-1),CrseTemp,1,time,State_Type,Temp,1);
   }

   diffusion->applyop(level,Temperature,CrseTemp,TempDiffTerm,coeffs);

   // Extrapolate to ghost cells
   if (TempDiffTerm.nGrow() > 0) {
       for (MFIter mfi(TempDiffTerm); mfi.isValid(); ++mfi)
       {
	   const Box& bx = mfi.validbox();
	   ca_tempdiffextrap(ARLIM_3D(bx.loVect()), ARLIM_3D(bx.hiVect()),
			     BL_TO_FORTRAN_3D(TempDiffTerm[mfi]));
       }
   }
}

void
Castro::getSpecDiffusionTerm (Real time, MultiFab& SpecDiffTerm)
{
    BL_PROFILE("Castro::getSpecDiffusionTerm()");

   MultiFab& S_old = get_old_data(State_Type);
   if (verbose && ParallelDescriptor::IOProcessor()) 
      std::cout << "Calculating species diffusion term at time " << time << std::endl;

   // Fill coefficients at this level.
   PArray<MultiFab> coeffs(BL_SPACEDIM,PArrayManage);
   PArray<MultiFab> coeffs_temporary(3,PArrayManage); // This is what we pass to the dimension-agnostic Fortran
   for (int dir = 0; dir < 3; dir++) {
       if (dir < BL_SPACEDIM) {
	 coeffs.set(dir,new MultiFab(getEdgeBoxArray(dir), 1, 0, Fab_allocate));
	 coeffs_temporary.set(dir,new MultiFab(getEdgeBoxArray(dir), 1, 0, Fab_allocate));
       } else {
	 coeffs_temporary.set(dir,new MultiFab(grids, 1, 0, Fab_allocate));
       }
   }

   const Geometry& fine_geom = parent->Geom(parent->finestLevel());
   const Real*       dx_fine = fine_geom.CellSize();

   FillPatchIterator fpi(*this,S_old,1,time,State_Type,0,NUM_STATE);
   MultiFab& state_old = fpi.get_mf();

   for (MFIter mfi(state_old); mfi.isValid(); ++mfi)
   {
       const Box& bx = grids[mfi.index()];

       ca_fill_spec_coeff(ARLIM_3D(bx.loVect()), ARLIM_3D(bx.hiVect()),
			  BL_TO_FORTRAN_3D(state_old[mfi]),
			  BL_TO_FORTRAN_3D(coeffs_temporary[0][mfi]),
			  BL_TO_FORTRAN_3D(coeffs_temporary[1][mfi]),
			  BL_TO_FORTRAN_3D(coeffs_temporary[2][mfi]),
			  ZFILL(dx_fine));
   }

   // Now copy the temporary array results back to the
   // correctly dimensioned coeffs array.
   for (int dir = 0; dir < BL_SPACEDIM; dir++)
     MultiFab::Copy(coeffs[dir], coeffs_temporary[dir], 0, 0, 1, 0);
   
   if (Geometry::isAnyPeriodic())
     for (int d = 0; d < BL_SPACEDIM; d++)
       geom.FillPeriodicBoundary(coeffs[d]);

   // Create MultiFabs that only hold the data for one species at a time.
   MultiFab Species(grids,1,1,Fab_allocate);
   MultiFab     SDT(grids,SpecDiffTerm.nComp(),SpecDiffTerm.nGrow(),Fab_allocate);
   MultiFab CrseSpec, CrseDen;
   if (level > 0) {
       const BoxArray& crse_grids = getLevel(level-1).boxArray();
       CrseSpec.define(crse_grids,1,1,Fab_allocate);
   }

   // Fill one species at a time at this level.
   for (int ispec = 0; ispec < NumSpec; ispec++)
   {
       MultiFab::Copy  (Species, state_old, FirstSpec+ispec, 0, 1, 1);
       MultiFab::Divide(Species, state_old, Density        , 0, 1, 1);

       // Fill temperature at next coarser level, if it exists.
       if (level > 0) 
       {
           FillPatch(getLevel(level-1),CrseSpec,1,time,State_Type,FirstSpec+ispec,1);
           FillPatch(getLevel(level-1),CrseDen ,1,time,State_Type,Density        ,1);
           MultiFab::Divide(CrseSpec, CrseDen, 0, 0, 1, 1);
       }

       diffusion->applyop(level,Species,CrseSpec,SDT,coeffs);

       // Extrapolate to ghost cells
       if (SDT.nGrow() > 0) {
           for (MFIter mfi(SDT); mfi.isValid(); ++mfi)
           {
    	       const Box& bx = mfi.validbox();
    	       ca_tempdiffextrap(ARLIM_3D(bx.loVect()), ARLIM_3D(bx.hiVect()),
				 BL_TO_FORTRAN_3D(SDT[mfi]));
           }
       }
       // Copy back into SpecDiffTerm from the temporary SDT
       MultiFab::Copy(SpecDiffTerm, SDT, 0, ispec, 1, 1);
   }
}

#if (BL_SPACEDIM == 1)
// **********************************************
// Note: this currently just gets the term that looks like div(2 mu grad(u)) which is 
//       only part of the viscous term.  We assume that the coefficient that is filled is "2 mu"
// **********************************************
void
Castro::getViscousTerm (Real time, MultiFab& ViscousTermforMomentum, MultiFab& ViscousTermforEnergy)
{
    BL_PROFILE("Castro::getViscousTerm()");

   if (verbose && ParallelDescriptor::IOProcessor()) 
      std::cout << "Calculating viscous term at time " << time << std::endl;

   getFirstViscousTerm(time,ViscousTermforMomentum);

   MultiFab SecndTerm(grids,ViscousTermforMomentum.nComp(),ViscousTermforMomentum.nGrow(),Fab_allocate);
   getSecndViscousTerm(time,SecndTerm);
   MultiFab::Add(ViscousTermforMomentum, SecndTerm, 0, 0, ViscousTermforMomentum.nComp(), 0);

   getViscousTermForEnergy(time,ViscousTermforEnergy);
}

void
Castro::getFirstViscousTerm (Real time, MultiFab& ViscousTerm)
{
   MultiFab& S_old = get_old_data(State_Type);

   // Fill coefficients at this level.
   PArray<MultiFab> coeffs(BL_SPACEDIM,PArrayManage);
   PArray<MultiFab> coeffs_temporary(3,PArrayManage); // This is what we pass to the dimension-agnostic Fortran
   for (int dir = 0; dir < 3; dir++) {
       if (dir < BL_SPACEDIM) {
	 coeffs.set(dir,new MultiFab(getEdgeBoxArray(dir), 1, 0, Fab_allocate));
	 coeffs_temporary.set(dir,new MultiFab(getEdgeBoxArray(dir), 1, 0, Fab_allocate));
       } else {
	 coeffs_temporary.set(dir,new MultiFab(grids, 1, 0, Fab_allocate));
       }
   }

   const Geometry& fine_geom = parent->Geom(parent->finestLevel());
   const Real*       dx_fine = fine_geom.CellSize();

   // Fill velocity at this level.
   MultiFab Vel(grids,1,1,Fab_allocate);

   FillPatchIterator fpi(*this,S_old,1,time,State_Type,0,NUM_STATE);
   MultiFab& state_old = fpi.get_mf();

   // Remember this is just 1-d 
   MultiFab::Copy  (Vel, state_old, Xmom   , 0, 1, 1);
   MultiFab::Divide(Vel, state_old, Density, 0, 1, 1);

   for (MFIter mfi(state_old); mfi.isValid(); ++mfi)
   {
       const Box& bx = grids[mfi.index()];

       ca_fill_first_visc_coeff(ARLIM_3D(bx.loVect()), ARLIM_3D(bx.hiVect()),
				BL_TO_FORTRAN_3D(state_old[mfi]),
				BL_TO_FORTRAN_3D(coeffs_temporary[0][mfi]),
				BL_TO_FORTRAN_3D(coeffs_temporary[1][mfi]),
				BL_TO_FORTRAN_3D(coeffs_temporary[2][mfi]),
				ZFILL(dx_fine));
   }

   // Now copy the temporary array results back to the
   // correctly dimensioned coeffs array.
   for (int dir = 0; dir < BL_SPACEDIM; dir++)
     MultiFab::Copy(coeffs[dir], coeffs_temporary[dir], 0, 0, 1, 0);
   
   if (Geometry::isAnyPeriodic())
     for (int d = 0; d < BL_SPACEDIM; d++)
       geom.FillPeriodicBoundary(coeffs[d]);

   MultiFab CrseVel, CrseDen;
   if (level > 0) {
       // Fill temperature at next coarser level, if it exists.
       const BoxArray& crse_grids = getLevel(level-1).boxArray();
       CrseVel.define(crse_grids,1,1,Fab_allocate);
       FillPatch(getLevel(level-1),CrseVel ,1,time,State_Type,Xmom   ,1);
       FillPatch(getLevel(level-1),CrseDen ,1,time,State_Type,Density,1);
       MultiFab::Divide(CrseVel, CrseDen, 0, 0, 1, 1);
   }
   diffusion->applyop(level,Vel,CrseVel,ViscousTerm,coeffs);

   // Extrapolate to ghost cells
   if (ViscousTerm.nGrow() > 0) {
       for (MFIter mfi(ViscousTerm); mfi.isValid(); ++mfi)
       {
	   const Box& bx = mfi.validbox();
	   ca_tempdiffextrap(ARLIM_3D(bx.loVect()), ARLIM_3D(bx.hiVect()),
			     BL_TO_FORTRAN_3D(ViscousTerm[mfi]));
       }
   }
}

void
Castro::getSecndViscousTerm (Real time, MultiFab& ViscousTerm)
{
   MultiFab& S_old = get_old_data(State_Type);

   // Fill coefficients at this level.
   PArray<MultiFab> coeffs(BL_SPACEDIM,PArrayManage);
   PArray<MultiFab> coeffs_temporary(3,PArrayManage); // This is what we pass to the dimension-agnostic Fortran
   for (int dir = 0; dir < 3; dir++) {
       if (dir < BL_SPACEDIM) {
	 coeffs.set(dir,new MultiFab(getEdgeBoxArray(dir), 1, 0, Fab_allocate));
	 coeffs_temporary.set(dir,new MultiFab(getEdgeBoxArray(dir), 1, 0, Fab_allocate));
       } else {
	 coeffs_temporary.set(dir,new MultiFab(grids, 1, 0, Fab_allocate));
       }
   }

   const Geometry& fine_geom = parent->Geom(parent->finestLevel());
   const Real*       dx_fine = fine_geom.CellSize();

   // Fill velocity at this level.
   MultiFab Vel(grids,1,1,Fab_allocate);

   FillPatchIterator fpi(*this,S_old,1,time,State_Type,0,NUM_STATE);
   MultiFab& state_old = fpi.get_mf();

   // Remember this is just 1-d 
   MultiFab::Copy  (Vel, state_old, Xmom   , 0, 1, 1);
   MultiFab::Divide(Vel, state_old, Density, 0, 1, 1);

   for (MFIter mfi(state_old); mfi.isValid(); ++mfi)
   {
       const Box& bx = grids[mfi.index()];

       ca_fill_secnd_visc_coeff(ARLIM_3D(bx.loVect()), ARLIM_3D(bx.hiVect()),
				BL_TO_FORTRAN_3D(state_old[mfi]),
				BL_TO_FORTRAN_3D(coeffs_temporary[0][mfi]),
				BL_TO_FORTRAN_3D(coeffs_temporary[1][mfi]),
				BL_TO_FORTRAN_3D(coeffs_temporary[2][mfi]),
				ZFILL(dx_fine));
   }

   // Now copy the temporary array results back to the
   // correctly dimensioned coeffs array.
   for (int dir = 0; dir < BL_SPACEDIM; dir++)
     MultiFab::Copy(coeffs[dir], coeffs_temporary[dir], 0, 0, 1, 0);
   
   if (Geometry::isAnyPeriodic())
     for (int d = 0; d < BL_SPACEDIM; d++)
       geom.FillPeriodicBoundary(coeffs[d]);

   MultiFab CrseVel, CrseDen;
   if (level > 0) {
       // Fill temperature at next coarser level, if it exists.
       const BoxArray& crse_grids = getLevel(level-1).boxArray();
       CrseVel.define(crse_grids,1,1,Fab_allocate);
       FillPatch(getLevel(level-1),CrseVel ,1,time,State_Type,Xmom   ,1);
       FillPatch(getLevel(level-1),CrseDen ,1,time,State_Type,Density,1);
       MultiFab::Divide(CrseVel, CrseDen, 0, 0, 1, 1);
   }
   diffusion->applyViscOp(level,Vel,CrseVel,ViscousTerm,coeffs);

   // Extrapolate to ghost cells
   if (ViscousTerm.nGrow() > 0) {
       for (MFIter mfi(ViscousTerm); mfi.isValid(); ++mfi)
       {
	   const Box& bx = mfi.validbox();
	   ca_tempdiffextrap(ARLIM_3D(bx.loVect()), ARLIM_3D(bx.hiVect()),
			     BL_TO_FORTRAN_3D(ViscousTerm[mfi]));
       }
   }
}

void
Castro::getViscousTermForEnergy (Real time, MultiFab& ViscousTerm)
{
   MultiFab& S_old = get_old_data(State_Type);

   // Fill coefficients at this level.
   PArray<MultiFab> coeffs(BL_SPACEDIM,PArrayManage);
   PArray<MultiFab> coeffs_temporary(3,PArrayManage); // This is what we pass to the dimension-agnostic Fortran
   for (int dir = 0; dir < 3; dir++) {
       if (dir < BL_SPACEDIM) {
	 coeffs.set(dir,new MultiFab(getEdgeBoxArray(dir), 1, 0, Fab_allocate));
	 coeffs_temporary.set(dir,new MultiFab(getEdgeBoxArray(dir), 1, 0, Fab_allocate));
       } else {
	 coeffs_temporary.set(dir,new MultiFab(grids, 1, 0, Fab_allocate));
       }
   }

   const Geometry& fine_geom = parent->Geom(parent->finestLevel());
   const Real*       dx_fine = fine_geom.CellSize();

   FillPatchIterator fpi(*this,S_old,2,time,State_Type,0,NUM_STATE);
   MultiFab& state_old = fpi.get_mf();

   // Remember this is just 1-d 
   int coord_type = Geometry::Coord();
   for (MFIter mfi(state_old); mfi.isValid(); ++mfi)
   {
       const Box& bx = grids[mfi.index()];

       ca_compute_div_tau_u(ARLIM_3D(bx.loVect()), ARLIM_3D(bx.hiVect()),
			    BL_TO_FORTRAN_3D(ViscousTerm[mfi]),
			    BL_TO_FORTRAN_3D(state_old[mfi]),
			    ZFILL(dx_fine),&coord_type);
   }

   // Extrapolate to ghost cells
   if (ViscousTerm.nGrow() > 0) {
       for (MFIter mfi(ViscousTerm); mfi.isValid(); ++mfi)
       {
	   const Box& bx = mfi.validbox();
	   ca_tempdiffextrap(ARLIM_3D(bx.loVect()), ARLIM_3D(bx.hiVect()),
			     BL_TO_FORTRAN_3D(ViscousTerm[mfi]));
       }
   }
}
#endif
#endif

void
Castro::reflux ()
{
    BL_PROFILE("Castro::reflux()");

    BL_ASSERT(level<parent->finestLevel());

    const Real strt = ParallelDescriptor::second();

    getFluxReg(level+1).Reflux(get_new_data(State_Type),volume,1.0,0,0,NUM_STATE,geom);

#ifdef SGS
    getSGSFluxReg(level+1).Reflux(get_new_data(State_Type),volume,1.0,0,0,NUM_STATE,geom);
#endif

#ifdef RADIATION
    if (Radiation::rad_hydro_combined) {
      getRADFluxReg(level+1).Reflux(get_new_data(Rad_Type),volume,1.0,0,0,Radiation::nGroups,geom);
    }
#endif

    if (verbose)
    {
        const int IOProc = ParallelDescriptor::IOProcessorNumber();
        Real      end    = ParallelDescriptor::second() - strt;

#ifdef BL_LAZY
	Lazy::QueueReduction( [=] () mutable {
#endif
        ParallelDescriptor::ReduceRealMax(end,IOProc);
        if (ParallelDescriptor::IOProcessor())
            std::cout << "Castro::reflux() at level " << level << " : time = " << end << std::endl;
#ifdef BL_LAZY
	});
#endif
    }
}

void
Castro::avgDown ()
{
    BL_PROFILE("Castro::avgDown()");

  if (level == parent->finestLevel()) return;

  avgDown(State_Type);

#ifdef GRAVITY
  avgDown(Gravity_Type);
  avgDown(PhiGrav_Type);
#endif

#ifdef ROTATION
  avgDown(Rotation_Type);
  avgDown(PhiRot_Type);
#endif

  avgDown(Source_Type);
  
#ifdef REACTIONS
  avgDown(Reactions_Type);
#endif

#ifdef LEVELSET
  avgDown(LS_State_Type);
#endif

#ifdef RADIATION
  if (do_radiation) {
    avgDown(Rad_Type);
  }
#endif

}

void
Castro::enforce_nonnegative_species (MultiFab& S_new)
{
#ifdef _OPENMP
#pragma omp parallel
#endif    
    for (MFIter mfi(S_new,true); mfi.isValid(); ++mfi)
    {
       const Box& bx = mfi.tilebox();
       ca_enforce_nonnegative_species(BL_TO_FORTRAN(S_new[mfi]),bx.loVect(),bx.hiVect());
    }
}

void
Castro::enforce_consistent_e (MultiFab& S)
{

    const Real* dx = geom.CellSize();
      
#ifdef _OPENMP
#pragma omp parallel
#endif    
    for (MFIter mfi(S,true); mfi.isValid(); ++mfi)
    {
        const Box& box     = mfi.tilebox();
        const int* lo      = box.loVect();
        const int* hi      = box.hiVect();
<<<<<<< HEAD
        ca_enforce_consistent_e(ARLIM_3D(lo), ARLIM_3D(hi), BL_TO_FORTRAN_3D(S[mfi]));
=======
        BL_FORT_PROC_CALL(CA_ENFORCE_CONSISTENT_E,ca_enforce_consistent_e)
          (ARLIM_3D(lo), ARLIM_3D(hi), BL_TO_FORTRAN_3D(S[mfi]), ZFILL(dx));
>>>>>>> fdc4c2db
    }
}

void
Castro::avgDown (int state_indx)
{
    BL_PROFILE("Castro::avgDown(state_indx)");

    if (level == parent->finestLevel()) return;

    Castro& fine_lev = getLevel(level+1);

    const Geometry& fgeom = fine_lev.geom;
    const Geometry& cgeom =          geom;

    MultiFab&  S_crse   = get_new_data(state_indx);
    MultiFab&  S_fine   = fine_lev.get_new_data(state_indx);

    BoxLib::average_down(S_fine, S_crse,
			 fgeom, cgeom,
			 0, S_fine.nComp(), fine_ratio);
}

void
Castro::allocOldData ()
{
    for (int k = 0; k < NUM_STATE_TYPE; k++)
        state[k].allocOldData();
}

void
Castro::removeOldData()
{
    AmrLevel::removeOldData();
}

void
Castro::errorEst (TagBoxArray& tags,
                  int          clearval,
                  int          tagval,
                  Real         time,
                  int          n_error_buf,
                  int          ngrow)
{
    BL_PROFILE("Castro::errorEst()");

    BL_FORT_PROC_CALL(SET_AMR_INFO,set_amr_info)(level, -1, -1, -1.0, -1.0);    
    
    const int*  domain_lo = geom.Domain().loVect();
    const int*  domain_hi = geom.Domain().hiVect();
    const Real* dx        = geom.CellSize();
    const Real* prob_lo   = geom.ProbLo();

    for (int j = 0; j < err_list.size(); j++)
    {
        MultiFab* mf = derive(err_list[j].name(), time, err_list[j].nGrow());

        BL_ASSERT(!(mf == 0));

#ifdef _OPENMP
#pragma omp parallel
#endif
	{
	    Array<int>  itags;

	    for (MFIter mfi(*mf,true); mfi.isValid(); ++mfi)
	    {
		// FABs
		FArrayBox&  datfab  = (*mf)[mfi];
		TagBox&     tagfab  = tags[mfi];

		// tile box
		const Box&  tilebx  = mfi.tilebox();

		// physical tile box
		const RealBox& pbx  = RealBox(tilebx,geom.CellSize(),geom.ProbLo());

		//fab box
		const Box&  datbox  = datfab.box();

		// We cannot pass tagfab to Fortran becuase it is BaseFab<char>.
		// So we are going to get a temporary integer array.
		tagfab.get_itags(itags, tilebx);

		// data pointer and index space
		int*        tptr    = itags.dataPtr();
		const int*  tlo     = tilebx.loVect();
		const int*  thi     = tilebx.hiVect();
		//
		const int*  lo      = tlo;
		const int*  hi      = thi;
		//
		const Real* xlo     = pbx.lo();
		//
		Real*       dat     = datfab.dataPtr();
		const int*  dlo     = datbox.loVect();
		const int*  dhi     = datbox.hiVect();
		const int   ncomp   = datfab.nComp();
		
		err_list[j].errFunc()(tptr, tlo, thi, &tagval,
				      &clearval, dat, dlo, dhi,
				      lo,hi, &ncomp, domain_lo, domain_hi,
				      dx, xlo, prob_lo, &time, &level);
		//
		// Now update the tags in the TagBox.
		//
                tagfab.tags_and_untags(itags, tilebx);
	    }
	}

        delete mf;
    }

    // Now we'll tag any user-specified zones using the full state array.

    MultiFab& S_new = get_new_data(State_Type);


#ifdef _OPENMP
#pragma omp parallel
#endif
    {
        Array<int>  itags;

	for (MFIter mfi(S_new,true); mfi.isValid(); ++mfi)
	{
	    // tile box
	    const Box&  tilebx  = mfi.tilebox();

            TagBox&     tagfab  = tags[mfi];

	    // We cannot pass tagfab to Fortran becuase it is BaseFab<char>.
	    // So we are going to get a temporary integer array.
	    tagfab.get_itags(itags, tilebx);

            // data pointer and index space
	    int*        tptr    = itags.dataPtr();
	    const int*  tlo     = tilebx.loVect();
	    const int*  thi     = tilebx.hiVect();

#ifdef DIMENSION_AGNOSTIC
	    set_problem_tags(tptr,  ARLIM_3D(tlo), ARLIM_3D(thi),
			     BL_TO_FORTRAN_3D(S_new[mfi]),
			     &tagval, &clearval, 
			     ARLIM_3D(tilebx.loVect()), ARLIM_3D(tilebx.hiVect()), 
			     ZFILL(dx), ZFILL(prob_lo), &time, &level);
#else	    
	    set_problem_tags(tptr,  ARLIM(tlo), ARLIM(thi),
			     BL_TO_FORTRAN(S_new[mfi]),
			     &tagval, &clearval, 
			     tilebx.loVect(), tilebx.hiVect(), 
			     dx, prob_lo, &time, &level);
#endif
	    
	    //
	    // Now update the tags in the TagBox.
	    //
            tagfab.tags_and_untags(itags, tilebx);
	}
    }
}

MultiFab*
Castro::derive (const std::string& name,
                Real           time,
                int            ngrow)
{
#ifdef NEUTRINO
  if (name.substr(0,4) == "Neut") {
    // Extract neutrino energy group number from name string and
    // pass to fortran so that derive will have access to it:
    int is = atoi(name.c_str() + name.find('s') + 1);
    int ig = atoi(name.c_str() + name.find('g') + 1);

    BL_ASSERT(is < Radiation::nNeutrinoSpecies);
    for (int n = 0; n < is; n++) {
      ig += Radiation::nNeutrinoGroups[n];
    }

    ca_setgroup(ig);
  }
#endif

#ifdef PARTICLES
  return ParticleDerive(name,time,ngrow);
#else
   return AmrLevel::derive(name,time,ngrow);
#endif
}

void
Castro::derive (const std::string& name,
                Real           time,
                MultiFab&      mf,
                int            dcomp)
{
#ifdef NEUTRINO
  if (name.substr(0,4) == "Neut") {
    // Extract neutrino energy group number from name string and
    // pass to fortran so that derive will have access to it:
    int is = atoi(name.c_str() + name.find('s') + 1);
    int ig = atoi(name.c_str() + name.find('g') + 1);

    BL_ASSERT(is < Radiation::nNeutrinoSpecies);
    for (int n = 0; n < is; n++) {
      ig += Radiation::nNeutrinoGroups[n];
    }

    ca_setgroup(ig);
  }
#endif

    AmrLevel::derive(name,time,mf,dcomp);
}

void
Castro::network_init ()
{
   ca_network_init();
}

void
Castro::extern_init ()
{
  // initialize the external runtime parameters -- these will
  // live in the probin

  if (ParallelDescriptor::IOProcessor()) {
    std::cout << "reading extern runtime parameters ..." << std::endl;
  }

  int probin_file_length = probin_file.length();
  Array<int> probin_file_name(probin_file_length);

  for (int i = 0; i < probin_file_length; i++)
    probin_file_name[i] = probin_file[i];

  ca_extern_init(probin_file_name.dataPtr(),&probin_file_length);
}

#ifdef SGS
void
Castro::reset_old_sgs(Real dt)
{
   MultiFab&   S_old = get_old_data(State_Type);
   MultiFab& sgs_old = get_old_data(SGS_Type);

   int is_old = 1; 

   for (MFIter mfi(S_old); mfi.isValid(); ++mfi)
   {
       const Box& bx = mfi.validbox();

       ca_reset_sgs(BL_TO_FORTRAN(S_old[mfi]),
		    BL_TO_FORTRAN_N(sgs_old[mfi],0),
		    BL_TO_FORTRAN_N(sgs_old[mfi],0),
		    bx.loVect(),bx.hiVect(),verbose,is_old,dt);
   }
}
void
Castro::reset_new_sgs(Real dt)
{
   MultiFab&   S_new = get_new_data(State_Type);
   MultiFab& sgs_old = get_old_data(SGS_Type);
   MultiFab& sgs_new = get_new_data(SGS_Type);

   int is_old = 0; 

   for (MFIter mfi(S_new); mfi.isValid(); ++mfi)
   {
       const Box& bx = mfi.validbox();

       ca_reset_sgs(BL_TO_FORTRAN(S_new[mfi]),
		    BL_TO_FORTRAN_N(sgs_old[mfi],0),
		    BL_TO_FORTRAN_N(sgs_new[mfi],0),
		    bx.loVect(),bx.hiVect(),verbose,is_old,dt);
   }
}
#endif

void
Castro::reset_internal_energy(MultiFab& S_new)
{
    Real sum  = 0.;
    Real sum0 = 0.;

    if (parent->finestLevel() == 0 && print_energy_diagnostics)
    {
        // Pass in the multifab and the component
        sum0 = volWgtSumMF(&S_new,Eden,true);
    }

    // Synchronize (rho e) and (rho E) so they are consistent with each other
#ifdef _OPENMP
#pragma omp parallel
#endif
    for (MFIter mfi(S_new,true); mfi.isValid(); ++mfi)
    {
        const Box& bx = mfi.tilebox();

<<<<<<< HEAD
        reset_internal_e(ARLIM_3D(bx.loVect()), ARLIM_3D(bx.hiVect()), 
			 BL_TO_FORTRAN_3D(S_new[mfi]),
			 print_fortran_warnings);
=======
        BL_FORT_PROC_CALL(RESET_INTERNAL_E,reset_internal_e)
	    (ARLIM_3D(bx.loVect()), ARLIM_3D(bx.hiVect()), 
	     BL_TO_FORTRAN_3D(S_new[mfi]), 
	     print_fortran_warnings);
>>>>>>> fdc4c2db
    }

    if (parent->finestLevel() == 0 && print_energy_diagnostics)
    {
        // Pass in the multifab and the component
        sum = volWgtSumMF(&S_new,Eden,true);
#ifdef BL_LAZY
	Lazy::QueueReduction( [=] () mutable {
#endif
	ParallelDescriptor::ReduceRealSum(sum0);
	ParallelDescriptor::ReduceRealSum(sum);
        if (ParallelDescriptor::IOProcessor() && std::abs(sum-sum0) > 0)
            std::cout << "(rho E) added from reset terms                 : " << sum-sum0 << " out of " << sum0 << std::endl;
#ifdef BL_LAZY
	});
#endif
    }
}

void
Castro::computeTemp(MultiFab& State)
{
#ifdef RADIATION

  int resetEint = 1;
  radiation->computeTemp(State, resetEint);

#else
    reset_internal_energy(State);

#ifdef _OPENMP
#pragma omp parallel
#endif
    for (MFIter mfi(State,true); mfi.isValid(); ++mfi)
    { 
      const Box& bx = mfi.tilebox();
      compute_temp(ARLIM_3D(bx.loVect()),ARLIM_3D(bx.hiVect()),BL_TO_FORTRAN_3D(State[mfi]));
    }

#endif
}

void
Castro::set_special_tagging_flag(Real time)
{
   if (!do_special_tagging) return;

   MultiFab& S_new = get_new_data(State_Type);
   Real max_den = S_new.norm0(Density);

   int flag_was_changed = 0;
   ca_set_special_tagging_flag(max_den,&flag_was_changed);
   if (ParallelDescriptor::IOProcessor()) {
      if (flag_was_changed == 1) {
        std::ofstream os("Bounce_time",std::ios::out);
        os << "T_Bounce " << time << std::endl;
        os.close();
      } 
   } 
}

int
Castro::get_numpts ()
{
     int numpts_1d;

     Box bx(geom.Domain());
     long nx = bx.size()[0];

#if (BL_SPACEDIM == 1)
     numpts_1d = nx;
#elif (BL_SPACEDIM == 2)
     long ny = bx.size()[1];
     Real ndiagsq = Real(nx*nx + ny*ny);
     numpts_1d = int(sqrt(ndiagsq))+2*NUM_GROW;  
#elif (BL_SPACEDIM == 3)
     long ny = bx.size()[1];
     long nz = bx.size()[2];
     Real ndiagsq = Real(nx*nx + ny*ny + nz*nz);
     numpts_1d = int(sqrt(ndiagsq))+2*NUM_GROW;
#endif 

     if (verbose && ParallelDescriptor::IOProcessor())
         std::cout << "Castro::numpts_1d at level  " << level << " is " << numpts_1d << std::endl;

     return numpts_1d;
}

void
Castro::add_force_to_sources(MultiFab& force, MultiFab& sources, MultiFab& state)
{
   int ng = state.nGrow();

   MultiFab temp_MF(grids,1,ng,Fab_allocate);

   for (int i = 0; i < 3; i++) {

     MultiFab::Copy(temp_MF,force,i,0,1,ng);
      
     // Multiply the force by the density to put it in conservative form.      
	
     MultiFab::Multiply(temp_MF,state,Density,0,1,ng);
     MultiFab::Add(sources,temp_MF,0,Xmom+i,1,ng);

     MultiFab::Copy(temp_MF,force,i,0,1,ng);
      	
     // Add corresponding energy source term (v . src).

     MultiFab::Multiply(temp_MF,state,Xmom+i,0,1,ng);
     MultiFab::Add(sources,temp_MF,0,Eden,1,ng);
      
   }
}

void
Castro::make_radial_data(int is_new)
{
#if (BL_SPACEDIM > 1)

 // We only call this for level = 0
   BL_ASSERT(level == 0);
   
   int numpts_1d = get_numpts();

   Array<Real> radial_vol(numpts_1d,0);

   const Real* dx = geom.CellSize();
   Real  dr = dx[0];

   if (is_new == 1) {
      MultiFab& S = get_new_data(State_Type);
      int nc = S.nComp();
      Array<Real> radial_state(numpts_1d*nc,0);
      for (MFIter mfi(S); mfi.isValid(); ++mfi)
      {
         Box bx(mfi.validbox());
         ca_compute_avgstate(bx.loVect(), bx.hiVect(),dx,&dr,&nc,
			     BL_TO_FORTRAN(     S[mfi]),radial_state.dataPtr(),
			     BL_TO_FORTRAN(volume[mfi]),radial_vol.dataPtr(),
			     geom.ProbLo(),&numpts_1d);
      }

      ParallelDescriptor::ReduceRealSum(radial_vol.dataPtr(),numpts_1d);
      ParallelDescriptor::ReduceRealSum(radial_state.dataPtr(),numpts_1d*nc);

      int first = 0; 
      int np_max = 0; 
      for (int i = 0; i < numpts_1d; i++) {
         if (radial_vol[i] > 0.) 
         {
            for (int j = 0; j < nc; j++) {
              radial_state[nc*i+j] /= radial_vol[i];
            }
         } else if (first == 0) {
            np_max = i; 
            first  = 1; 
         }
      }

      Array<Real> radial_state_short(np_max*nc,0);

      for (int i = 0; i < np_max; i++) {
         for (int j = 0; j < nc; j++) {
           radial_state_short[nc*i+j] = radial_state[nc*i+j];
         }
      }

      Real new_time = state[State_Type].curTime();
      set_new_outflow_data(radial_state_short.dataPtr(),&new_time,&np_max,&nc);
   }
   else
   {
      MultiFab& S = get_old_data(State_Type);
      int nc = S.nComp();
      Array<Real> radial_state(numpts_1d*nc,0);
      for (MFIter mfi(S); mfi.isValid(); ++mfi)
      {
         Box bx(mfi.validbox());
         ca_compute_avgstate(bx.loVect(), bx.hiVect(),dx,&dr,&nc,
			     BL_TO_FORTRAN(     S[mfi]),radial_state.dataPtr(),
			     BL_TO_FORTRAN(volume[mfi]),radial_vol.dataPtr(),
			     geom.ProbLo(),&numpts_1d);
      }

      ParallelDescriptor::ReduceRealSum(radial_vol.dataPtr(),numpts_1d);
      ParallelDescriptor::ReduceRealSum(radial_state.dataPtr(),numpts_1d*nc);

      int first = 0; 
      int np_max = 0; 
      for (int i = 0; i < numpts_1d; i++) {
         if (radial_vol[i] > 0.) 
         {
            for (int j = 0; j < nc; j++) {
              radial_state[nc*i+j] /= radial_vol[i];
            }
         } else if (first == 0) {
            np_max = i; 
            first  = 1; 
         }
      }

      Array<Real> radial_state_short(np_max*nc,0);

      for (int i = 0; i < np_max; i++) {
         for (int j = 0; j < nc; j++) {
           radial_state_short[nc*i+j] = radial_state[nc*i+j];
         }
      }

      Real old_time = state[State_Type].prevTime();
      set_old_outflow_data(radial_state_short.dataPtr(),&old_time,&np_max,&nc);
   }

#endif
}

#ifdef GRAVITY
void
Castro::define_new_center(MultiFab& S, Real time)
{
    Real center[BL_SPACEDIM];
    const Real* dx = geom.CellSize();

    IntVect max_index = S.maxIndex(Density,0);
    Box bx(max_index,max_index);
    bx.grow(1);
    BoxArray ba(bx);
    MultiFab mf(ba,1,0);
    int owner = mf.DistributionMap()[0];

    // Define a cube 3-on-a-side around the point with the maximum density
    FillPatch(*this,mf,0,time,State_Type,Density,1);

    int mi[BL_SPACEDIM];
    for (int i = 0; i < BL_SPACEDIM; i++) mi[i] = max_index[i];

    // Find the position of the "center" by interpolating from data at cell centers
    for (MFIter mfi(mf); mfi.isValid(); ++mfi) 
    {
        find_center(mf[mfi].dataPtr(),&center[0],mi,dx,geom.ProbLo());
    }
    // Now broadcast to everyone else.
    ParallelDescriptor::Bcast(&center[0], BL_SPACEDIM, owner);

    // Make sure if R-Z that center stays exactly on axis
    if ( Geometry::IsRZ() ) center[0] = 0;  

    set_center(&center[0]);
}

void
Castro::write_center ()
{
    int ndatalogs = parent->NumDataLogs();
 
    if ( (moving_center==1) && (ndatalogs > 0) && ParallelDescriptor::IOProcessor())
    {
       std::ostream& data_logc = parent->DataLog(0);
 
       int nstep = parent->levelSteps(0);
       Real time = state[State_Type].curTime();

       Real center[BL_SPACEDIM];
       get_center(center);
 
       if (time == 0.0) {
           data_logc << std::setw( 8) <<  "   nstep";
           data_logc << std::setw(14) <<  "         time  ";
           data_logc << std::setw(14) <<  "         center" << std::endl;;
       }
 
           data_logc << std::setw( 8) <<  nstep;
           data_logc << std::setw(14) <<  std::setprecision(6) <<  time;
           data_logc << std::setw(14) <<  std::setprecision(6) << center[0];
#if (BL_SPACEDIM >= 2)
           data_logc << std::setw(14) <<  std::setprecision(6) << center[1];
#endif
#if (BL_SPACEDIM == 3)
           data_logc << std::setw(14) <<  std::setprecision(6) << center[2];
#endif
           data_logc << std::endl;
    }
}

#endif


Real
Castro::getCPUTime()
{
  
  int numCores = ParallelDescriptor::NProcs();
#ifdef _OPENMP
  numCores = numCores*omp_get_max_threads();
#endif    

  Real T = numCores*(ParallelDescriptor::second() - startCPUTime) + 
    previousCPUTimeUsed;

  return T;
}


MultiFab*
Castro::build_fine_mask()
{
    BL_ASSERT(level > 0); // because we are building a mask for the coarser level

    if (fine_mask != 0) return fine_mask;

    BoxArray baf = parent->boxArray(level);
    baf.coarsen(crse_ratio);

    const BoxArray& bac = parent->boxArray(level-1);
    fine_mask = new MultiFab(bac,1,0);
    fine_mask->setVal(1.0);
    
#ifdef _OPENMP
#pragma omp parallel
#endif
    for (MFIter mfi(*fine_mask); mfi.isValid(); ++mfi)
    {
        FArrayBox& fab = (*fine_mask)[mfi];

	std::vector< std::pair<int,Box> > isects = baf.intersections(fab.box());

	for (int ii = 0; ii < isects.size(); ii++)
	{
	    fab.setVal(0.0,isects[ii].second,0);
	}
    }

    return fine_mask;
}<|MERGE_RESOLUTION|>--- conflicted
+++ resolved
@@ -2802,8 +2802,6 @@
 Castro::enforce_consistent_e (MultiFab& S)
 {
 
-    const Real* dx = geom.CellSize();
-      
 #ifdef _OPENMP
 #pragma omp parallel
 #endif    
@@ -2812,12 +2810,8 @@
         const Box& box     = mfi.tilebox();
         const int* lo      = box.loVect();
         const int* hi      = box.hiVect();
-<<<<<<< HEAD
+
         ca_enforce_consistent_e(ARLIM_3D(lo), ARLIM_3D(hi), BL_TO_FORTRAN_3D(S[mfi]));
-=======
-        BL_FORT_PROC_CALL(CA_ENFORCE_CONSISTENT_E,ca_enforce_consistent_e)
-          (ARLIM_3D(lo), ARLIM_3D(hi), BL_TO_FORTRAN_3D(S[mfi]), ZFILL(dx));
->>>>>>> fdc4c2db
     }
 }
 
@@ -2864,7 +2858,7 @@
 {
     BL_PROFILE("Castro::errorEst()");
 
-    BL_FORT_PROC_CALL(SET_AMR_INFO,set_amr_info)(level, -1, -1, -1.0, -1.0);    
+    set_amr_info(level, -1, -1, -1.0, -1.0);    
     
     const int*  domain_lo = geom.Domain().loVect();
     const int*  domain_hi = geom.Domain().hiVect();
@@ -3118,16 +3112,9 @@
     {
         const Box& bx = mfi.tilebox();
 
-<<<<<<< HEAD
         reset_internal_e(ARLIM_3D(bx.loVect()), ARLIM_3D(bx.hiVect()), 
-			 BL_TO_FORTRAN_3D(S_new[mfi]),
+                         BL_TO_FORTRAN_3D(S_new[mfi]), 
 			 print_fortran_warnings);
-=======
-        BL_FORT_PROC_CALL(RESET_INTERNAL_E,reset_internal_e)
-	    (ARLIM_3D(bx.loVect()), ARLIM_3D(bx.hiVect()), 
-	     BL_TO_FORTRAN_3D(S_new[mfi]), 
-	     print_fortran_warnings);
->>>>>>> fdc4c2db
     }
 
     if (parent->finestLevel() == 0 && print_energy_diagnostics)
