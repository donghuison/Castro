--- conflicted
+++ resolved
@@ -31,10 +31,8 @@
     use prob_params_module, only : physbc_lo, physbc_hi, Outflow
     use ppm_module, only : ppm_reconstruct, ppm_int_profile
 
-<<<<<<< HEAD
-=======
     use amrex_fort_module, only : rt => amrex_real
->>>>>>> 37f47de9
+
     implicit none
 
     integer ilo,ihi
