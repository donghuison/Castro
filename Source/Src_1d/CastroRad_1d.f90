--- conflicted
+++ resolved
@@ -88,23 +88,9 @@
   ngq = NHYP
   ngf = 1
 
-<<<<<<< HEAD
-=======
-  q_l1 = lo(1)-NHYP
-  q_h1 = hi(1)+NHYP
-
-  qa_l1 = q_l1
-  qa_h1 = q_h1
-
   q_lo_3D = [q_l1, 0, 0]
   q_hi_3D = [q_h1, 0, 0]
 
-  allocate(     q(q_l1:q_h1,QRADVAR))
-  allocate(  qaux(q_l1:q_h1,QRADVAR))
-
-  allocate(  srcQ(q_l1:q_h1,QVAR))
-
->>>>>>> ea10968e
   allocate(   div(lo(1):hi(1)+1))
   allocate( pdivu(lo(1):hi(1)  ))
   allocate(   q1(flux_l1-1:flux_h1+1,NGDNV))
