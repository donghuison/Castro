module advection_module

  use bl_constants_module, only : ZERO, HALF, ONE, FOURTH

  implicit none

  private

  public umeth1d, consup

contains

! ::: ---------------------------------------------------------------
! ::: :: UMETH1D     Compute hyperbolic fluxes using unsplit second
! ::: ::               order Godunov integrator.
! ::: :: 
! ::: :: inputs/outputs
! ::: :: q           => (const)  input state, primitives
! ::: :: qaux        => (const)  auxillary hydro info
! ::: :: flatn       => (const)  flattening parameter
! ::: :: srcQ        => (const)  source for primitive variables
! ::: :: dx          => (const)  grid spacing in X direction
! ::: :: dt          => (const)  time stepsize
! ::: :: flux      <=  (modify) flux in X direction on X edges
! ::: ----------------------------------------------------------------

<<<<<<< HEAD
  subroutine umeth1d(lo, hi,domlo, domhi, &
=======
  subroutine umeth1d(lo, hi, domlo, domhi, &
>>>>>>> e28397c5
                     q, qd_l1, qd_h1, &
                     flatn, &
                     qaux, qa_l1, qa_h1, &
                     srcQ, src_l1,src_h1, &
                     ilo, ihi, dx, dt, &
                     uout, uout_l1, uout_h1, &
                     flux, fd_l1, fd_h1, &
#ifdef RADIATION                    
                     lam, lam_l1, lam_h1, &
<<<<<<< HEAD
                     rflux,  rfd_l1,  rfd_h1, &
=======
                     rflux, rfd_l1, rfd_h1, &
>>>>>>> e28397c5
#endif
                     q1, q1_l1, q1_h1, &
                     dloga, dloga_l1, dloga_h1)

    use meth_params_module, only : QVAR, NQ, NVAR, &
                                   QC, QCSML, QGAMC, NQAUX, NGDNV, &
#ifdef RADIATION
                                   QGAMCG, QCG, &
#endif
                                   ppm_type, hybrid_riemann
    use riemann_module, only : cmpflx, shock
    use trace_module, only : trace
#ifdef RADIATION
    use rad_params_module, only : ngroups
    use trace_ppm_rad_module, only : trace_ppm_rad
#else
    use trace_ppm_module, only : trace_ppm
#endif
#ifdef SHOCK_VAR
    use meth_params_module, only : USHK
#endif

    implicit none

    integer, intent(in) :: lo(1),hi(1)
    integer, intent(in) :: domlo(1), domhi(1)
    integer, intent(in) :: dloga_l1, dloga_h1
    integer, intent(in) :: qd_l1, qd_h1
    integer, intent(in) :: qa_l1, qa_h1
    integer, intent(in) :: src_l1, src_h1
    integer, intent(in) :: uout_l1, uout_h1
    integer, intent(in) :: fd_l1, fd_h1
#ifdef RADIATION
    integer, intent(in) :: rfd_l1, rfd_h1
    integer, intent(in) :: lam_l1, lam_h1    
#endif
    integer, intent(in) :: q1_l1, q1_h1
    integer, intent(in) :: ilo, ihi

    double precision, intent(in) :: dx, dt
    double precision, intent(in) :: q(   qd_l1:qd_h1,NQ)
    double precision, intent(in) :: qaux(   qa_l1:qa_h1,NQAUX)
    double precision, intent(in) :: flatn(   qd_l1:qd_h1)
    double precision, intent(inout) :: uout(uout_l1:uout_h1,NVAR)
    double precision, intent(inout) :: flux(fd_l1:fd_h1,NVAR)
#ifdef RADIATION
    double precision, intent(inout) :: rflux(fd_l1:fd_h1,0:ngroups-1)
    double precision, intent(in) :: lam(lam_l1:lam_h1,NVAR)    
#endif
    double precision, intent(in) :: srcQ(src_l1  :src_h1,QVAR)
    double precision, intent(inout) :: q1(q1_l1:q1_h1,NGDNV)
    double precision, intent(in) :: dloga(dloga_l1:dloga_h1)

    double precision, allocatable :: shk(:)

    integer :: i

    ! Left and right state arrays (edge centered, cell centered)
    double precision, allocatable:: dq(:,:), qm(:,:), qp(:,:)


    allocate (shk(ilo-1:ihi+1))

#ifdef SHOCK_VAR
    uout(ilo:ihi,USHK) = ZERO

    call shock(q,qd_l1,qd_h1,shk,ilo-1,ihi+1,ilo,ihi,dx)

    ! Store the shock data for future use in the burning step.
    do i = ilo, ihi
       uout(i,USHK) = shk(i)
    enddo

    ! Discard it locally if we don't need it in the hydro update.
    if (hybrid_riemann /= 1) then
       shk(:) = ZERO
    endif
#else
    ! multidimensional shock detection -- this will be used to do the
    ! hybrid Riemann solver
    if (hybrid_riemann == 1) then
       call shock(q,qd_l1,qd_h1,shk,ilo-1,ihi+1,ilo,ihi,dx)
    else
       shk(:) = ZERO
    endif
#endif



    ! Work arrays to hold 3 planes of riemann state and conservative fluxes
    allocate ( qm(ilo-1:ihi+1,NQ))
    allocate ( qp(ilo-1:ihi+1,NQ))

    ! Trace to edges w/o transverse flux correction terms
    if (ppm_type .gt. 0) then
#ifdef RADIATION
       call trace_ppm_rad(lam, lam_l1, lam_h1, &
            q,qaux(:,QC),qaux(:,QCG),qaux(:,QGAMC),qaux(:,QGAMCG),flatn,qd_l1,qd_h1, &
            dloga,dloga_l1,dloga_h1, &
            srcQ,src_l1,src_h1, &
            qm,qp,ilo-1,ihi+1, &
            ilo,ihi,domlo,domhi,dx,dt)
#else       
       call trace_ppm(q,qaux(:,QC),flatn,qaux(:,QGAMC),qd_l1,qd_h1, &
                      dloga,dloga_l1,dloga_h1, &
                      srcQ,src_l1,src_h1, &
                      qm,qp,ilo-1,ihi+1, &
                      ilo,ihi,domlo,domhi,dx,dt)
#endif
    else
#ifdef RADIATION
       call bl_error("ppm_type <=0 is not supported in umeth1d_rad")
#else
       allocate ( dq(ilo-1:ihi+1,NQ))

       call trace(q,dq,qaux(:,QC),flatn,qd_l1,qd_h1, &
                  dloga,dloga_l1,dloga_h1, &
                  srcQ,src_l1,src_h1, &
                  qm,qp,ilo-1,ihi+1, &
                  ilo,ihi,domlo,domhi,dx,dt)

       deallocate(dq)
#endif
    end if

    ! Solve Riemann problem, compute xflux from improved predicted states 
    call cmpflx(lo, hi, domlo, domhi, &
                qm, qp, ilo-1,ihi+1, &
                flux ,  fd_l1, fd_h1, &
                q1, q1_l1, q1_h1, &
#ifdef RADIATION
                lam, lam_l1, lam_h1, &
                rflux, rfd_l1,rfd_h1, &
                qaux(:,QGAMCG), &
#endif
                qaux(:,QGAMC),qaux(:,QCSML),qaux(:,QC),qd_l1,qd_h1,ilo,ihi)

    deallocate (qm,qp)

  end subroutine umeth1d

! :::
! ::: ------------------------------------------------------------------
! :::

  subroutine consup(uin, uin_l1, uin_h1, &
                    uout, uout_l1, uout_h1, &
                    update, updt_l1, updt_h1, &
                    q, q_l1, q_h1, &
                    flux, flux_l1, flux_h1, &
                    q1, q1_l1, q1_h1, &
#ifdef RADIATION
                    Erin, Erin_l1, Erin_h1, &
                    Erout, Erout_l1, Erout_h1, &
                    rflux, rflux_l1, rflux_h1, &
                    nstep_fsp, &
#endif
                    area, area_l1, area_h1, &
                    vol, vol_l1, vol_h1, &
                    div, pdivu, lo, hi, dx, dt, &
                    mass_added_flux, E_added_flux, &
                    xmom_added_flux, ymom_added_flux, zmom_added_flux, &
                    mass_lost, xmom_lost, ymom_lost, zmom_lost, &
                    eden_lost, xang_lost, yang_lost, zang_lost, &
                    verbose)

    use eos_module
    use meth_params_module, only : difmag, NVAR, URHO, UMX, UMY, UMZ, &
                                   UEDEN, UEINT, UTEMP, track_grid_losses, &
#ifdef RADIATION
                                   GDLAMS, GDERADS, &
                                   comoving, fspace_type, &
                                   GDU, GDPRES, &
#endif
                                   limit_fluxes_on_small_dens, QVAR, NGDNV, GDPRES, NQ
    use advection_util_1d_module, only: normalize_species_fluxes
    use advection_util_module, only : limit_hydro_fluxes_on_small_dens
    use prob_params_module, only : domlo_level, domhi_level, center, coord_type
    use castro_util_module, only : position, linear_to_angular_momentum
    use amrinfo_module, only : amr_level
#ifdef RADIATION
    use rad_params_module, only : ngroups, nugroup, dlognu
    use radhydro_nd_module, only : advect_in_fspace
    use fluxlimiter_module, only : Edd_factor
#endif
#ifdef SHOCK_VAR
    use meth_params_module, only : USHK
#endif

    integer, intent(in) :: lo(1), hi(1)
    integer, intent(in) :: uin_l1, uin_h1
    integer, intent(in) :: uout_l1, uout_h1
    integer, intent(in) :: updt_l1, updt_h1
    integer, intent(in) :: q1_l1, q1_h1
    integer, intent(in) :: q_l1,  q_h1
    integer, intent(in) :: flux_l1, flux_h1
#ifdef RADIATION
    integer, intent(in) :: Erin_l1, Erin_h1
    integer, intent(in) :: Erout_l1, Erout_h1
    integer, intent(in) :: rflux_l1, rflux_h1
    integer, intent(inout) :: nstep_fsp
#endif
    integer, intent(in) :: area_l1, area_h1
    integer, intent(in) :: vol_l1,  vol_h1
    integer, intent(in) :: verbose

    double precision, intent(in) :: uin(uin_l1:uin_h1,NVAR)
    double precision, intent(in) :: uout(uin_l1:uin_h1,NVAR)
    double precision, intent(inout) :: update(updt_l1:updt_h1,NVAR)
    double precision, intent(in) :: q1(q1_l1:q1_h1,NGDNV)
    double precision, intent(in) :: q(q_l1:q_h1,NQ)
    double precision, intent(inout) :: flux(flux_l1:flux_h1,NVAR)
#ifdef RADIATION
    double precision, intent(in) :: Erin(Erin_l1:Erin_h1,0:ngroups-1)
    double precision, intent(inout) :: Erout(Erout_l1:Erout_h1,0:ngroups-1)
    double precision, intent(inout) :: rflux(flux_l1:flux_h1,0:ngroups-1)
#endif
    double precision, intent(in) :: area( area_l1: area_h1)
    double precision, intent(in) :: vol(vol_l1:vol_h1)
    double precision, intent(in) :: div(lo(1):hi(1)+1)
    double precision, intent(in) :: pdivu(lo(1):hi(1)  )
    double precision, intent(in) :: dx, dt
    double precision, intent(inout) :: E_added_flux, mass_added_flux
    double precision, intent(inout) :: xmom_added_flux, ymom_added_flux, zmom_added_flux
    double precision, intent(inout) :: mass_lost, xmom_lost, ymom_lost, zmom_lost
    double precision, intent(inout) :: eden_lost, xang_lost, yang_lost, zang_lost

    integer          :: i, j, k, n
    double precision :: div1
    integer          :: domlo(3), domhi(3)
    double precision :: loc(3), ang_mom(3)
#ifdef RADIATION
    integer :: g
    double precision :: SrU, Up, SrE

    double precision, dimension(0:ngroups-1) :: Erscale
    double precision, dimension(0:ngroups-1) :: ustar, af
    double precision :: Eddf, Eddflft, Eddfrgt, f1, f2, f1lft, f1rgt
    double precision :: ux, divu, dudx, Egdc, lamc
    double precision :: dpdx, dprdx, ek1, ek2, dek

    double precision :: urho_new, umx_new1, umx_new2
#endif

#ifdef RADIATION
    if (ngroups .gt. 1) then
       if (fspace_type .eq. 1) then
          Erscale = dlognu
       else
          Erscale = nugroup*dlognu
       end if
    end if
#endif

    do n = 1, NVAR
       if ( n == UTEMP ) then
          flux(lo(1):hi(1)+1,n) = ZERO
#ifdef SHOCK_VAR
       else if ( n == USHK) then
          flux(lo(1):hi(1)+1,n) = ZERO
#endif
       else if ( n == UMY ) then
          flux(lo(1):hi(1)+1,n) = ZERO
       else if ( n == UMZ ) then
          flux(lo(1):hi(1)+1,n) = ZERO
       else
          ! add the artifical viscosity
          do i = lo(1),hi(1)+1
             div1 = difmag*min(ZERO,div(i))
             flux(i,n) = flux(i,n) + dx*div1*(uin(i,n) - uin(i-1,n))
          enddo
       endif
    enddo

    ! Limit the fluxes to avoid negative/small densities.

    if (limit_fluxes_on_small_dens .eq. 1) then
       call limit_hydro_fluxes_on_small_dens(uin, [uin_l1, 0, 0], [uin_h1, 0, 0], &
                                             q, [q_l1, 0, 0], [q_h1, 0, 0], &
                                             vol, [vol_l1, 0, 0], [vol_h1, 0, 0], &
                                             flux, [flux_l1, 0, 0], [flux_h1, 0, 0], &
                                             area, [area_l1, 0, 0], [area_h1, 0, 0], &
                                             [lo(1), 0, 0], [hi(1), 0, 0], dt, [dx, ZERO, ZERO])
    endif

    ! Normalize the species fluxes.
    call normalize_species_fluxes(flux,flux_l1,flux_h1,lo,hi)

#ifdef RADIATION
    ! now do the radiation energy groups parts
    do g=0, ngroups-1
       do i = lo(1),hi(1)+1
          div1 = difmag*min(ZERO,div(i))
          rflux(i,g) = rflux(i,g) + dx*div1*(Erin(i,g) - Erin(i-1,g))
       enddo
    enddo
#endif


    ! For hydro, we will create an update source term that is
    ! essentially the flux divergence.  This can be added with dt to
    ! get the update

    do n = 1, NVAR
       do i = lo(1), hi(1)
          update(i,n) = update(i,n) + ( flux(i,n) * area(i) - flux(i+1,n) * area(i+1) ) / vol(i)

          ! Add p div(u) source term to (rho e)
          if (n == UEINT) then
             update(i,n) = update(i,n) - pdivu(i)
          endif

       enddo
    enddo

#ifndef RADIATION
    ! Add gradp term to momentum equation -- in 1-d this is not included in the
    ! flux
    do i = lo(1),hi(1)
       update(i,UMX) = update(i,UMX) - ( q1(i+1,GDPRES) - q1(i,GDPRES) ) / dx
    enddo

#else

    ! radiation energy update.  For the moment, we actually update things
    ! fully here, instead of creating a source term for the update
    do g=0, ngroups-1
       do i = lo(1),hi(1)
          Erout(i,g) = Erin(i,g) + dt * (rflux(i,g) * area(i) - &
                                         rflux(i+1,g) * area(i+1) ) / vol(i)
       enddo
    end do


    ! Add gradp term to momentum equation -- this includes hydro and radiation terms
    ! Note: in 1-d, the pressure term is not included in the momentum flux
    do i = lo(1),hi(1)

       ! hydrodynamics contribution
       dpdx  = (  q1(i+1,GDPRES)- q1(i,GDPRES) ) / dx
       update(i,UMX) = update(i,UMX) - dpdx

       ! radiation contribution -- this is sum{lambda E_r} 
       dprdx = ZERO
       do g=0,ngroups-1
          lamc = HALF*(q1(i,GDLAMS+g) + q1(i+1,GDLAMS+g))
          dprdx = dprdx + lamc*(q1(i+1,GDERADS+g) - q1(i,GDERADS+g))/dx
       end do

       ! we now want to compute the change in kinetic energy -- we
       ! base this off of uout, since that has the source terms in it.
       ! But note that this does not have the fluxes (since we are
       ! using update)
       urho_new = uout(i,URHO) + dt * update(i,URHO)

       ! this update includes the hydro fluxes and dpdr from hydro
       umx_new1 = uout(i,UMX) + dt * update(i,UMX)
       ek1 = umx_new1**2/(2.d0*urho_new)

       ! now add the radiation pressure gradient
       update(i,UMX) = update(i,UMX) - dprdx
       umx_new2 = umx_new1 - dt * dprdx
       ek2 = umx_new2**2/(2.d0*urho_new)

       dek = ek2 - ek1

       ! the update is a source / dt, so scale accordingly
       update(i,UEDEN) = update(i,UEDEN) + dek/dt

       if (.not. comoving) then ! mixed-frame (single group only)
          Erout(i,0) = Erout(i,0) - dek
       end if
    enddo

    ! Add radiation source term to rho*u, rhoE, and Er
    if (comoving) then
       do i = lo(1),hi(1)

          ux = HALF*(q1(i,GDU) + q1(i+1,GDU))

          divu = (q1(i+1,GDU)*area(i+1) - q1(i,GDU)*area(i))/vol(i)
          dudx = (q1(i+1,GDU) - q1(i,GDU))/dx

          ! Note that for single group, fspace_type is always 1
          do g=0, ngroups-1

             lamc = HALF * (q1(i,GDLAMS+g) + q1(i+1,GDLAMS+g))
             Eddf = Edd_factor(lamc)
             f1 = (ONE - Eddf)*HALF
             f2 = (3.d0*Eddf - ONE)*HALF
             af(g) = -(f1*divu + f2*dudx)

             if (fspace_type .eq. 1) then
                Eddflft = Edd_factor(q1(i,GDLAMS+g))
                f1lft = HALF * (ONE - Eddflft)
                Eddfrgt = Edd_factor(q1(i+1,GDLAMS+g))
                f1rgt = HALF * (ONE - Eddfrgt)

                Egdc = HALF*(q1(i,GDERADS+g) + q1(i+1,GDERADS+g))
                Erout(i,g) = Erout(i,g) + &
                     dt*ux*(f1rgt*q1(i+1,GDERADS+g) - f1lft*q1(i,GDERADS+g))/dx &
                     - dt*f2*Egdc*dudx
             end if

          end do

          if (ngroups.gt.1) then
             ustar = Erout(i,:) / Erscale
             call advect_in_fspace(ustar, af, dt, nstep_fsp)
             Erout(i,:) = ustar * Erscale
          end if
       end do
    end if
#endif


    ! Scale the fluxes for the form we expect later in refluxing.

    do n = 1, NVAR
       do i = lo(1), hi(1)+1

          flux(i,n) = dt * area(i) * flux(i,n)

          ! Correct the momentum flux with the grad p part.
          if (coord_type .eq. 0 .and. n == UMX) then
             flux(i,n) = flux(i,n) + dt * area(i) * q1(i,GDPRES)
          endif

       enddo
    enddo

#ifdef RADIATION
    do g = 0, ngroups-1
       do i = lo(1), hi(1)+1
          rflux(i,g) = dt * area(i) * rflux(i,g) 
       enddo
    enddo
#endif

    ! Add up some diagnostic quantities. Note that we are not dividing
    ! by the cell volume.

    if (verbose .eq. 1) then

       do i = lo(1), hi(1)

          mass_added_flux = mass_added_flux + ( flux(i,URHO ) - flux(i+1,URHO ) )
          xmom_added_flux = xmom_added_flux + ( flux(i,UMX  ) - flux(i+1,UMX  ) )
          ymom_added_flux = ymom_added_flux + ( flux(i,UMY  ) - flux(i+1,UMY  ) )
          zmom_added_flux = zmom_added_flux + ( flux(i,UMZ  ) - flux(i+1,UMZ  ) )
          E_added_flux    = E_added_flux    + ( flux(i,UEDEN) - flux(i+1,UEDEN) )

       enddo

    endif

    if (track_grid_losses .eq. 1) then

       domlo = domlo_level(:,amr_level)
       domhi = domhi_level(:,amr_level)

       j = 0
       k = 0

       if (lo(1) .le. domlo(1) .and. hi(1) .ge. domlo(1)) then

          i = domlo(1)

          loc = position(i,j,k,ccx=.false.)

          mass_lost = mass_lost - flux(i,URHO)
          xmom_lost = xmom_lost - flux(i,UMX)
          ymom_lost = ymom_lost - flux(i,UMY)
          zmom_lost = zmom_lost - flux(i,UMZ)
          eden_lost = eden_lost - flux(i,UEDEN)

          ang_mom   = linear_to_angular_momentum(loc - center, flux(i,UMX:UMZ))
          xang_lost = xang_lost - ang_mom(1)
          yang_lost = yang_lost - ang_mom(2)
          zang_lost = zang_lost - ang_mom(3)

       endif

       if (lo(1) .le. domhi(1) .and. hi(1) .ge. domhi(1)) then

          i = domhi(1) + 1

          loc = position(i,j,k,ccx=.false.)

          mass_lost = mass_lost + flux(i,URHO)
          xmom_lost = xmom_lost + flux(i,UMX)
          ymom_lost = ymom_lost + flux(i,UMY)
          zmom_lost = zmom_lost + flux(i,UMZ)
          eden_lost = eden_lost + flux(i,UEDEN)

          ang_mom   = linear_to_angular_momentum(loc - center, flux(i,UMX:UMZ))
          xang_lost = xang_lost + ang_mom(1)
          yang_lost = yang_lost + ang_mom(2)
          zang_lost = zang_lost + ang_mom(3)

       endif

    endif

  end subroutine consup

end module advection_module<|MERGE_RESOLUTION|>--- conflicted
+++ resolved
@@ -24,11 +24,7 @@
 ! ::: :: flux      <=  (modify) flux in X direction on X edges
 ! ::: ----------------------------------------------------------------
 
-<<<<<<< HEAD
-  subroutine umeth1d(lo, hi,domlo, domhi, &
-=======
   subroutine umeth1d(lo, hi, domlo, domhi, &
->>>>>>> e28397c5
                      q, qd_l1, qd_h1, &
                      flatn, &
                      qaux, qa_l1, qa_h1, &
@@ -38,11 +34,7 @@
                      flux, fd_l1, fd_h1, &
 #ifdef RADIATION                    
                      lam, lam_l1, lam_h1, &
-<<<<<<< HEAD
-                     rflux,  rfd_l1,  rfd_h1, &
-=======
                      rflux, rfd_l1, rfd_h1, &
->>>>>>> e28397c5
 #endif
                      q1, q1_l1, q1_h1, &
                      dloga, dloga_l1, dloga_h1)
