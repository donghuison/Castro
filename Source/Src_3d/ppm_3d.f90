--- conflicted
+++ resolved
@@ -1,15 +1,12 @@
 module ppm_module
 
-<<<<<<< HEAD
+
   ! this does the parabolic reconstruction on a variable and the (optional)
   ! integration under the characteristic domain of the parabola
 
   use bl_constants_module
-  use bl_fort_module, only : rt => c_real
-
-=======
   use amrex_fort_module, only : rt => amrex_real
->>>>>>> 37f47de9
+
   implicit none
 
   private
@@ -26,10 +23,6 @@
 
     use meth_params_module, only : ppm_type
 
-<<<<<<< HEAD
-=======
-    use amrex_fort_module, only : rt => amrex_real
->>>>>>> 37f47de9
     implicit none
 
     integer, intent(in) ::  s_lo(3),  s_hi(3)
