--- conflicted
+++ resolved
@@ -69,17 +69,10 @@
     double precision :: cl, cr
     type (eos_t) :: eos_state
 
-<<<<<<< HEAD
-    call bl_allocate ( smallc, ilo-1,ihi+1,jlo-1,jhi+1)
-    call bl_allocate (   cavg, ilo-1,ihi+1,jlo-1,jhi+1)
-    call bl_allocate (  gamcm, ilo-1,ihi+1,jlo-1,jhi+1)
-    call bl_allocate (  gamcp, ilo-1,ihi+1,jlo-1,jhi+1)
-=======
-    allocate ( smallc(ilo:ihi,jlo:jhi) )
-    allocate (   cavg(ilo:ihi,jlo:jhi) )
-    allocate (  gamcm(ilo:ihi,jlo:jhi) )
-    allocate (  gamcp(ilo:ihi,jlo:jhi) )
->>>>>>> d3f703b3
+    call bl_allocate ( smallc, ilo,ihi,jlo,jhi)
+    call bl_allocate (   cavg, ilo,ihi,jlo,jhi)
+    call bl_allocate (  gamcm, ilo,ihi,jlo,jhi)
+    call bl_allocate (  gamcp, ilo,ihi,jlo,jhi)
 
     if(idir.eq.1) then
        do j = jlo, jhi
