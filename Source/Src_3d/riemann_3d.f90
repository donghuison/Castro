module riemann_module

  use bl_constants_module

  implicit none

  private

  public cmpflx, shock

contains

! :::
! ::: ------------------------------------------------------------------
! :::

  subroutine cmpflx(qm,qp,qpd_l1,qpd_l2,qpd_l3,qpd_h1,qpd_h2,qpd_h3, &
                    flx,flx_l1,flx_l2,flx_l3,flx_h1,flx_h2,flx_h3, &
                    ugdnv,pgdnv,gegdnv,pg_l1,pg_l2,pg_l3,pg_h1,pg_h2,pg_h3, &
                    gamc,csml,c,qd_l1,qd_l2,qd_l3,qd_h1,qd_h2,qd_h3, &
                    shk,s_l1,s_l2,s_l3,s_h1,s_h2,s_h3, &
                    idir,ilo,ihi,jlo,jhi,kc,kflux,k3d,domlo,domhi)

    use mempool_module, only : bl_allocate, bl_deallocate
    use eos_type_module
    use eos_module
    use meth_params_module, only : QVAR, NVAR, QRHO, QFS, QFX, QPRES, QREINT, &
                                   use_colglaz, ppm_temp_fix, hybrid_riemann, &
                                   small_temp, allow_negative_energy
    use bl_constants_module

    implicit none

    integer qpd_l1,qpd_l2,qpd_l3,qpd_h1,qpd_h2,qpd_h3
    integer flx_l1,flx_l2,flx_l3,flx_h1,flx_h2,flx_h3
    integer pg_l1,pg_l2,pg_l3,pg_h1,pg_h2,pg_h3
    integer qd_l1,qd_l2,qd_l3,qd_h1,qd_h2,qd_h3
    integer s_l1,s_l2,s_l3,s_h1,s_h2,s_h3
    integer idir,ilo,ihi,jlo,jhi
    integer i,j,kc,kflux,k3d
    integer domlo(3),domhi(3)

    ! note: qm, qp, ugdnv, pgdnv, gegdnv come in as planes (all
    ! of x,y zones but only 2 elements in the z dir) instead of being
    ! dimensioned the same as the full box.  We index these with kc
    double precision qm(qpd_l1:qpd_h1,qpd_l2:qpd_h2,qpd_l3:qpd_h3,QVAR)
    double precision qp(qpd_l1:qpd_h1,qpd_l2:qpd_h2,qpd_l3:qpd_h3,QVAR)
    double precision ugdnv(pg_l1:pg_h1,pg_l2:pg_h2,pg_l3:pg_h3)
    double precision pgdnv(pg_l1:pg_h1,pg_l2:pg_h2,pg_l3:pg_h3)
    double precision gegdnv(pg_l1:pg_h1,pg_l2:pg_h2,pg_l3:pg_h3)

    ! flux either comes in as planes (like qm, qp, ... above), or
    ! comes in dimensioned as the full box.  We index the flux
    ! with kflux -- this will be set correctly for the different
    ! cases.
    double precision flx(flx_l1:flx_h1,flx_l2:flx_h2,flx_l3:flx_h3,NVAR)
    
    ! gamc, csml, c, shk come in dimensioned as the full box, so we
    ! use k3d here to index it in z
    double precision gamc(qd_l1:qd_h1,qd_l2:qd_h2,qd_l3:qd_h3)
    double precision csml(qd_l1:qd_h1,qd_l2:qd_h2,qd_l3:qd_h3)
    double precision    c(qd_l1:qd_h1,qd_l2:qd_h2,qd_l3:qd_h3)
    double precision  shk(s_l1:s_h1,s_l2:s_h2,s_l3:s_h3)
    
    double precision, pointer :: smallc(:,:),cavg(:,:)
    double precision, pointer :: gamcm(:,:),gamcp(:,:)

<<<<<<< HEAD
    type (eos_t_3D) :: eos_state
=======
    type (eos_t) :: eos_state
>>>>>>> db05a4d2
    integer :: n
    integer :: is_shock
    double precision :: cl, cr

    double precision :: rhoInv
    
<<<<<<< HEAD
    eos_state = eos_t_3D( (/ ilo, jlo, 1 /), (/ ihi, jhi, 1 /) )
    
=======
>>>>>>> db05a4d2
    call bl_allocate ( smallc, ilo,ihi,jlo,jhi)
    call bl_allocate (   cavg, ilo,ihi,jlo,jhi)
    call bl_allocate (  gamcm, ilo,ihi,jlo,jhi)
    call bl_allocate (  gamcp, ilo,ihi,jlo,jhi)

    if(idir.eq.1) then
       do j = jlo, jhi
          !dir$ ivdep
          do i = ilo, ihi
             smallc(i,j) = max( csml(i,j,k3d), csml(i-1,j,k3d) )
             cavg(i,j) = HALF*( c(i,j,k3d) + c(i-1,j,k3d) )
             gamcm(i,j) = gamc(i-1,j,k3d)
             gamcp(i,j) = gamc(i,j,k3d)
          enddo
       enddo
    elseif(idir.eq.2) then
       do j = jlo, jhi
          !dir$ ivdep
          do i = ilo, ihi
             smallc(i,j) = max( csml(i,j,k3d), csml(i,j-1,k3d) )
             cavg(i,j) = HALF*( c(i,j,k3d) + c(i,j-1,k3d) )
             gamcm(i,j) = gamc(i,j-1,k3d)
             gamcp(i,j) = gamc(i,j,k3d)
          enddo
       enddo
    else
       do j = jlo, jhi
          !dir$ ivdep
          do i = ilo, ihi
             smallc(i,j) = max( csml(i,j,k3d), csml(i,j,k3d-1) )
             cavg(i,j) = HALF*( c(i,j,k3d) + c(i,j,k3d-1) )
             gamcm(i,j) = gamc(i,j,k3d-1)
             gamcp(i,j) = gamc(i,j,k3d)
          enddo
       enddo
    endif

    if (ppm_temp_fix == 2) then
       ! recompute the thermodynamics on the interface to make it
       ! all consistent

       ! we want to take the edge states of rho, p, and X, and get
       ! new values for gamc and (rho e) on the edges that are
       ! thermodynamically consistent.

       do j = jlo, jhi
          do i = ilo, ihi

             ! this is an initial guess for iterations, since we
             ! can't be certain that temp is on interfaces
<<<<<<< HEAD
             eos_state % T(i,j,1) = 10000.0d0

             ! minus state
             eos_state % rho(i,j,1)   = qm(i,j,kc,QRHO)
             eos_state % p(i,j,1)     = qm(i,j,kc,QPRES)
             eos_state % xn(i,j,1,:)  = qm(i,j,kc,QFS:QFS+nspec-1)
             eos_state % aux(i,j,1,:) = qm(i,j,kc,QFX:QFX+naux-1)
             
          enddo
       enddo

       call eos(eos_input_rp, eos_state)

       do j = jlo, jhi
          do i = ilo, ihi

             qm(i,j,kc,QREINT) = eos_state % e(i,j,1) * eos_state % rho(i,j,1)
             qm(i,j,kc,QPRES)  = eos_state % p(i,j,1)
             gamcm(i,j)        = eos_state % gam1(i,j,1)

          enddo
       enddo

       ! plus state
       do j = jlo, jhi
          do i = ilo, ihi
             rhoInv = ONE / qp(i,j,kc,QRHO)
             
             eos_state % rho(i,j,1)   = qp(i,j,kc,QRHO)
             eos_state % p(i,j,1)     = qp(i,j,kc,QPRES)
             eos_state % xn(i,j,1,:)  = qp(i,j,kc,QFS:QFS+nspec-1) * rhoInv
             eos_state % aux(i,j,1,:) = qp(i,j,kc,QFX:QFX+naux-1) * rhoInv

          enddo
       enddo

       call eos(eos_input_rp, eos_state)

       do j = jlo, jhi
          do i = ilo, ihi

             qp(i,j,kc,QREINT) = eos_state % e(i,j,1) * eos_state % rho(i,j,1)
             qp(i,j,kc,QPRES)  = eos_state % p(i,j,1)
             gamcp(i,j)        = eos_state % gam1(i,j,1)
=======
             eos_state % T = 10000.0d0

             ! minus state
             eos_state % rho    = qm(i,j,kc,QRHO)
             eos_state % p      = qm(i,j,kc,QPRES)
             eos_state % xn(:)  = qm(i,j,kc,QFS:QFS+nspec-1)
             eos_state % aux(:) = qm(i,j,kc,QFX:QFX+naux-1)

             call eos(eos_input_rp, eos_state)

             qm(i,j,kc,QREINT) = eos_state % e * eos_state % rho
             qm(i,j,kc,QPRES)  = eos_state % p
             gamcm(i,j)        = eos_state % gam1

          enddo
       enddo

       ! plus state
       do j = jlo, jhi
          do i = ilo, ihi
             rhoInv = ONE / qp(i,j,kc,QRHO)
             
             eos_state % rho    = qp(i,j,kc,QRHO)
             eos_state % p      = qp(i,j,kc,QPRES)
             eos_state % xn(:)  = qp(i,j,kc,QFS:QFS+nspec-1) * rhoInv
             eos_state % aux(:) = qp(i,j,kc,QFX:QFX+naux-1) * rhoInv

             call eos(eos_input_rp, eos_state)

             qp(i,j,kc,QREINT) = eos_state % e * eos_state % rho
             qp(i,j,kc,QPRES)  = eos_state % p
             gamcp(i,j)        = eos_state % gam1
>>>>>>> db05a4d2

          enddo
       enddo

    endif

    ! Solve Riemann problem
    if (use_colglaz == 1) then
       call riemanncg(qm,qp,qpd_l1,qpd_l2,qpd_l3,qpd_h1,qpd_h2,qpd_h3, &
                      gamcm,gamcp,cavg,smallc,ilo,jlo,ihi,jhi, &
                      flx,flx_l1,flx_l2,flx_l3,flx_h1,flx_h2,flx_h3, &
                      ugdnv,pgdnv,gegdnv,pg_l1,pg_l2,pg_l3,pg_h1,pg_h2,pg_h3, &
                      idir,ilo,ihi,jlo,jhi,kc,kflux,k3d,domlo,domhi)

    else
       call riemannus(qm,qp,qpd_l1,qpd_l2,qpd_l3,qpd_h1,qpd_h2,qpd_h3, &
                      gamcm,gamcp,cavg,smallc,ilo,jlo,ihi,jhi, &
                      flx,flx_l1,flx_l2,flx_l3,flx_h1,flx_h2,flx_h3, &
                      ugdnv,pgdnv,gegdnv,pg_l1,pg_l2,pg_l3,pg_h1,pg_h2,pg_h3, &
                      idir,ilo,ihi,jlo,jhi,kc,kflux,k3d,domlo,domhi)
    endif


    if (hybrid_riemann == 1) then
       ! correct the fluxes using an HLL scheme if we are in a shock
       ! and doing the hybrid approach
       do j = jlo, jhi
          do i = ilo, ihi

             select case (idir)
             case (1)
                is_shock = shk(i-1,j,k3d) + shk(i,j,k3d)
             case (2)
                is_shock = shk(i,j-1,k3d) + shk(i,j,k3d)
             case (3)
                is_shock = shk(i,j,k3d-1) + shk(i,j,k3d)
             end select

             if (is_shock >= 1) then

                select case (idir)
                case (1)
                   cl = c(i-1,j,k3d)
                   cr = c(i,j,k3d)
                case (2)
                   cl = c(i,j-1,k3d)
                   cr = c(i,j,k3d)
                case (3)
                   cl = c(i,j,k3d-1)
                   cr = c(i,j,k3d)
                end select

                call HLL(qm(i,j,kc,:), qp(i,j,kc,:), cl, cr, &
                         idir, flx(i,j,kflux,:))

             endif

          enddo
       enddo

    endif

    call bl_deallocate(smallc)
    call bl_deallocate(  cavg)
    call bl_deallocate( gamcm)
    call bl_deallocate( gamcp)

    call eos_deallocate(eos_state)

  end subroutine cmpflx


  subroutine shock(q,qd_l1,qd_l2,qd_l3,qd_h1,qd_h2,qd_h3, &
                   shk,s_l1,s_l2,s_l3,s_h1,s_h2,s_h3, &
                   ilo1,ilo2,ilo3,ihi1,ihi2,ihi3,dx,dy,dz)

    use prob_params_module, only : coord_type
    use meth_params_module, only : QU, QV, QW, QPRES, QVAR
    use bl_constants_module

    integer, intent(in) :: qd_l1, qd_l2, qd_l3, qd_h1, qd_h2, qd_h3
    integer, intent(in) :: s_l1, s_l2, s_l3, s_h1, s_h2, s_h3
    integer, intent(in) :: ilo1, ilo2, ilo3, ihi1, ihi2, ihi3
    double precision, intent(in) :: dx, dy, dz
    double precision, intent(in) :: q(qd_l1:qd_h1,qd_l2:qd_h2,qd_l3:qd_h3,QVAR)
    double precision, intent(inout) :: shk(s_l1:s_h1,s_l2:s_h2,s_l3:s_h3)

    integer :: i, j, k

    double precision :: dxinv, dyinv, dzinv
    double precision :: divU
    double precision :: px_pre, px_post, py_pre, py_post, pz_pre, pz_post
    double precision :: e_x, e_y, e_z, d
    double precision :: p_pre, p_post, pjump

    double precision, parameter :: small = 1.d-10
    double precision, parameter :: eps = 0.33d0

    ! This is a basic multi-dimensional shock detection algorithm.
    ! This implementation follows Flash, which in turn follows
    ! AMRA and a Woodward (1995) (supposedly -- couldn't locate that).
    !
    ! The spirit of this follows the shock detection in Colella &
    ! Woodward (1984)

    dxinv = ONE/dx
    dyinv = ONE/dy
    dzinv = ONE/dz

    if (coord_type /= 0) then
       call bl_error("ERROR: invalid geometry in shock()")
    endif

    do k = ilo3-1, ihi3+1
       do j = ilo2-1, ihi2+1
          do i = ilo1-1, ihi1+1

             ! construct div{U}
             divU = HALF*(q(i+1,j,k,QU) - q(i-1,j,k,QU))*dxinv + &
                    HALF*(q(i,j+1,k,QV) - q(i,j-1,k,QV))*dyinv + &
                    HALF*(q(i,j,k+1,QW) - q(i,j,k-1,QW))*dzinv

             ! find the pre- and post-shock pressures in each direction
             if (q(i+1,j,k,QPRES) - q(i-1,j,k,QPRES) < ZERO) then
                px_pre  = q(i+1,j,k,QPRES)
                px_post = q(i-1,j,k,QPRES)
             else
                px_pre  = q(i-1,j,k,QPRES)
                px_post = q(i+1,j,k,QPRES)
             endif

             if (q(i,j+1,k,QPRES) - q(i,j-1,k,QPRES) < ZERO) then
                py_pre  = q(i,j+1,k,QPRES)
                py_post = q(i,j-1,k,QPRES)
             else
                py_pre  = q(i,j-1,k,QPRES)
                py_post = q(i,j+1,k,QPRES)
             endif

             if (q(i,j,k+1,QPRES) - q(i,j,k-1,QPRES) < ZERO) then
                pz_pre  = q(i,j,k+1,QPRES)
                pz_post = q(i,j,k-1,QPRES)
             else
                pz_pre  = q(i,j,k-1,QPRES)
                pz_post = q(i,j,k+1,QPRES)
             endif

             ! use compression to create unit vectors for the shock direction
             e_x = (q(i+1,j,k,QU) - q(i-1,j,k,QU))**2
             e_y = (q(i,j+1,k,QV) - q(i,j-1,k,QV))**2
             e_z = (q(i,j,k+1,QW) - q(i,j,k-1,QW))**2
             d = ONE/(e_x + e_y + e_z + small)

             e_x = e_x*d
             e_y = e_y*d
             e_z = e_z*d

             ! project the pressures onto the shock direction
             p_pre  = e_x*px_pre + e_y*py_pre + e_z*pz_pre
             p_post = e_x*px_post + e_y*py_post + e_z*pz_post

             ! test for compression + pressure jump to flag a shock
             pjump = eps - (p_post - p_pre)/p_pre

             if (pjump < ZERO .and. divU < ZERO) then
                shk(i,j,k) = ONE
             else
                shk(i,j,k) = ZERO
             endif

          enddo
       enddo
    enddo

  end subroutine shock



! :::
! ::: ------------------------------------------------------------------
! :::

  subroutine riemanncg(ql,qr,qpd_l1,qpd_l2,qpd_l3,qpd_h1,qpd_h2,qpd_h3, &
                       gamcl,gamcr,cav,smallc,gd_l1,gd_l2,gd_h1,gd_h2, &
                       uflx,uflx_l1,uflx_l2,uflx_l3,uflx_h1,uflx_h2,uflx_h3, &
                       ugdnv,pgdnv,gegdnv,pg_l1,pg_l2,pg_l3,pg_h1,pg_h2,pg_h3, &
                       idir,ilo,ihi,jlo,jhi,kc,kflux,k3d,domlo,domhi)

    ! this implements the approximate Riemann solver of Colella & Glaz (1985)

    use mempool_module, only : bl_allocate, bl_deallocate
    use bl_error_module
    use network, only : nspec, naux
    use eos_type_module
    use eos_module
    use prob_params_module, only : physbc_lo, physbc_hi, Symmetry, SlipWall, NoSlipWall
    use meth_params_module, only : QVAR, NVAR, QRHO, QU, QV, QW, &
                                   QPRES, QREINT, QESGS, QFS, &
                                   QFX, URHO, UMX, UMY, UMZ, UEDEN, UEINT, &
                                   UESGS, UFS, UFX, &
                                   small_dens, small_pres, small_temp, &
                                   cg_maxiter, cg_tol, &
                                   npassive, upass_map, qpass_map
    use bl_constants_module

    double precision, parameter:: small = 1.d-8

    integer :: qpd_l1,qpd_l2,qpd_l3,qpd_h1,qpd_h2,qpd_h3
    integer :: gd_l1,gd_l2,gd_h1,gd_h2
    integer :: uflx_l1,uflx_l2,uflx_l3,uflx_h1,uflx_h2,uflx_h3
    integer :: pg_l1,pg_l2,pg_l3,pg_h1,pg_h2,pg_h3
    integer :: idir,ilo,ihi,jlo,jhi
    integer :: domlo(3),domhi(3)

    double precision :: ql(qpd_l1:qpd_h1,qpd_l2:qpd_h2,qpd_l3:qpd_h3,QVAR)
    double precision :: qr(qpd_l1:qpd_h1,qpd_l2:qpd_h2,qpd_l3:qpd_h3,QVAR)
    double precision ::  gamcl(gd_l1:gd_h1,gd_l2:gd_h2)
    double precision ::  gamcr(gd_l1:gd_h1,gd_l2:gd_h2)
    double precision ::    cav(gd_l1:gd_h1,gd_l2:gd_h2)
    double precision :: smallc(gd_l1:gd_h1,gd_l2:gd_h2)
    double precision :: uflx(uflx_l1:uflx_h1,uflx_l2:uflx_h2,uflx_l3:uflx_h3,NVAR)
    double precision :: ugdnv(pg_l1:pg_h1,pg_l2:pg_h2,pg_l3:pg_h3)
    double precision :: pgdnv(pg_l1:pg_h1,pg_l2:pg_h2,pg_l3:pg_h3)
    double precision :: gegdnv(pg_l1:pg_h1,pg_l2:pg_h2,pg_l3:pg_h3)

    ! Note:  Here k3d is the k corresponding to the full 3d array --
    !         it should be used for print statements or tests against domlo, domhi, etc
    !         kc  is the k corresponding to the 2-wide slab of k-planes, so in this routine
    !             it takes values only of  1 or 2
    !         kflux is used for indexing into the uflx array -- in the initial calls to
    !             cmpflx when uflx = {fx,fy,fxy,fyx,fz,fxz,fzx,fyz,fzy}, kflux = kc,
    !             but in later calls, when uflx = {flux1,flux2,flux3}  , kflux = k3d
    integer :: i,j,kc,kflux,k3d
    integer :: n, nq, ipassive

    double precision :: rgdnv,v1gdnv,v2gdnv,ustar,gamgdnv
    double precision :: rl, ul, v1l, v2l, pl, rel
    double precision :: rr, ur, v1r, v2r, pr, rer
    double precision :: wl, wr, rhoetot, scr
    double precision :: rstar, cstar, pstar
    double precision :: ro, uo, po, co, gamco
    double precision :: sgnm, spin, spout, ushock, frac
    double precision :: wsmall, csmall,qavg
    double precision :: rho_K_contrib

    double precision :: gcl, gcr
    double precision :: clsq, clsql, clsqr, wlsq, wosq, wrsq, wo
    double precision :: zm, zp
    double precision :: denom, dpditer, dpjmp
    double precision :: gamc_bar, game_bar
    double precision :: gamel, gamer, gameo, gamstar, gmin, gmax, gdot

    integer :: iter, iter_max
    double precision :: tol
    double precision :: err

    logical :: converged

    double precision :: pstnm1
    double precision :: taul, taur, tauo
    double precision :: ustarm, ustarp, ustnm1, ustnp1

    double precision, parameter :: weakwv = 1.d-3

    double precision, pointer :: pstar_hist(:)

    type (eos_t) :: eos_state

    double precision, pointer :: us1d(:)

    integer :: iu, iv1, iv2, im1, im2, im3
    logical :: special_bnd_lo, special_bnd_hi, special_bnd_lo_x, special_bnd_hi_x
    double precision :: bnd_fac_x, bnd_fac_y, bnd_fac_z

    if (idir .eq. 1) then
       iu = QU
       iv1 = QV
       iv2 = QW
       im1 = UMX
       im2 = UMY
       im3 = UMZ
    else if (idir .eq. 2) then
       iu = QV
       iv1 = QU
       iv2 = QW
       im1 = UMY
       im2 = UMX
       im3 = UMZ
    else
       iu = QW
       iv1 = QU
       iv2 = QV
       im1 = UMZ
       im2 = UMX
       im3 = UMY
    end if

    special_bnd_lo = (physbc_lo(idir) .eq. Symmetry &
         .or.         physbc_lo(idir) .eq. SlipWall &
         .or.         physbc_lo(idir) .eq. NoSlipWall)
    special_bnd_hi = (physbc_hi(idir) .eq. Symmetry &
         .or.         physbc_hi(idir) .eq. SlipWall &
         .or.         physbc_hi(idir) .eq. NoSlipWall)

    if (idir .eq. 1) then
       special_bnd_lo_x = special_bnd_lo
       special_bnd_hi_x = special_bnd_hi
    else
       special_bnd_lo_x = .false.
       special_bnd_hi_x = .false.
    end if

    bnd_fac_z = ONE
    if (idir.eq.3) then
       if ( k3d .eq. domlo(3)   .and. special_bnd_lo .or. &
            k3d .eq. domhi(3)+1 .and. special_bnd_hi ) then
          bnd_fac_z = ZERO
       end if
    end if

    tol = cg_tol
    iter_max = cg_maxiter

    call bl_allocate(pstar_hist, 1,iter_max)
    call bl_allocate(us1d, ilo,ihi)

    do j = jlo, jhi

       bnd_fac_y = ONE
       if (idir .eq. 2) then
          if ( j .eq. domlo(2)   .and. special_bnd_lo .or. &
               j .eq. domhi(2)+1 .and. special_bnd_hi ) then
             bnd_fac_y = ZERO
          end if
       end if

       do i = ilo, ihi

          ! left state
          rl = max(ql(i,j,kc,QRHO),small_dens)

          ! pick left velocities based on direction
          ul  = ql(i,j,kc,iu)
          v1l = ql(i,j,kc,iv1)
          v2l = ql(i,j,kc,iv2)

          pl  = ql(i,j,kc,QPRES)
          rel = ql(i,j,kc,QREINT)
          gcl = gamcl(i,j)

          ! sometime we come in here with negative energy or pressure
          ! note: reset both in either case, to remain thermo
          ! consistent
          if (rel <= ZERO .or. pl < small_pres) then
             print *, "WARNING: (rho e)_l < 0 or pl < small_pres in Riemann: ", rel, pl, small_pres

             eos_state % T   = small_temp
             eos_state % rho = rl
             eos_state % xn  = ql(i,j,kc,QFS:QFS-1+nspec)
             eos_state % aux = ql(i,j,kc,QFX:QFX-1+naux)

             call eos(eos_input_rt, eos_state)

             rel = rl*eos_state % e
             pl  = eos_state % p
             gcl = eos_state % gam1
          endif

          ! right state
          rr = max(qr(i,j,kc,QRHO),small_dens)

          ! pick right velocities based on direction
          ur  = qr(i,j,kc,iu)
          v1r = qr(i,j,kc,iv1)
          v2r = qr(i,j,kc,iv2)

          pr  = qr(i,j,kc,QPRES)
          rer = qr(i,j,kc,QREINT)
          gcr = gamcr(i,j)

          if (rer <= ZERO .or. pr < small_pres) then
             print *, "WARNING: (rho e)_r < 0 or pr < small_pres in Riemann: ", rer, pr, small_pres

             eos_state % T   = small_temp
             eos_state % rho = rr
             eos_state % xn  = qr(i,j,kc,QFS:QFS-1+nspec)
             eos_state % aux = qr(i,j,kc,QFX:QFX-1+naux)

             call eos(eos_input_rt, eos_state)

             rer = rr*eos_state % e
             pr  = eos_state % p
             gcr = eos_state % gam1
          endif


          ! common quantities
          taul = ONE/rl
          taur = ONE/rr

          ! lagrangian sound speeds
          clsql = gcl*pl*rl
          clsqr = gcr*pr*rr


          ! Note: in the original Colella & Glaz paper, they predicted
          ! gamma_e to the interfaces using a special (non-hyperbolic)
          ! evolution equation.  In Castro, we instead bring (rho e)
          ! to the edges, so we construct the necessary gamma_e here from
          ! what we have on the interfaces.
          gamel = pl/rel + ONE
          gamer = pr/rer + ONE

          ! these should consider a wider average of the cell-centered
          ! gammas
          gmin = min(gamel, gamer, ONE, FOUR3RD)
          gmax = max(gamel, gamer, TWO, FIVE3RD)

          game_bar = HALF*(gamel + gamer)
          gamc_bar = HALF*(gcl + gcr)

          gdot = TWO*(ONE - game_bar/gamc_bar)*(game_bar - ONE)

          csmall = smallc(i,j)
          wsmall = small_dens*csmall
          wl = max(wsmall,sqrt(abs(clsql)))
          wr = max(wsmall,sqrt(abs(clsqr)))

          ! make an initial guess for pstar -- this is a two-shock
          ! approximation
          !pstar = ((wr*pl + wl*pr) + wl*wr*(ul - ur))/(wl + wr)
          pstar = pl + ( (pr - pl) - wr*(ur - ul) )*wl/(wl+wr)
          pstar = max(pstar,small_pres)

          ! get the shock speeds -- this computes W_s from CG Eq. 34
          call wsqge(pl,taul,gamel,gdot,  &
                     gamstar,pstar,wlsq,clsql,gmin,gmax)

          call wsqge(pr,taur,gamer,gdot,  &
                     gamstar,pstar,wrsq,clsqr,gmin,gmax)

          pstnm1 = pstar

          wl = sqrt(wlsq)
          wr = sqrt(wrsq)

          ! R-H jump conditions give ustar across each wave -- these
          ! should be equal when we are done iterating.  Our notation
          ! here is a little funny, comparing to CG, ustarp = u*_L and
          ! ustarm = u*_R.
          ustarp = ul - (pstar-pl)/wl
          ustarm = ur + (pstar-pr)/wr

          ! revise our pstar guess
          !pstar = ((wr*pl + wl*pr) + wl*wr*(ul - ur))/(wl + wr)
          pstar = pl + ( (pr - pl) - wr*(ur - ul) )*wl/(wl+wr)
          pstar = max(pstar,small_pres)

          ! sectant iteration
          converged = .false.
          iter = 1
          do while ((iter <= iter_max .and. .not. converged) .or. iter <= 2)

             call wsqge(pl,taul,gamel,gdot,  &
                        gamstar,pstar,wlsq,clsql,gmin,gmax)

             call wsqge(pr,taur,gamer,gdot,  &
                        gamstar,pstar,wrsq,clsqr,gmin,gmax)

             ! NOTE: these are really the inverses of the wave speeds!
             wl = ONE / sqrt(wlsq)
             wr = ONE / sqrt(wrsq)

             ustnm1 = ustarm
             ustnp1 = ustarp

             ustarm = ur-(pr-pstar)*wr
             ustarp = ul+(pl-pstar)*wl

             dpditer=abs(pstnm1-pstar)

             ! Here we are going to do the Secant iteration version in
             ! CG.  Note that what we call zp and zm here are not
             ! actually the Z_p = |dp*/du*_p| defined in CG, by rather
             ! simply |du*_p| (or something that looks like dp/Z!).
             zp=abs(ustarp-ustnp1)
             if(zp-weakwv*cav(i,j) <= ZERO)then
                zp = dpditer*wl
             endif

             zm=abs(ustarm-ustnm1)
             if(zm-weakwv*cav(i,j) <= ZERO)then
                zm = dpditer*wr
             endif

             ! the new pstar is found via CG Eq. 18
             denom=dpditer/max(zp+zm,small*(cav(i,j)))
             pstnm1 = pstar
             pstar=pstar-denom*(ustarm-ustarp)
             pstar=max(pstar,small_pres)

             err = abs(pstar - pstnm1)
             if (err < tol*pstar) converged = .true.

             pstar_hist(iter) = pstar

             iter = iter + 1

          enddo

          if (.not. converged) then
             print *, 'pstar history: '
             do iter = 1, iter_max
                print *, iter, pstar_hist(iter)
             enddo

             print *, ' '
             print *, 'left state  (r,u,p,re,gc): ', rl, ul, pl, rel, gcl
             print *, 'right state (r,u,p,re,gc): ', rr, ur, pr, rer, gcr
             call bl_error("ERROR: non-convergence in the Riemann solver")
          endif


          ! we converged!  construct the single ustar for the region
          ! between the left and right waves, using the updated wave speeds
          ustarm = ur-(pr-pstar)*wr  ! careful -- here wl, wr are 1/W
          ustarp = ul+(pl-pstar)*wl

          ustar = HALF* ( ustarp + ustarm )


          ! sample the solution -- here we look first at the direction
          ! that the contact is moving.  This tells us if we need to
          ! worry about the L/L* states or the R*/R states.
          if (ustar .gt. ZERO) then
             ro = rl
             uo = ul
             po = pl
             tauo = taul
             gamco = gcl
             gameo = gamel

          else if (ustar .lt. ZERO) then
             ro = rr
             uo = ur
             po = pr
             tauo = taur
             gamco = gcr
             gameo = gamer
          else
             ro = HALF*(rl+rr)
             uo = HALF*(ul+ur)
             po = HALF*(pl+pr)
             tauo = HALF*(taul+taur)
             gamco = HALF*(gcl+gcr)
             gameo = HALF*(gamel + gamer)
          endif

          ! use tau = 1/rho as the independent variable here
          ro = max(small_dens,ONE/tauo)
          tauo = ONE/ro

          co = sqrt(abs(gamco*po/ro))
          co = max(csmall,co)
          clsq = (co*ro)**2

          ! now that we know which state (left or right) we need to worry
          ! about, get the value of gamstar and wosq across the wave we
          ! are dealing with.
          call wsqge(po,tauo,gameo,gdot,   &
                     gamstar,pstar,wosq,clsq,gmin,gmax)

          sgnm = sign(ONE,ustar)

          wo = sqrt(wosq)
          dpjmp = pstar - po

          ! is this max really necessary?
          !rstar=max(ONE-ro*dpjmp/wosq, (gameo-ONE)/(gameo+ONE))
          rstar=ONE-ro*dpjmp/wosq
          rstar=ro/rstar
          rstar = max(small_dens,rstar)

          cstar = sqrt(abs(gamco*pstar/rstar))
          cstar = max(cstar,csmall)


          spout = co - sgnm*uo
          spin = cstar - sgnm*ustar

          !ushock = HALF*(spin + spout)
          ushock = wo/ro - sgnm*uo

          if (pstar-po .ge. ZERO) then
             spin = ushock
             spout = ushock
          endif
          !if (spout-spin .eq. ZERO) then
          !   scr = small*cav(i,j)
          !else
          !   scr = spout-spin
          !endif
          !frac = (ONE + (spout + spin)/scr)*HALF
          !frac = max(ZERO,min(ONE,frac))

          frac = HALF*(ONE + (spin + spout)/max(spout-spin,spin+spout, small*cav(i,j)))

          ! the transverse velocity states only depend on the
          ! direction that the contact moves
          if (ustar .gt. ZERO) then
             v1gdnv = v1l
             v2gdnv = v2l
          else if (ustar .lt. ZERO) then
             v1gdnv = v1r
             v2gdnv = v2r
          else
             v1gdnv = HALF*(v1l+v1r)
             v2gdnv = HALF*(v2l+v2r)
          endif

          ! linearly interpolate between the star and normal state -- this covers the
          ! case where we are inside the rarefaction fan.
          rgdnv = frac*rstar + (ONE - frac)*ro
          ugdnv(i,j,kc) = frac*ustar + (ONE - frac)*uo
          pgdnv(i,j,kc) = frac*pstar + (ONE - frac)*po
          gamgdnv =  frac*gamstar + (ONE-frac)*gameo

          ! now handle the cases where instead we are fully in the
          ! star or fully in the original (l/r) state
          if (spout .lt. ZERO) then
             rgdnv = ro
             ugdnv(i,j,kc) = uo
             pgdnv(i,j,kc) = po
             gamgdnv = gameo
          endif
          if (spin .ge. ZERO) then
             rgdnv = rstar
             ugdnv(i,j,kc) = ustar
             pgdnv(i,j,kc) = pstar
             gamgdnv = gamstar
          endif

          gegdnv(i,j,kc) = gamgdnv

          pgdnv(i,j,kc) = max(pgdnv(i,j,kc),small_pres)

          ! Enforce that fluxes through a symmetry plane or wall are hard zero.
          if ( special_bnd_lo_x .and. i.eq.domlo(1) .or. &
               special_bnd_hi_x .and. i.eq.domhi(1)+1 ) then
             bnd_fac_x = ZERO
          else
             bnd_fac_x = ONE
          end if
          ugdnv(i,j,kc) = ugdnv(i,j,kc) * bnd_fac_x*bnd_fac_y*bnd_fac_z

          ! Compute fluxes, order as conserved state (not q)
          uflx(i,j,kflux,URHO) = rgdnv*ugdnv(i,j,kc)

          uflx(i,j,kflux,im1) = uflx(i,j,kflux,URHO)*ugdnv(i,j,kc) + pgdnv(i,j,kc)
          uflx(i,j,kflux,im2) = uflx(i,j,kflux,URHO)*v1gdnv
          uflx(i,j,kflux,im3) = uflx(i,j,kflux,URHO)*v2gdnv

          ! compute the total energy from the internal, p/(gamma - 1), and the kinetic
          rhoetot = pgdnv(i,j,kc)/(gamgdnv - ONE) + &
               HALF*rgdnv*(ugdnv(i,j,kc)**2 + v1gdnv**2 + v2gdnv**2)

          uflx(i,j,kflux,UEDEN) = ugdnv(i,j,kc)*(rhoetot + pgdnv(i,j,kc))
          uflx(i,j,kflux,UEINT) = ugdnv(i,j,kc)*pgdnv(i,j,kc)/(gamgdnv - ONE)


          ! Treat K as a passively advected quantity but allow it to
          ! affect fluxes of (rho E) and momenta.
          if (UESGS .gt. -1) then
             n  = UESGS
             nq = QESGS
             if (ustar .gt. ZERO) then
                qavg = ql(i,j,kc,nq)
             else if (ustar .lt. ZERO) then
                qavg = qr(i,j,kc,nq)
             else
                qavg = HALF * (ql(i,j,kc,nq) + qr(i,j,kc,nq))
             endif

             uflx(i,j,kflux,n) = uflx(i,j,kflux,URHO)*qavg

             rho_K_contrib =  TWO3RD * rgdnv * qavg

             uflx(i,j,kflux,im1) = uflx(i,j,kflux,im1) + rho_K_contrib

             uflx(i,j,kflux,UEDEN) = uflx(i,j,kflux,UEDEN) + ugdnv(i,j,kc) * rho_K_contrib
          end if

          us1d(i) = ustar
       end do

       ! advected quantities -- only the contact matters
       do ipassive = 1, npassive
          n  = upass_map(ipassive)
          nq = qpass_map(ipassive)

          do i = ilo, ihi
             if (us1d(i) .gt. ZERO) then
                uflx(i,j,kflux,n) = uflx(i,j,kflux,URHO)*ql(i,j,kc,nq)
             else if (us1d(i) .lt. ZERO) then
                uflx(i,j,kflux,n) = uflx(i,j,kflux,URHO)*qr(i,j,kc,nq)
             else
                qavg = HALF * (ql(i,j,kc,nq) + qr(i,j,kc,nq))
                uflx(i,j,kflux,n) = uflx(i,j,kflux,URHO)*qavg
             endif
          enddo

       enddo
    enddo

    call bl_deallocate(pstar_hist)
    call bl_deallocate(us1d)

    call eos_deallocate(eos_state)

  end subroutine riemanncg

  subroutine wsqge(p,v,gam,gdot,gstar,pstar,wsq,csq,gmin,gmax)

    use bl_constants_module

    implicit none

    double precision p,v,gam,gdot,gstar,pstar,wsq,csq,gmin,gmax

    double precision, parameter :: smlp1 = 1.d-10
    double precision, parameter :: small = 1.d-7

    double precision :: alpha, beta

    ! First predict a value of game across the shock

    ! CG Eq. 31
    gstar=(pstar-p)*gdot/(pstar+p) + gam
    gstar=max(gmin,min(gmax,gstar))

    ! Now use that predicted value of game with the R-H jump conditions
    ! to compute the wave speed.

    ! CG Eq. 34
    ! wsq = (HALF*(gstar-ONE)*(pstar+p)+pstar)
    ! temp = ((gstar-gam)/(gam-ONE))

    ! if (pstar-p == ZERO) then
    !    divide=small
    ! else
    !    divide=pstar-p
    ! endif

    ! temp=temp/divide
    ! wsq = wsq/(v - temp*p*v)

    alpha = pstar-(gstar-ONE)*p/(gam-ONE)
    if (alpha == ZERO) alpha = smlp1*(pstar + p)

    beta = pstar + HALF*(gstar-ONE)*(pstar+p)

    wsq = (pstar-p)*beta/(v*alpha)

    if (abs(pstar - p) < smlp1*(pstar + p)) then
       wsq = csq
    endif
    wsq=max(wsq,(HALF*(gam-ONE)/gam)*csq)

    return
  end subroutine wsqge

! :::
! ::: ------------------------------------------------------------------
! :::

  subroutine riemannus(ql,qr,qpd_l1,qpd_l2,qpd_l3,qpd_h1,qpd_h2,qpd_h3, &
                       gamcl,gamcr,cav,smallc,gd_l1,gd_l2,gd_h1,gd_h2, &
                       uflx,uflx_l1,uflx_l2,uflx_l3,uflx_h1,uflx_h2,uflx_h3, &
                       ugdnv,pgdnv,gegdnv,pg_l1,pg_l2,pg_l3,pg_h1,pg_h2,pg_h3, &
                       idir,ilo,ihi,jlo,jhi,kc,kflux,k3d,domlo,domhi)

    use mempool_module, only : bl_allocate, bl_deallocate
    use network, only : nspec, naux
    use prob_params_module, only : physbc_lo, physbc_hi, Symmetry, SlipWall, NoSlipWall
    use meth_params_module, only : QVAR, NVAR, QRHO, QU, QV, QW, QPRES, QREINT, QESGS, &
                                     URHO, UMX, UMY, UMZ, UEDEN, UEINT, UESGS, &
                                     small_dens, small_pres, npassive, upass_map, qpass_map
    use bl_constants_module

    implicit none
    double precision, parameter:: small = 1.d-8

    integer :: qpd_l1,qpd_l2,qpd_l3,qpd_h1,qpd_h2,qpd_h3
    integer :: gd_l1,gd_l2,gd_h1,gd_h2
    integer :: uflx_l1,uflx_l2,uflx_l3,uflx_h1,uflx_h2,uflx_h3
    integer :: pg_l1,pg_l2,pg_l3,pg_h1,pg_h2,pg_h3
    integer :: idir,ilo,ihi,jlo,jhi
    integer :: domlo(3),domhi(3)

    double precision :: ql(qpd_l1:qpd_h1,qpd_l2:qpd_h2,qpd_l3:qpd_h3,QVAR)
    double precision :: qr(qpd_l1:qpd_h1,qpd_l2:qpd_h2,qpd_l3:qpd_h3,QVAR)
    double precision ::  gamcl(gd_l1:gd_h1,gd_l2:gd_h2)
    double precision ::  gamcr(gd_l1:gd_h1,gd_l2:gd_h2)
    double precision ::    cav(gd_l1:gd_h1,gd_l2:gd_h2)
    double precision :: smallc(gd_l1:gd_h1,gd_l2:gd_h2)
    double precision :: uflx(uflx_l1:uflx_h1,uflx_l2:uflx_h2,uflx_l3:uflx_h3,NVAR)
    double precision :: ugdnv(pg_l1:pg_h1,pg_l2:pg_h2,pg_l3:pg_h3)
    double precision :: pgdnv(pg_l1:pg_h1,pg_l2:pg_h2,pg_l3:pg_h3)
    double precision :: gegdnv(pg_l1:pg_h1,pg_l2:pg_h2,pg_l3:pg_h3)

    ! Note:  Here k3d is the k corresponding to the full 3d array --
    !         it should be used for print statements or tests against domlo, domhi, etc
    !         kc  is the k corresponding to the 2-wide slab of k-planes, so takes values
    !             only of 1 or 2
    !         kflux is used for indexing into the uflx array -- in the initial calls to
    !             cmpflx when uflx = {fx,fy,fxy,fyx,fz,fxz,fzx,fyz,fzy}, kflux = kc,
    !             but in later calls, when uflx = {flux1,flux2,flux3}  , kflux = k3d
    integer :: i,j,kc,kflux,k3d
    integer :: n, nq, ipassive

    double precision :: rgdnv,v1gdnv,v2gdnv,regdnv
    double precision :: rl, ul, v1l, v2l, pl, rel
    double precision :: rr, ur, v1r, v2r, pr, rer
    double precision :: wl, wr, rhoetot, scr
    double precision :: rstar, cstar, estar, pstar, ustar
    double precision :: ro, uo, po, reo, co, gamco, entho
    double precision :: sgnm, spin, spout, ushock, frac
    double precision :: wsmall, csmall,qavg
    double precision :: rho_K_contrib

    double precision, pointer :: us1d(:)

    integer :: iu, iv1, iv2, im1, im2, im3
    logical :: special_bnd_lo, special_bnd_hi, special_bnd_lo_x, special_bnd_hi_x
    double precision :: bnd_fac_x, bnd_fac_y, bnd_fac_z
    double precision :: wwinv, roinv, co2inv

    call bl_allocate(us1d,ilo,ihi)

    if (idir .eq. 1) then
       iu = QU
       iv1 = QV
       iv2 = QW
       im1 = UMX
       im2 = UMY
       im3 = UMZ
    else if (idir .eq. 2) then
       iu = QV
       iv1 = QU
       iv2 = QW
       im1 = UMY
       im2 = UMX
       im3 = UMZ
    else
       iu = QW
       iv1 = QU
       iv2 = QV
       im1 = UMZ
       im2 = UMX
       im3 = UMY
    end if

    special_bnd_lo = (physbc_lo(idir) .eq. Symmetry &
         .or.         physbc_lo(idir) .eq. SlipWall &
         .or.         physbc_lo(idir) .eq. NoSlipWall)
    special_bnd_hi = (physbc_hi(idir) .eq. Symmetry &
         .or.         physbc_hi(idir) .eq. SlipWall &
         .or.         physbc_hi(idir) .eq. NoSlipWall)

    if (idir .eq. 1) then
       special_bnd_lo_x = special_bnd_lo
       special_bnd_hi_x = special_bnd_hi
    else
       special_bnd_lo_x = .false.
       special_bnd_hi_x = .false.
    end if

    bnd_fac_z = ONE
    if (idir.eq.3) then
       if ( k3d .eq. domlo(3)   .and. special_bnd_lo .or. &
            k3d .eq. domhi(3)+1 .and. special_bnd_hi ) then
          bnd_fac_z = ZERO
       end if
    end if

    do j = jlo, jhi

       bnd_fac_y = ONE
       if (idir .eq. 2) then
          if ( j .eq. domlo(2)   .and. special_bnd_lo .or. &
               j .eq. domhi(2)+1 .and. special_bnd_hi ) then
             bnd_fac_y = ZERO
          end if
       end if

       !dir$ ivdep
       do i = ilo, ihi

          rl = max(ql(i,j,kc,QRHO),small_dens)

          ! pick left velocities based on direction
          ul  = ql(i,j,kc,iu)
          v1l = ql(i,j,kc,iv1)
          v2l = ql(i,j,kc,iv2)

          pl  = max(ql(i,j,kc,QPRES ),small_pres)
          rel =     ql(i,j,kc,QREINT)

          rr = max(qr(i,j,kc,QRHO),small_dens)

          ! pick right velocities based on direction
          ur  = qr(i,j,kc,iu)
          v1r = qr(i,j,kc,iv1)
          v2r = qr(i,j,kc,iv2)

          pr  = max(qr(i,j,kc,QPRES),small_pres)
          rer =     qr(i,j,kc,QREINT)

          csmall = smallc(i,j)
          wsmall = small_dens*csmall
          wl = max(wsmall,sqrt(abs(gamcl(i,j)*pl*rl)))
          wr = max(wsmall,sqrt(abs(gamcr(i,j)*pr*rr)))

          wwinv = ONE/(wl + wr)
          pstar = ((wr*pl + wl*pr) + wl*wr*(ul - ur))*wwinv
          ustar = ((wl*ul + wr*ur) + (pl - pr))*wwinv
          pstar = max(pstar,small_pres)

          if (ustar .gt. ZERO) then
             ro = rl
             uo = ul
             po = pl
             reo = rel
             gamco = gamcl(i,j)
          else if (ustar .lt. ZERO) then
             ro = rr
             uo = ur
             po = pr
             reo = rer
             gamco = gamcr(i,j)
          else
             ro = HALF*(rl+rr)
             uo = HALF*(ul+ur)
             po = HALF*(pl+pr)
             reo = HALF*(rel+rer)
             gamco = HALF*(gamcl(i,j)+gamcr(i,j))
          endif
          ro = max(small_dens,ro)

          roinv = ONE/ro
          co = sqrt(abs(gamco*po*roinv))
          co = max(csmall,co)
          co2inv = ONE/(co*co)
          entho = (reo + po)*roinv*co2inv
          rstar = ro + (pstar - po)*co2inv
          rstar = max(small_dens,rstar)
          estar = reo + (pstar - po)*entho
          cstar = sqrt(abs(gamco*pstar/rstar))
          cstar = max(cstar,csmall)

          sgnm = sign(ONE,ustar)
          spout = co - sgnm*uo
          spin = cstar - sgnm*ustar
          ushock = HALF*(spin + spout)
          if (pstar-po .ge. ZERO) then
             spin = ushock
             spout = ushock
          endif
          if (spout-spin .eq. ZERO) then
             scr = small*cav(i,j)
          else
             scr = spout-spin
          endif
          frac = (ONE + (spout + spin)/scr)*HALF
          frac = max(ZERO,min(ONE,frac))

          if (ustar .gt. ZERO) then
             v1gdnv = v1l
             v2gdnv = v2l
          else if (ustar .lt. ZERO) then
             v1gdnv = v1r
             v2gdnv = v2r
          else
             v1gdnv = HALF*(v1l+v1r)
             v2gdnv = HALF*(v2l+v2r)
          endif
          rgdnv = frac*rstar + (ONE - frac)*ro

          ugdnv(i,j,kc) = frac*ustar + (ONE - frac)*uo
          pgdnv(i,j,kc) = frac*pstar + (ONE - frac)*po

          regdnv = frac*estar + (ONE - frac)*reo
          if (spout .lt. ZERO) then
             rgdnv = ro
             ugdnv(i,j,kc) = uo
             pgdnv(i,j,kc) = po
             regdnv = reo
          endif
          if (spin .ge. ZERO) then
             rgdnv = rstar
             ugdnv(i,j,kc) = ustar
             pgdnv(i,j,kc) = pstar
             regdnv = estar
          endif

          gegdnv(i,j,kc) = pgdnv(i,j,kc)/regdnv + 1.0d0

          pgdnv(i,j,kc) = max(pgdnv(i,j,kc),small_pres)

          ! Enforce that fluxes through a symmetry plane or wall are hard zero.
          if ( special_bnd_lo_x .and. i.eq.domlo(1) .or. &
               special_bnd_hi_x .and. i.eq.domhi(1)+1 ) then
             bnd_fac_x = ZERO
          else
             bnd_fac_x = ONE
          end if
          ugdnv(i,j,kc) = ugdnv(i,j,kc) * bnd_fac_x*bnd_fac_y*bnd_fac_z

          ! Compute fluxes, order as conserved state (not q)
          uflx(i,j,kflux,URHO) = rgdnv*ugdnv(i,j,kc)

          uflx(i,j,kflux,im1) = uflx(i,j,kflux,URHO)*ugdnv(i,j,kc) + pgdnv(i,j,kc)
          uflx(i,j,kflux,im2) = uflx(i,j,kflux,URHO)*v1gdnv
          uflx(i,j,kflux,im3) = uflx(i,j,kflux,URHO)*v2gdnv

          rhoetot = regdnv + HALF*rgdnv*(ugdnv(i,j,kc)**2 + v1gdnv**2 + v2gdnv**2)

          uflx(i,j,kflux,UEDEN) = ugdnv(i,j,kc)*(rhoetot + pgdnv(i,j,kc))
          uflx(i,j,kflux,UEINT) = ugdnv(i,j,kc)*regdnv

          ! Treat K as a passively advected quantity but allow it to affect fluxes of (rho E) and momenta.
          if (UESGS .gt. -1) then
             n  = UESGS
             nq = QESGS
             if (ustar .gt. ZERO) then
                qavg = ql(i,j,kc,nq)
             else if (ustar .lt. ZERO) then
                qavg = qr(i,j,kc,nq)
             else
                qavg = HALF * (ql(i,j,kc,nq) + qr(i,j,kc,nq))
             endif

             uflx(i,j,kflux,n) = uflx(i,j,kflux,URHO)*qavg

             rho_K_contrib =  TWO3RD * rgdnv * qavg

             uflx(i,j,kflux,im1) = uflx(i,j,kflux,im1) + rho_K_contrib

             uflx(i,j,kflux,UEDEN) = uflx(i,j,kflux,UEDEN) + ugdnv(i,j,kc) * rho_K_contrib
          end if

          us1d(i) = ustar
       end do

       do ipassive = 1, npassive
          n  = upass_map(ipassive)
          nq = qpass_map(ipassive)

          !dir$ ivdep
          do i = ilo, ihi
             if (us1d(i) .gt. ZERO) then
                uflx(i,j,kflux,n) = uflx(i,j,kflux,URHO)*ql(i,j,kc,nq)
             else if (us1d(i) .lt. ZERO) then
                uflx(i,j,kflux,n) = uflx(i,j,kflux,URHO)*qr(i,j,kc,nq)
             else
                qavg = HALF * (ql(i,j,kc,nq) + qr(i,j,kc,nq))
                uflx(i,j,kflux,n) = uflx(i,j,kflux,URHO)*qavg
             endif
          enddo

       enddo
    enddo

    call bl_deallocate(us1d)

  end subroutine riemannus


  subroutine HLL(ql, qr, cl, cr, idir, f)

    use meth_params_module, only : QVAR, NVAR, QRHO, QU, QV, QW, QPRES, QREINT, &
                                   URHO, UMX, UMY, UMZ, UEDEN, UEINT, &
                                   npassive, upass_map, qpass_map

    use network, only : nspec, naux

    double precision, intent(in) :: ql(QVAR), qr(QVAR), cl, cr
    double precision, intent(inout) :: f(NVAR)
    integer, intent(in) :: idir

    integer :: ivel, ivelt, iveltt, imom, imomt, imomtt
    double precision :: a1, a4, bd, bl, bm, bp, br
    double precision :: cavg, uavg
    double precision :: fl_tmp, fr_tmp
    double precision :: rhod, rhoEl, rhoEr, rhol_sqrt, rhor_sqrt
    integer :: n, nq

    integer :: ipassive

    double precision, parameter :: small = 1.d-10

    select case (idir)
    case (1)
       ivel = QU
       ivelt = QV
       iveltt = QW

       imom = UMX
       imomt = UMY
       imomtt = UMZ

    case (2)
       ivel = QV
       ivelt = QU
       iveltt = QW

       imom = UMY
       imomt = UMX
       imomtt = UMZ

    case (3)
       ivel = QW
       ivelt = QU
       iveltt = QV

       imom = UMZ
       imomt = UMX
       imomtt = UMY

    end select

    rhol_sqrt = sqrt(ql(QRHO))
    rhor_sqrt = sqrt(qr(QRHO))

    rhod = ONE/(rhol_sqrt + rhor_sqrt)



    ! compute the average sound speed. This uses an approximation from
    ! E88, eq. 5.6, 5.7 that assumes gamma falls between 1
    ! and 5/3
    cavg = sqrt( (rhol_sqrt*cl**2 + rhor_sqrt*cr**2)*rhod + &
         HALF*rhol_sqrt*rhor_sqrt*rhod**2*(qr(ivel) - ql(ivel))**2 )


    ! Roe eigenvalues (E91, eq. 5.3b)
    uavg = (rhol_sqrt*ql(ivel) + rhor_sqrt*qr(ivel))*rhod

    a1 = uavg - cavg
    a4 = uavg + cavg


    ! signal speeds (E91, eq. 4.5)
    bl = min(a1, ql(ivel) - cl)
    br = max(a4, qr(ivel) + cr)

    bm = min(ZERO, bl)
    bp = max(ZERO, br)

    bd = bp - bm

    if (abs(bd) < small*max(abs(bm),abs(bp))) return

    bd = ONE/bd


    ! compute the fluxes according to E91, eq. 4.4b -- note that the
    ! min/max above picks the correct flux if we are not in the star
    ! region

    ! density flux
    fl_tmp = ql(QRHO)*ql(ivel)
    fr_tmp = qr(QRHO)*qr(ivel)

    f(URHO) = (bp*fl_tmp - bm*fr_tmp)*bd + bp*bm*bd*(qr(QRHO) - ql(QRHO))


    ! normal momentum flux -- we handle that separately
    fl_tmp = ql(QRHO)*ql(ivel)**2 + ql(QPRES)
    fr_tmp = qr(QRHO)*qr(ivel)**2 + qr(QPRES)

    f(imom) = (bp*fl_tmp - bm*fr_tmp)*bd + bp*bm*bd*(qr(QRHO)*qr(ivel) - ql(QRHO)*ql(ivel))


    ! transverse momentum flux
    fl_tmp = ql(QRHO)*ql(ivel)*ql(ivelt)
    fr_tmp = qr(QRHO)*qr(ivel)*qr(ivelt)

    f(imomt) = (bp*fl_tmp - bm*fr_tmp)*bd + bp*bm*bd*(qr(QRHO)*qr(ivelt) - ql(QRHO)*ql(ivelt))


    fl_tmp = ql(QRHO)*ql(ivel)*ql(iveltt)
    fr_tmp = qr(QRHO)*qr(ivel)*qr(iveltt)

    f(imomtt) = (bp*fl_tmp - bm*fr_tmp)*bd + bp*bm*bd*(qr(QRHO)*qr(iveltt) - ql(QRHO)*ql(iveltt))


    ! total energy flux
    rhoEl = ql(QREINT) + HALF*ql(QRHO)*(ql(ivel)**2 + ql(ivelt)**2 + ql(iveltt)**2)
    fl_tmp = ql(ivel)*(rhoEl + ql(QPRES))

    rhoEr = qr(QREINT) + HALF*qr(QRHO)*(qr(ivel)**2 + qr(ivelt)**2 + qr(iveltt)**2)
    fr_tmp = qr(ivel)*(rhoEr + qr(QPRES))

    f(UEDEN) = (bp*fl_tmp - bm*fr_tmp)*bd + bp*bm*bd*(rhoEr - rhoEl)


    ! eint flux
    fl_tmp = ql(QREINT)*ql(ivel)
    fr_tmp = qr(QREINT)*qr(ivel)

    f(UEINT) = (bp*fl_tmp - bm*fr_tmp)*bd + bp*bm*bd*(qr(QREINT) - ql(QREINT))


    ! passively-advected scalar fluxes
    do ipassive = 1, npassive
       n  = upass_map(ipassive)
       nq = qpass_map(ipassive)

       fl_tmp = ql(QRHO)*ql(nq)*ql(ivel)
       fr_tmp = qr(QRHO)*qr(nq)*qr(ivel)

       f(n) = (bp*fl_tmp - bm*fr_tmp)*bd + bp*bm*bd*(qr(QRHO)*qr(nq) - ql(QRHO)*ql(nq))
    enddo

  end subroutine HLL

end module riemann_module<|MERGE_RESOLUTION|>--- conflicted
+++ resolved
@@ -65,22 +65,16 @@
     double precision, pointer :: smallc(:,:),cavg(:,:)
     double precision, pointer :: gamcm(:,:),gamcp(:,:)
 
-<<<<<<< HEAD
     type (eos_t_3D) :: eos_state
-=======
-    type (eos_t) :: eos_state
->>>>>>> db05a4d2
+
     integer :: n
     integer :: is_shock
     double precision :: cl, cr
 
     double precision :: rhoInv
     
-<<<<<<< HEAD
     eos_state = eos_t_3D( (/ ilo, jlo, 1 /), (/ ihi, jhi, 1 /) )
     
-=======
->>>>>>> db05a4d2
     call bl_allocate ( smallc, ilo,ihi,jlo,jhi)
     call bl_allocate (   cavg, ilo,ihi,jlo,jhi)
     call bl_allocate (  gamcm, ilo,ihi,jlo,jhi)
@@ -131,7 +125,6 @@
 
              ! this is an initial guess for iterations, since we
              ! can't be certain that temp is on interfaces
-<<<<<<< HEAD
              eos_state % T(i,j,1) = 10000.0d0
 
              ! minus state
@@ -176,40 +169,6 @@
              qp(i,j,kc,QREINT) = eos_state % e(i,j,1) * eos_state % rho(i,j,1)
              qp(i,j,kc,QPRES)  = eos_state % p(i,j,1)
              gamcp(i,j)        = eos_state % gam1(i,j,1)
-=======
-             eos_state % T = 10000.0d0
-
-             ! minus state
-             eos_state % rho    = qm(i,j,kc,QRHO)
-             eos_state % p      = qm(i,j,kc,QPRES)
-             eos_state % xn(:)  = qm(i,j,kc,QFS:QFS+nspec-1)
-             eos_state % aux(:) = qm(i,j,kc,QFX:QFX+naux-1)
-
-             call eos(eos_input_rp, eos_state)
-
-             qm(i,j,kc,QREINT) = eos_state % e * eos_state % rho
-             qm(i,j,kc,QPRES)  = eos_state % p
-             gamcm(i,j)        = eos_state % gam1
-
-          enddo
-       enddo
-
-       ! plus state
-       do j = jlo, jhi
-          do i = ilo, ihi
-             rhoInv = ONE / qp(i,j,kc,QRHO)
-             
-             eos_state % rho    = qp(i,j,kc,QRHO)
-             eos_state % p      = qp(i,j,kc,QPRES)
-             eos_state % xn(:)  = qp(i,j,kc,QFS:QFS+nspec-1) * rhoInv
-             eos_state % aux(:) = qp(i,j,kc,QFX:QFX+naux-1) * rhoInv
-
-             call eos(eos_input_rp, eos_state)
-
-             qp(i,j,kc,QREINT) = eos_state % e * eos_state % rho
-             qp(i,j,kc,QPRES)  = eos_state % p
-             gamcp(i,j)        = eos_state % gam1
->>>>>>> db05a4d2
 
           enddo
        enddo
