--- conflicted
+++ resolved
@@ -99,7 +99,6 @@
   q_h2 = hi(2)+NHYP
   q_h3 = hi(3)+NHYP
 
-<<<<<<< HEAD
   call bl_allocate(     q, q_l1,q_h1,q_l2,q_h2,q_l3,q_h3,1,QVAR)
   call bl_allocate(  gamc, q_l1,q_h1,q_l2,q_h2,q_l3,q_h3)
   call bl_allocate( flatn, q_l1,q_h1,q_l2,q_h2,q_l3,q_h3)
@@ -110,20 +109,7 @@
   call bl_allocate( pdivu, lo(1),hi(1)  ,lo(2),hi(2)  ,lo(3),hi(3)  )
 
   call bl_allocate(  srcQ, lo(1)-1,hi(1)+1,lo(2)-1,hi(2)+1,lo(3)-1,hi(3)+1,1,QVAR)
-  call bl_allocate(   rot, lo(1)-ngq,hi(1)+ngq,lo(2)-ngq,hi(2)+ngq,lo(3)-ngq,hi(3)+ngq,1,QVAR)
-=======
-  allocate(     q(q_l1:q_h1,q_l2:q_h2,q_l3:q_h3,QVAR))
-  allocate(  gamc(q_l1:q_h1,q_l2:q_h2,q_l3:q_h3))
-  allocate( flatn(q_l1:q_h1,q_l2:q_h2,q_l3:q_h3))
-  allocate(     c(q_l1:q_h1,q_l2:q_h2,q_l3:q_h3))
-  allocate(  csml(q_l1:q_h1,q_l2:q_h2,q_l3:q_h3))
-  allocate(   div(lo(1):hi(1)+1,lo(2):hi(2)+1,lo(3):hi(3)+1))
-  
-  allocate( pdivu(lo(1):hi(1),lo(2):hi(2),lo(3):hi(3)))
-  
-  allocate(  srcQ(lo(1)-1:hi(1)+1,lo(2)-1:hi(2)+1,lo(3)-1:hi(3)+1,QVAR))
-  allocate(   rot(lo(1)-ngq:hi(1)+ngq,lo(2)-ngq:hi(2)+ngq,lo(3)-ngq:hi(3)+ngq,3))
->>>>>>> c3a89d6b
+  call bl_allocate(   rot, lo(1)-ngq,hi(1)+ngq,lo(2)-ngq,hi(2)+ngq,lo(3)-ngq,hi(3)+ngq,1,3)
   
   dx = delta(1)
   dy = delta(2)
