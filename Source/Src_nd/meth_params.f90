--- conflicted
+++ resolved
@@ -54,6 +54,7 @@
   double precision, save :: small_temp
   double precision, save :: small_pres
   double precision, save :: small_ener
+  integer         , save :: hybrid_hydro
   integer         , save :: ppm_type
   integer         , save :: ppm_reference
   integer         , save :: ppm_trace_sources
@@ -72,21 +73,10 @@
   integer         , save :: transverse_use_eos
   integer         , save :: transverse_reset_density
   integer         , save :: transverse_reset_rhoe
-<<<<<<< HEAD
-
-  double precision, save :: burning_timestep_factor
-  
-  integer         , save :: cg_maxiter
-  double precision, save :: cg_tol
-
-  integer         , save :: hybrid_hydro
-  
-=======
   logical         , save :: dual_energy_update_E_from_e
   double precision, save :: dual_energy_eta1
   double precision, save :: dual_energy_eta2
   double precision, save :: dual_energy_eta3
->>>>>>> 7479b579
   integer         , save :: use_pslope
   integer         , save :: normalize_species
   integer         , save :: fix_mass_flux
