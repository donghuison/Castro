--- conflicted
+++ resolved
@@ -283,48 +283,6 @@
     const int* domlo = geom.Domain().loVect();
     const int* domhi = geom.Domain().hiVect();
 
-<<<<<<< HEAD
-    // Temporarily allocate edge-centered gravity arrays
-    // that we will send to Fortran.
-
-    Array<std::unique_ptr<MultiFab> > grad_phi_prev(3);
-    Array<std::unique_ptr<MultiFab> > grad_phi_curr(3);
-            
-    for (int n = 0; n < BL_SPACEDIM; ++n) {
-	grad_phi_prev[n].reset( new MultiFab(getEdgeBoxArray(n), dmap, 1, 0));
-	grad_phi_prev[n]->setVal(0.0);
-
-	grad_phi_curr[n].reset( new MultiFab(getEdgeBoxArray(n), dmap, 1, 0));
-	grad_phi_curr[n]->setVal(0.0);
-    }
-
-    // For non-simulated dimensions, we'll do the same thing
-    // we do for the hydrodynamic fluxes array, which is to
-    // create a cell-centered array. This is done regardless
-    // of gravity type.
-
-    for (int n = BL_SPACEDIM; n < 3; ++n) {
-	grad_phi_prev[n].reset( new MultiFab(grids, dmap, 1, 0));
-	grad_phi_prev[n]->setVal(0.0);
-	grad_phi_curr[n].reset( new MultiFab(grids, dmap, 1, 0));
-	grad_phi_curr[n]->setVal(0.0);
-    }
-
-    // Now if we actually have Poisson gravity, copy the data over.
-
-#ifdef SELF_GRAVITY
-    if (gravity->get_gravity_type() == "PoissonGrav") {
-
-	for (int n = 0; n < BL_SPACEDIM; ++n) {
-	    MultiFab::Copy(*grad_phi_prev[n], *(gravity->get_grad_phi_prev(level)[n]), 0, 0, 1, 0);
-	    MultiFab::Copy(*grad_phi_curr[n], *(gravity->get_grad_phi_curr(level)[n]), 0, 0, 1, 0);
-	}
-
-    }
-#endif
-
-=======
->>>>>>> fdaf8b7c
 #ifdef _OPENMP
 #pragma omp parallel
 #endif
@@ -342,15 +300,6 @@
 			BL_TO_FORTRAN_3D(phi_new[mfi]),
 			BL_TO_FORTRAN_3D(grav_old[mfi]),
 			BL_TO_FORTRAN_3D(grav_new[mfi]),
-<<<<<<< HEAD
-                        BL_TO_FORTRAN_3D((*grad_phi_prev[0])[mfi]),
-                        BL_TO_FORTRAN_3D((*grad_phi_prev[1])[mfi]),
-                        BL_TO_FORTRAN_3D((*grad_phi_prev[2])[mfi]),
-                        BL_TO_FORTRAN_3D((*grad_phi_curr[0])[mfi]),
-                        BL_TO_FORTRAN_3D((*grad_phi_curr[1])[mfi]),
-                        BL_TO_FORTRAN_3D((*grad_phi_curr[2])[mfi]),
-=======
->>>>>>> fdaf8b7c
 #endif
 			BL_TO_FORTRAN_3D(volume[mfi]),
 			BL_TO_FORTRAN_3D((*fluxes[0])[mfi]),
