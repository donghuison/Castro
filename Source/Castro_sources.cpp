--- conflicted
+++ resolved
@@ -101,12 +101,8 @@
 
       for (int n = 0; n < num_src; ++n)
 	if (source_flag(n))
-<<<<<<< HEAD
-	  apply_source_to_state(S_new, old_sources[n], dt);
+	  apply_source_to_state(S_new, *old_sources[n], dt);
     }
-=======
-	    apply_source_to_state(S_new, *old_sources[n], dt);
->>>>>>> 37f47de9
 
     // Optionally print out diagnostic information about how much
     // these source terms changed the state.
